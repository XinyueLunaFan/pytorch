name,accuracy,graph_breaks



BERT_pytorch,pass,0



Background_Matting,pass_due_to_skip,0



<<<<<<< HEAD
DALLE2_pytorch,eager_fail_to_run,0



=======
>>>>>>> e53d9590
LearningToPaint,pass,0



Super_SloMo,pass,0



alexnet,pass,0



basic_gnn_edgecnn,pass,0



basic_gnn_gcn,pass,6



basic_gnn_gin,pass,0



basic_gnn_sage,pass,0



dcgan,pass,0



demucs,pass,3



densenet121,pass,0



detectron2_fcos_r_50_fpn,pass,23



dlrm,pass,0



doctr_det_predictor,pass,5



doctr_reco_predictor,pass,4



drq,pass,0



fastNLP_Bert,pass,4



functorch_dp_cifar10,pass,0



functorch_maml_omniglot,pass,0



hf_Albert,pass,0



hf_Bart,pass,0



hf_Bert,pass,0



hf_Bert_large,pass,0



hf_DistilBert,pass,0



hf_GPT2,pass,0



hf_GPT2_large,pass_due_to_skip,0



hf_Reformer,pass,5



hf_T5_base,pass,0



hf_T5_large,pass_due_to_skip,0



hf_distil_whisper,pass,0



lennard_jones,pass,0



llama,pass,0



maml,pass_due_to_skip,0



maml_omniglot,pass,0



mnasnet1_0,pass,0



mobilenet_v2,pass,0



mobilenet_v2_quantized_qat,pass,2



mobilenet_v3_large,pass,0



moco,model_fail_to_load,0



moondream,pass,0



nvidia_deeprecommender,pass,0



opacus_cifar10,pass,0



phlippe_densenet,pass,0



phlippe_resnet,pass,0



pyhpc_equation_of_state,pass,0



pyhpc_isoneutral_mixing,pass,0



pyhpc_turbulent_kinetic_energy,pass,0



pytorch_CycleGAN_and_pix2pix,pass,0



pytorch_stargan,pass,0



pytorch_unet,pass,0



resnet152,pass,0



resnet18,pass,0



resnet50,pass,0



resnet50_quantized_qat,pass,2



resnext50_32x4d,pass,0



shufflenet_v2_x1_0,pass,0



soft_actor_critic,pass,0



speech_transformer,pass,10



squeezenet1_1,pass,0



stable_diffusion_unet,pass_due_to_skip,0



timm_efficientdet,model_fail_to_load,0



timm_efficientnet,pass,0



timm_nfnet,pass,0



timm_regnet,pass,0



timm_resnest,pass,0



timm_vision_transformer,pass,0



timm_vision_transformer_large,pass_due_to_skip,0



timm_vovnet,pass,0



torch_multimodal_clip,pass,3



tts_angular,pass,2



vgg16,pass,0



vision_maskrcnn,pass,28



yolov3,pass,0<|MERGE_RESOLUTION|>--- conflicted
+++ resolved
@@ -10,13 +10,6 @@
 
 
 
-<<<<<<< HEAD
-DALLE2_pytorch,eager_fail_to_run,0
-
-
-
-=======
->>>>>>> e53d9590
 LearningToPaint,pass,0
 
 
@@ -297,7 +290,7 @@
 
 
 
-vision_maskrcnn,pass,28
+vision_maskrcnn,pass,27
 
 
 

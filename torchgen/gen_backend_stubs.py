--- conflicted
+++ resolved
@@ -4,10 +4,7 @@
 import os
 import re
 from collections import Counter, defaultdict, namedtuple
-<<<<<<< HEAD
-=======
 from pathlib import Path
->>>>>>> 8a5fda03
 from typing import Sequence
 
 import yaml

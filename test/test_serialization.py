# Owner(s): ["module: serialization"]

import copy
import gc
import gzip
import io
import os
import pickle
import platform
<<<<<<< HEAD
=======
import shutil
import sys
import tempfile
import unittest
import warnings
import zipfile
>>>>>>> 600bf978
from collections import namedtuple, OrderedDict
from copy import deepcopy
from itertools import product
from pathlib import Path

import torch
from torch._utils import _rebuild_tensor
<<<<<<< HEAD
from torch.utils._import_utils import import_dill
from torch.serialization import check_module_version_greater_or_equal, get_default_load_endianness, \
    set_default_load_endianness, LoadEndianness, SourceChangeWarning

from torch.testing._internal.common_utils import (
    IS_FILESYSTEM_UTF8_ENCODING, TemporaryDirectoryName,
    TestCase, IS_FBCODE, IS_WINDOWS, TEST_DILL, run_tests, download_file, BytesIOContext, TemporaryFileName,
    parametrize, instantiate_parametrized_tests, AlwaysWarnTypedStorageRemoval, serialTest, skipIfTorchDynamo)
=======
from torch._utils_internal import get_file_path_2
from torch.serialization import (
    check_module_version_greater_or_equal,
    get_default_load_endianness,
    LoadEndianness,
    set_default_load_endianness,
    SourceChangeWarning,
)
>>>>>>> 600bf978
from torch.testing._internal.common_device_type import instantiate_device_type_tests
from torch.testing._internal.common_dtype import all_types_and_complex_and
from torch.testing._internal.common_utils import (
    AlwaysWarnTypedStorageRemoval,
    BytesIOContext,
    download_file,
    instantiate_parametrized_tests,
    IS_FBCODE,
    IS_FILESYSTEM_UTF8_ENCODING,
    IS_WINDOWS,
    parametrize,
    run_tests,
    serialTest,
    skipIfTorchDynamo,
    TemporaryDirectoryName,
    TemporaryFileName,
    TEST_DILL,
    TestCase,
)
from torch.testing._internal.two_tensor import TwoTensor  # noqa: F401
from torch.utils._import_utils import import_dill


if not IS_WINDOWS:
    from mmap import MAP_PRIVATE, MAP_SHARED
else:
    MAP_SHARED, MAP_PRIVATE = None, None

# These tests were all copied from `test/test_torch.py` at some point, so see
# the actual blame, see this revision
# https://github.com/pytorch/pytorch/blame/9a2691f2fc948b9792686085b493c61793c2de30/test/test_torch.py

dill = import_dill()
HAS_DILL_AT_LEAST_0_3_1 = dill is not None and check_module_version_greater_or_equal(dill, (0, 3, 1))

can_retrieve_source = True
with warnings.catch_warnings(record=True) as warns:
    with tempfile.NamedTemporaryFile() as checkpoint:
        x = torch.save(torch.nn.Module(), checkpoint)
        for warn in warns:
            if "Couldn't retrieve source code" in warn.message.args[0]:
                can_retrieve_source = False
                break


class FilelikeMock:
    def __init__(self, data, has_fileno=True, has_readinto=False):
        if has_readinto:
            self.readinto = self.readinto_opt
        if has_fileno:
            # Python 2's StringIO.StringIO has no fileno attribute.
            # This is used to test that.
            self.fileno = self.fileno_opt

        self.calls = set()
        self.bytesio = io.BytesIO(data)

        def trace(fn, name):
            def result(*args, **kwargs):
                self.calls.add(name)
                return fn(*args, **kwargs)
            return result

        for attr in ['read', 'readline', 'seek', 'tell', 'write', 'flush']:
            traced_fn = trace(getattr(self.bytesio, attr), attr)
            setattr(self, attr, traced_fn)

    def fileno_opt(self):
        raise io.UnsupportedOperation('Not a real file')

    def readinto_opt(self, view):
        self.calls.add('readinto')
        return self.bytesio.readinto(view)

    def was_called(self, name):
        return name in self.calls


class SerializationMixin:
    def _test_serialization_data(self):
        a = [torch.randn(5, 5).float() for i in range(2)]
        b = [a[i % 2] for i in range(4)]  # 0-3
        b += [a[0].storage()]  # 4
        b += [a[0].reshape(-1)[1:4].storage()]  # 5
        b += [torch.arange(1, 11).int()]  # 6
        t1 = torch.FloatTensor().set_(a[0].reshape(-1)[1:4].clone().storage(), 0, (3,), (1,))
        t2 = torch.FloatTensor().set_(a[0].reshape(-1)[1:4].clone().storage(), 0, (3,), (1,))
        b += [(t1.storage(), t1.storage(), t2.storage())]  # 7
        b += [a[0].reshape(-1)[0:2].storage()]  # 8
        return b

    def _test_serialization_assert(self, b, c):
        self.assertEqual(b, c, atol=0, rtol=0)
        self.assertTrue(isinstance(c[0], torch.FloatTensor))
        self.assertTrue(isinstance(c[1], torch.FloatTensor))
        self.assertTrue(isinstance(c[2], torch.FloatTensor))
        self.assertTrue(isinstance(c[3], torch.FloatTensor))
        self.assertTrue(isinstance(c[4], torch.storage.TypedStorage))
        self.assertEqual(c[4].dtype, torch.float)
        c[0].fill_(10)
        self.assertEqual(c[0], c[2], atol=0, rtol=0)
        self.assertEqual(c[4], torch.FloatStorage(25).fill_(10), atol=0, rtol=0)
        c[1].fill_(20)
        self.assertEqual(c[1], c[3], atol=0, rtol=0)
        # I have to do it in this roundabout fashion, because there's no
        # way to slice storages
        for i in range(4):
            self.assertEqual(c[4][i + 1], c[5][i])

        # check that serializing the same storage view object unpickles
        # it as one object not two (and vice versa)
        views = c[7]
        self.assertEqual(views[0]._cdata, views[1]._cdata)
        self.assertEqual(views[0], views[2])
        self.assertNotEqual(views[0]._cdata, views[2]._cdata)

        rootview = c[8]
        self.assertEqual(rootview.data_ptr(), c[0].data_ptr())

    def test_serialization_zipfile_utils(self):
        data = {
            'a': b'12039810948234589',
            'b': b'1239081209484958',
            'c/d': b'94589480984058'
        }

        def test(name_or_buffer):
            with torch.serialization._open_zipfile_writer(name_or_buffer) as zip_file:
                for key in data:
                    zip_file.write_record(key, data[key], len(data[key]))

            if hasattr(name_or_buffer, 'seek'):
                name_or_buffer.seek(0)

            with torch.serialization._open_zipfile_reader(name_or_buffer) as zip_file:
                for key in data:
                    actual = zip_file.get_record(key)
                    expected = data[key]
                    self.assertEqual(expected, actual)

        with tempfile.NamedTemporaryFile() as f:
            test(f)

        with TemporaryFileName() as fname:
            test(fname)

        test(io.BytesIO())

    def _test_serialization(self, weights_only):
        # Test serialization with a real file
        b = self._test_serialization_data()
        with tempfile.NamedTemporaryFile() as f:
            torch.save(b, f)
            f.seek(0)
            c = torch.load(f, weights_only=weights_only)
            self._test_serialization_assert(b, c)
        with TemporaryFileName() as fname:
            torch.save(b, fname)
            c = torch.load(fname, weights_only=weights_only)
            self._test_serialization_assert(b, c)
        # test non-ascii encoding of bytes arrays/strings
        # The following bytes are produced by serializing
        #   [b'\xc5\xbc\xc4\x85\xc4\x85\xc3\xb3\xc5\xbc\xc4\x85\xc5\xbc', torch.zeros(1, dtype=torch.float), 2]
        # in Python 2.7.12 and PyTorch 0.4.1, where the first element contains
        # bytes of some utf-8 characters (i.e., `utf8_str.encode('utf-8')`).
        serialized = (
            b'\x80\x02\x8a\nl\xfc\x9cF\xf9 j\xa8P\x19.\x80\x02M\xe9\x03.'
            b'\x80\x02}q\x01(U\x10protocol_versionq\x02M\xe9\x03U\n'
            b'type_sizesq\x03}q\x04(U\x03intq\x05K\x04U\x05shortq\x06K\x02U'
            b'\x04longq\x07K\x04uU\rlittle_endianq\x08\x88u.\x80\x02]q'
            b'\x01(U\x0e\xc5\xbc\xc4\x85\xc4\x85\xc3\xb3\xc5\xbc\xc4\x85'
            b'\xc5\xbcq\x02ctorch._utils\n_rebuild_tensor_v2\nq\x03((U'
            b'\x07storageq\x04ctorch\nFloatStorage\nq\x05U\x0845640624q'
            b'\x06U\x03cpuq\x07\x8a\x01\x01NtQK\x00K\x01\x85K\x01\x85'
            b'\x89NtRq\x08K\x02e.\x80\x02]q\x01U\x0845640624q\x02a.\x01\x00'
            b'\x00\x00\x00\x00\x00\x00\x00\x00\x00\x00'
        )
        buf = io.BytesIO(serialized)
        utf8_bytes = b'\xc5\xbc\xc4\x85\xc4\x85\xc3\xb3\xc5\xbc\xc4\x85\xc5\xbc'
        utf8_str = utf8_bytes.decode('utf-8')
        loaded_utf8 = torch.load(buf, weights_only=weights_only, encoding='utf-8')
        self.assertEqual(loaded_utf8, [utf8_str, torch.zeros(1, dtype=torch.float), 2])
        buf.seek(0)
        loaded_bytes = torch.load(buf, weights_only=weights_only, encoding='bytes')
        self.assertEqual(loaded_bytes, [utf8_bytes, torch.zeros(1, dtype=torch.float), 2])

    def test_serialization(self):
        self._test_serialization(False)

    def test_serialization_safe(self):
        self._test_serialization(True)

    def test_serialization_filelike(self):
        # Test serialization (load and save) with a filelike object
        b = self._test_serialization_data()
        with BytesIOContext() as f:
            torch.save(b, f)
            f.seek(0)
            c = torch.load(f)
        self._test_serialization_assert(b, c)

    def test_serialization_fake_zip(self):
        data = [
            ord('P'),
            ord('K'),
            5,
            6
        ]
        for i in range(0, 100):
            data.append(0)
        t = torch.tensor(data, dtype=torch.uint8)

        with tempfile.NamedTemporaryFile() as f:
            torch.save(t, f)

            # If this check is False for all Python versions (i.e. the fix
            # has been backported), this test and torch.serialization._is_zipfile
            # can be deleted
            self.assertTrue(zipfile.is_zipfile(f))
            self.assertFalse(torch.serialization._is_zipfile(f))
            f.seek(0)
            self.assertEqual(torch.load(f), t)

    def test_serialization_gzip(self):
        # Test serialization with gzip file
        b = self._test_serialization_data()
        f1 = tempfile.NamedTemporaryFile(delete=False)
        f2 = tempfile.NamedTemporaryFile(delete=False)
        torch.save(b, f1)
        with open(f1.name, 'rb') as f_in, gzip.open(f2.name, 'wb') as f_out:
            shutil.copyfileobj(f_in, f_out)

        with gzip.open(f2.name, 'rb') as f:
            c = torch.load(f)
        self._test_serialization_assert(b, c)

    @unittest.skipIf(
        not TEST_DILL or HAS_DILL_AT_LEAST_0_3_1,
        '"dill" not found or is correct version'
    )
    def test_serialization_dill_version_not_supported(self):
        x = torch.randn(5, 5)

        with tempfile.NamedTemporaryFile() as f:
            with self.assertRaisesRegex(ValueError, 'supports dill >='):
                torch.save(x, f, pickle_module=dill)
            f.seek(0)
            with self.assertRaisesRegex(ValueError, 'supports dill >='):
                x2 = torch.load(f, pickle_module=dill, encoding='utf-8')

    def test_pickle_module(self):
        class ThrowingUnpickler(pickle.Unpickler):
            def load(self, *args, **kwargs):
                raise RuntimeError("rumpelstiltskin")

        class ThrowingModule:
            Unpickler = ThrowingUnpickler
            load = ThrowingUnpickler.load

        x = torch.eye(3)
        with tempfile.NamedTemporaryFile() as f:
            torch.save(x, f)
            f.seek(0)
            with self.assertRaisesRegex(RuntimeError, "rumpelstiltskin"):
                torch.load(f, pickle_module=ThrowingModule)
            f.seek(0)
            z = torch.load(f)
        self.assertEqual(x, z)

    @unittest.skipIf(
        not TEST_DILL or not HAS_DILL_AT_LEAST_0_3_1,
        '"dill" not found or not correct version'
    )
    def test_serialization_dill(self):
        x = torch.randn(5, 5)

        with tempfile.NamedTemporaryFile() as f:
            torch.save(x, f, pickle_module=dill)
            f.seek(0)
            x2 = torch.load(f, pickle_module=dill, encoding='utf-8')
            self.assertIsInstance(x2, type(x))
            self.assertEqual(x, x2)
            f.seek(0)
            x3 = torch.load(f, pickle_module=dill)
            self.assertIsInstance(x3, type(x))
            self.assertEqual(x, x3)

    def test_serialization_offset_gzip(self):
        a = torch.randn(5, 5)
        i = 41
        f1 = tempfile.NamedTemporaryFile(delete=False)
        f2 = tempfile.NamedTemporaryFile(delete=False)
        with open(f1.name, 'wb') as f:
            pickle.dump(i, f)
            torch.save(a, f)
        with open(f1.name, 'rb') as f_in, gzip.open(f2.name, 'wb') as f_out:
            shutil.copyfileobj(f_in, f_out)

        with gzip.open(f2.name, 'rb') as f:
            j = pickle.load(f)
            b = torch.load(f)
        self.assertTrue(torch.equal(a, b))
        self.assertEqual(i, j)

    def _test_serialization_sparse(self, weights_only):
        def _test_serialization(conversion):
            x = torch.zeros(3, 3)
            x[1][1] = 1
            x = conversion(x)
            with tempfile.NamedTemporaryFile() as f:
                torch.save({"tensor": x}, f)
                f.seek(0)
                y = torch.load(f, weights_only=weights_only)
                self.assertEqual(x, y["tensor"], exact_is_coalesced=True)
        _test_serialization(lambda x: x.to_sparse())
        _test_serialization(lambda x: x.to_sparse_csr())
        _test_serialization(lambda x: x.to_sparse_csc())
        _test_serialization(lambda x: x.to_sparse_bsr((1, 1)))
        _test_serialization(lambda x: x.to_sparse_bsc((1, 1)))

    def test_serialization_sparse(self):
        self._test_serialization(False)

    def test_serialization_sparse_safe(self):
        self._test_serialization(True)

    def test_serialization_sparse_invalid(self):
        x = torch.zeros(3, 3)
        x[1][1] = 1
        x = x.to_sparse()

        class TensorSerializationSpoofer:
            def __init__(self, tensor):
                self.tensor = tensor

            def __reduce_ex__(self, proto):
                invalid_indices = self.tensor._indices().clone()
                invalid_indices[0][0] = 3
                return (
                    torch._utils._rebuild_sparse_tensor,
                    (
                        self.tensor.layout,
                        (
                            invalid_indices,
                            self.tensor._values(),
                            self.tensor.size())))

        with tempfile.NamedTemporaryFile() as f:
            torch.save({"spoofed": TensorSerializationSpoofer(x)}, f)
            f.seek(0)
            with self.assertRaisesRegex(
                    RuntimeError,
                    "size is inconsistent with indices"):
                y = torch.load(f)

    def _test_serialization_sparse_compressed_invalid(self,
                                                      conversion,
                                                      get_compressed_indices,
                                                      get_plain_indices):
        x = torch.zeros(3, 3)
        x[1][1] = 1
        x = conversion(x)

        class TensorSerializationSpoofer:
            def __init__(self, tensor):
                self.tensor = tensor

            def __reduce_ex__(self, proto):
                invalid_compressed_indices = get_compressed_indices(self.tensor).clone()
                invalid_compressed_indices[0] = 3
                return (
                    torch._utils._rebuild_sparse_tensor,
                    (
                        self.tensor.layout,
                        (
                            invalid_compressed_indices,
                            get_plain_indices(self.tensor),
                            self.tensor.values(),
                            self.tensor.size())))

        if x.layout in {torch.sparse_csr, torch.sparse_bsr}:
            compressed_indices_name = 'crow_indices'
        else:
            compressed_indices_name = 'ccol_indices'

        with tempfile.NamedTemporaryFile() as f:
            torch.save({"spoofed": TensorSerializationSpoofer(x)}, f)
            f.seek(0)
            with self.assertRaisesRegex(
                    RuntimeError,
                    f"`{compressed_indices_name}[[]..., 0[]] == 0` is not satisfied."):
                y = torch.load(f)

    def test_serialization_sparse_csr_invalid(self):
        self._test_serialization_sparse_compressed_invalid(
            torch.Tensor.to_sparse_csr, torch.Tensor.crow_indices, torch.Tensor.col_indices)

    def test_serialization_sparse_csc_invalid(self):
        self._test_serialization_sparse_compressed_invalid(
            torch.Tensor.to_sparse_csc, torch.Tensor.ccol_indices, torch.Tensor.row_indices)

    def test_serialization_sparse_bsr_invalid(self):
        self._test_serialization_sparse_compressed_invalid(
            lambda x: x.to_sparse_bsr((1, 1)), torch.Tensor.crow_indices, torch.Tensor.col_indices)

    def test_serialization_sparse_bsc_invalid(self):
        self._test_serialization_sparse_compressed_invalid(
            lambda x: x.to_sparse_bsc((1, 1)), torch.Tensor.ccol_indices, torch.Tensor.row_indices)

    def test_serialize_device(self):
        device_str = ['cpu', 'cpu:0', 'cuda', 'cuda:0']
        device_obj = [torch.device(d) for d in device_str]
        for device in device_obj:
            device_copied = copy.deepcopy(device)
            self.assertEqual(device, device_copied)

    def _test_serialization_backwards_compat(self, weights_only):
        a = [torch.arange(1 + i, 26 + i).view(5, 5).float() for i in range(2)]
        b = [a[i % 2] for i in range(4)]
        b += [a[0].storage()]
        b += [a[0].reshape(-1)[1:4].clone().storage()]
        path = download_file('https://download.pytorch.org/test_data/legacy_serialized.pt')
        c = torch.load(path, weights_only=weights_only)
        self.assertEqual(b, c, atol=0, rtol=0)
        self.assertTrue(isinstance(c[0], torch.FloatTensor))
        self.assertTrue(isinstance(c[1], torch.FloatTensor))
        self.assertTrue(isinstance(c[2], torch.FloatTensor))
        self.assertTrue(isinstance(c[3], torch.FloatTensor))
        self.assertTrue(isinstance(c[4], torch.storage.TypedStorage))
        self.assertEqual(c[4].dtype, torch.float32)
        c[0].fill_(10)
        self.assertEqual(c[0], c[2], atol=0, rtol=0)
        self.assertEqual(c[4], torch.FloatStorage(25).fill_(10), atol=0, rtol=0)
        c[1].fill_(20)
        self.assertEqual(c[1], c[3], atol=0, rtol=0)

        # test some old tensor serialization mechanism
        class OldTensorBase:
            def __init__(self, new_tensor):
                self.new_tensor = new_tensor

            def __getstate__(self):
                return (self.new_tensor.storage(),
                        self.new_tensor.storage_offset(),
                        tuple(self.new_tensor.size()),
                        self.new_tensor.stride())

        class OldTensorV1(OldTensorBase):
            def __reduce__(self):
                return (torch.Tensor, (), self.__getstate__())

        class OldTensorV2(OldTensorBase):
            def __reduce__(self):
                return (_rebuild_tensor, self.__getstate__())

        x = torch.randn(30).as_strided([2, 3], [9, 3], 2)
        for old_cls in [OldTensorV1, OldTensorV2]:
            with tempfile.NamedTemporaryFile() as f:
                old_x = old_cls(x)
                torch.save(old_x, f)
                f.seek(0)
                load_x = torch.load(f, weights_only=weights_only)
                self.assertEqual(x.storage(), load_x.storage())
                self.assertEqual(x.storage_offset(), load_x.storage_offset())
                self.assertEqual(x.size(), load_x.size())
                self.assertEqual(x.stride(), load_x.stride())

    def test_serialization_backwards_compat(self):
        self._test_serialization_backwards_compat(False)

    def test_serialization_backwards_compat_safe(self):
        self._test_serialization_backwards_compat(True)

    def test_serialization_save_warnings(self):
        with warnings.catch_warnings(record=True) as warns:
            with tempfile.NamedTemporaryFile() as checkpoint:
                x = torch.save(torch.nn.Linear(2, 3), checkpoint)
                self.assertEqual(len(warns), 0)

    def test_serialization_map_location(self):
        test_file_path = download_file('https://download.pytorch.org/test_data/gpu_tensors.pt')

        def map_location(storage, loc):
            return storage

        def generate_map_locations(device_type):
            return [
                {'cuda:0': device_type + ':0'},
                device_type,
                device_type + ':0',
                torch.device(device_type),
                torch.device(device_type, 0)
            ]

        def load_bytes():
            with open(test_file_path, 'rb') as f:
                return io.BytesIO(f.read())

        fileobject_lambdas = [lambda: test_file_path, load_bytes]
        cpu_map_locations = [
            map_location,
            {'cuda:0': 'cpu'},
            'cpu',
            torch.device('cpu'),
        ]
        gpu_0_map_locations = generate_map_locations('cuda')
        gpu_last_map_locations = [
            f'cuda:{torch.cuda.device_count() - 1}',
        ]
        xpu_0_map_locations = generate_map_locations('xpu')
        xpu_last_map_locations = [
            f'xpu:{torch.xpu.device_count() - 1}',
        ]

        def check_map_locations(map_locations, dtype, intended_device):
            for fileobject_lambda in fileobject_lambdas:
                for map_location in map_locations:
                    tensor = torch.load(fileobject_lambda(), map_location=map_location)

                    self.assertEqual(tensor.device, intended_device)
                    self.assertEqual(tensor.dtype, dtype)
                    self.assertEqual(tensor, torch.tensor([[1.0, 2.0], [3.0, 4.0]], dtype=dtype, device=intended_device))

        check_map_locations(cpu_map_locations, torch.float, torch.device('cpu'))
        if torch.cuda.is_available():
            check_map_locations(gpu_0_map_locations, torch.float, torch.device('cuda', 0))
            check_map_locations(
                gpu_last_map_locations,
                torch.float,
                torch.device('cuda', torch.cuda.device_count() - 1)
            )
        if torch.xpu.is_available():
            check_map_locations(xpu_0_map_locations, torch.float, torch.device('xpu', 0))
            check_map_locations(
                xpu_last_map_locations,
                torch.float,
                torch.device('xpu', torch.xpu.device_count() - 1)
            )

    @unittest.skipIf(torch.cuda.is_available(), "Testing torch.load on CPU-only machine")
    def test_load_nonexistent_device(self):
        # Setup: create a serialized file object with a 'cuda:0' restore location
        # The following was generated by saving a torch.randn(2, device='cuda') tensor.
        serialized = (b'\x80\x02\x8a\nl\xfc\x9cF\xf9 j\xa8P\x19.\x80\x02M\xe9'
                      b'\x03.\x80\x02}q\x00(X\x10\x00\x00\x00protocol_versionq'
                      b'\x01M\xe9\x03X\r\x00\x00\x00little_endianq\x02\x88X\n'
                      b'\x00\x00\x00type_sizesq\x03}q\x04(X\x05\x00\x00\x00shortq'
                      b'\x05K\x02X\x03\x00\x00\x00intq\x06K\x04X\x04\x00\x00\x00'
                      b'longq\x07K\x04uu.\x80\x02ctorch._utils\n_rebuild_tensor_v2'
                      b'\nq\x00((X\x07\x00\x00\x00storageq\x01ctorch\nFloatStorage'
                      b'\nq\x02X\x0e\x00\x00\x0094919395964320q\x03X\x06\x00\x00'
                      b'\x00cuda:0q\x04K\x02Ntq\x05QK\x00K\x02\x85q\x06K\x01\x85q'
                      b'\x07\x89Ntq\x08Rq\t.\x80\x02]q\x00X\x0e\x00\x00\x00'
                      b'94919395964320q\x01a.\x02\x00\x00\x00\x00\x00\x00\x00\xbb'
                      b'\x1f\x82\xbe\xea\x81\xd1>')

        buf = io.BytesIO(serialized)

        error_msg = r'Attempting to deserialize object on a CUDA device'
        with self.assertRaisesRegex(RuntimeError, error_msg):
            _ = torch.load(buf)

    @unittest.skipIf((3, 8, 0) <= sys.version_info < (3, 8, 2), "See https://bugs.python.org/issue39681")
    def test_serialization_filelike_api_requirements(self):
        filemock = FilelikeMock(b'', has_readinto=False)
        tensor = torch.randn(3, 5)
        torch.save(tensor, filemock)
        expected_superset = {'write', 'flush'}
        self.assertTrue(expected_superset.issuperset(filemock.calls))

        # Reset between save and load
        filemock.seek(0)
        filemock.calls.clear()

        _ = torch.load(filemock)
        expected_superset = {'read', 'readline', 'seek', 'tell'}
        self.assertTrue(expected_superset.issuperset(filemock.calls))

    def _test_serialization_filelike(self, tensor, mock, desc):
        f = mock(b'')
        torch.save(tensor, f)
        f.seek(0)
        data = mock(f.read())

        msg = 'filelike serialization with {}'

        b = torch.load(data)
        self.assertTrue(torch.equal(tensor, b), msg.format(desc))

    @unittest.skipIf((3, 8, 0) <= sys.version_info < (3, 8, 2), "See https://bugs.python.org/issue39681")
    def test_serialization_filelike_missing_attrs(self):
        # Test edge cases where filelike objects are missing attributes.
        # The Python io docs suggests that these attributes should really exist
        # and throw io.UnsupportedOperation, but that isn't always the case.
        mocks = [
            ('no readinto', lambda x: FilelikeMock(x)),
            ('has readinto', lambda x: FilelikeMock(x, has_readinto=True)),
            ('no fileno', lambda x: FilelikeMock(x, has_fileno=False)),
        ]

        to_serialize = torch.randn(3, 10)
        for desc, mock in mocks:
            self._test_serialization_filelike(to_serialize, mock, desc)

    @unittest.skipIf((3, 8, 0) <= sys.version_info < (3, 8, 2), "See https://bugs.python.org/issue39681")
    def test_serialization_filelike_stress(self):
        a = torch.randn(11 * (2 ** 9) + 1, 5 * (2 ** 9))

        # This one should call python read multiple times
        self._test_serialization_filelike(a, lambda x: FilelikeMock(x, has_readinto=False),
                                          'read() stress test')
        self._test_serialization_filelike(a, lambda x: FilelikeMock(x, has_readinto=True),
                                          'readinto() stress test')

    def test_serialization_filelike_uses_readinto(self):
        # For maximum effiency, when reading a file-like object,
        # ensure the C API calls readinto instead of read.
        a = torch.randn(5, 4)

        f = io.BytesIO()
        torch.save(a, f)
        f.seek(0)
        data = FilelikeMock(f.read(), has_readinto=True)

        b = torch.load(data)
        self.assertTrue(data.was_called('readinto'))

    def test_serialization_filelike_exceptions(self):
        # Try to serialize to buffers that does not have write method
        # Or have a malfrormed one, and make sure it does not cause an abort
        # See https://github.com/pytorch/pytorch/issues/87997
        x = torch.rand(10)
        with self.assertRaises(AttributeError):
            # Tries to serialize str into tensor
            torch.save('foo', x)
        x.write = "bar"
        x.flush = "baz"
        with self.assertRaises(TypeError):
            # Tries to serialize str into tensor with write property
            torch.save('foo', x)
        x.write = str.__add__
        x.flush = str.__mul__
        with self.assertRaises(TypeError):
            # Tries to serialize str into tensor with wrong callable write property
            torch.save('foo', x)
        s_data = [1, 2, 3, 4, 5, 6, 7, 8, 9, 10]
        s = torch.CharStorage(s_data)
        with self.assertRaises(AttributeError):
            # Tries to serialize list into CharStorage
            torch.save(s_data, s)
        x = torch.randint(10, (3, 3), dtype=torch.float).cpu().numpy()
        with self.assertRaises(AttributeError):
            # Tries to serialize ndarray into ndarray
            torch.save(x, x)


    def test_serialization_storage_slice(self):
        # Generated using:
        #
        # t = torch.zeros(2);
        # s1 = t.storage()[:1]
        # s2 = t.storage()[1:]
        # torch.save((s1, s2), 'foo.ser')
        #
        # with PyTorch 0.3.1
        serialized = (b'\x80\x02\x8a\nl\xfc\x9cF\xf9 j\xa8P\x19.\x80\x02M\xe9\x03'
                      b'.\x80\x02}q\x00(X\n\x00\x00\x00type_sizesq\x01}q\x02(X\x03'
                      b'\x00\x00\x00intq\x03K\x04X\x05\x00\x00\x00shortq\x04K\x02X'
                      b'\x04\x00\x00\x00longq\x05K\x04uX\x10\x00\x00\x00protocol_versionq'
                      b'\x06M\xe9\x03X\r\x00\x00\x00little_endianq\x07\x88u.\x80\x02'
                      b'(X\x07\x00\x00\x00storageq\x00ctorch\nFloatStorage\nq\x01X\x0e'
                      b'\x00\x00\x0094279043900432q\x02X\x03\x00\x00\x00cpuq\x03K\x02'
                      b'X\x0e\x00\x00\x0094279029750368q\x04K\x00K\x01\x87q\x05tq\x06'
                      b'Q(h\x00h\x01X\x0e\x00\x00\x0094279043900432q\x07h\x03K\x02X'
                      b'\x0e\x00\x00\x0094279029750432q\x08K\x01K\x01\x87q\ttq\nQ'
                      b'\x86q\x0b.\x80\x02]q\x00X\x0e\x00\x00\x0094279043900432q'
                      b'\x01a.\x02\x00\x00\x00\x00\x00\x00\x00\x00\x00\x00\x00'
                      b'\x00\x00\x00\x00')

        buf = io.BytesIO(serialized)
        (s1, s2) = torch.load(buf)
        self.assertEqual(s1[0], 0)
        self.assertEqual(s2[0], 0)
        self.assertEqual(s1.data_ptr() + 4, s2.data_ptr())

    def test_load_unicode_error_msg(self):
        # This Pickle contains a Python 2 module with Unicode data and the
        # loading should fail if the user explicitly specifies ascii encoding!
        path = download_file('https://download.pytorch.org/test_data/legacy_conv2d.pt')
        self.assertRaises(UnicodeDecodeError, lambda: torch.load(path, encoding='ascii'))

    def test_load_python2_unicode_module(self):
        # This Pickle contains some Unicode data!
        path = download_file('https://download.pytorch.org/test_data/legacy_conv2d.pt')
        with warnings.catch_warnings(record=True) as w:
            self.assertIsNotNone(torch.load(path))

    def test_load_error_msg(self):
        expected_err_msg = (".*You can only torch.load from a file that is seekable. " +
                            "Please pre-load the data into a buffer like io.BytesIO and " +
                            "try to load from it instead.")

        resource = FilelikeMock(data=b"data")
        delattr(resource, "tell")
        delattr(resource, "seek")
        with self.assertRaisesRegex(AttributeError, expected_err_msg):
            torch.load(resource)

    def test_save_different_dtype_unallocated(self):
        devices = ['cpu']
        if torch.cuda.is_available():
            devices.append('cuda')

        def save_load_check(a, b):
            with io.BytesIO() as f:
                torch.save([a, b], f)
                f.seek(0)
                a_loaded, b_loaded = torch.load(f)
            self.assertEqual(a, a_loaded)
            self.assertEqual(b, b_loaded)

        for device, dtype in product(devices, all_types_and_complex_and(torch.half,
                                                                        torch.bfloat16, torch.bool)):
            a = torch.tensor([], dtype=dtype, device=device)

            for other_dtype in all_types_and_complex_and(torch.half, torch.bfloat16, torch.bool):
                s = torch.TypedStorage(
                    wrap_storage=a.storage().untyped(),
                    dtype=other_dtype)
                save_load_check(a, s)
                save_load_check(a.storage(), s)
                b = torch.tensor([], dtype=other_dtype, device=device)
                save_load_check(a, b)

    def test_save_different_dtype_error(self):
        error_msg = r"Cannot save multiple tensors or storages that view the same data as different types"

        devices = ['cpu']
        if torch.cuda.is_available():
            devices.append('cuda')

        for device in devices:
            a = torch.randn(10, dtype=torch.complex128, device=device)
            f = io.BytesIO()

            with self.assertRaisesRegex(RuntimeError, error_msg):
                torch.save([a, a.imag], f)

            with self.assertRaisesRegex(RuntimeError, error_msg):
                torch.save([a.storage(), a.imag], f)

            with self.assertRaisesRegex(RuntimeError, error_msg):
                torch.save([a, a.imag.storage()], f)

            with self.assertRaisesRegex(RuntimeError, error_msg):
                torch.save([a.storage(), a.imag.storage()], f)

            a = torch.randn(10, device=device)
            s_bytes = torch.TypedStorage(
                wrap_storage=a.storage().untyped(),
                dtype=torch.uint8)

            with self.assertRaisesRegex(RuntimeError, error_msg):
                torch.save([a, s_bytes], f)

            with self.assertRaisesRegex(RuntimeError, error_msg):
                torch.save([a.storage(), s_bytes], f)

    def test_safe_load_basic_types(self):
        with tempfile.NamedTemporaryFile() as f:
            data = {"int": 123, "str": "world", "float": 3.14, "bool": False}
            torch.save(data, f)
            f.seek(0)
            loaded_data = torch.load(f, weights_only=True)
            self.assertEqual(data, loaded_data)


class serialization_method:
    def __init__(self, use_zip):
        self.use_zip = use_zip
        self.torch_save = torch.save

    def __enter__(self, *args, **kwargs):
        def wrapper(*args, **kwargs):
            if '_use_new_zipfile_serialization' in kwargs:
                raise RuntimeError("Cannot set method manually")
            kwargs['_use_new_zipfile_serialization'] = self.use_zip
            return self.torch_save(*args, **kwargs)

        torch.save = wrapper

    def __exit__(self, *args, **kwargs):
        torch.save = self.torch_save

Point = namedtuple('Point', ['x', 'y'])

class ClassThatUsesBuildInstruction:
    def __init__(self, num):
        self.num = num

    def __reduce_ex__(self, proto):
        # Third item, state here will cause pickle to push a BUILD instruction
        return ClassThatUsesBuildInstruction, (self.num,), {'foo': 'bar'}


@unittest.skipIf(IS_WINDOWS, "NamedTemporaryFile on windows")
class TestBothSerialization(TestCase):
    @parametrize("weights_only", (True, False))
    def test_serialization_new_format_old_format_compat(self, device, weights_only):
        x = [torch.ones(200, 200, device=device) for i in range(30)]

        def test(f_new, f_old):
            torch.save(x, f_new, _use_new_zipfile_serialization=True)
            f_new.seek(0)
            x_new_load = torch.load(f_new, weights_only=weights_only)
            self.assertEqual(x, x_new_load)

            torch.save(x, f_old, _use_new_zipfile_serialization=False)
            f_old.seek(0)
            x_old_load = torch.load(f_old, weights_only=weights_only)
            self.assertEqual(x_old_load, x_new_load)

        with AlwaysWarnTypedStorageRemoval(True), warnings.catch_warnings(record=True) as w:
            with tempfile.NamedTemporaryFile() as f_new, tempfile.NamedTemporaryFile() as f_old:
                test(f_new, f_old)
            self.assertTrue(len(w) == 0, msg=f"Expected no warnings but got {[str(x) for x in w]}")


class TestOldSerialization(TestCase, SerializationMixin):
    # unique_key is necessary because on Python 2.7, if a warning passed to
    # the warning module is the same, it is not raised again.
    def _test_serialization_container(self, unique_key, filecontext_lambda):

        tmpmodule_name = f'tmpmodule{unique_key}'

        def import_module(name, filename):
            import importlib.util
            spec = importlib.util.spec_from_file_location(name, filename)
            module = importlib.util.module_from_spec(spec)
            spec.loader.exec_module(module)
            sys.modules[module.__name__] = module
            return module

        with filecontext_lambda() as checkpoint:
            fname = get_file_path_2(os.path.dirname(os.path.dirname(torch.__file__)), 'torch', 'testing',
                                    '_internal', 'data', 'network1.py')
            module = import_module(tmpmodule_name, fname)
            torch.save(module.Net(), checkpoint)

            # First check that the checkpoint can be loaded without warning about unsafe loads
            checkpoint.seek(0)
            with warnings.catch_warnings(record=True) as w:
                loaded = torch.load(checkpoint)
                self.assertTrue(isinstance(loaded, module.Net))
                if can_retrieve_source:
                    self.assertEqual(len(w), 1)
                    self.assertEqual(w[0].category, FutureWarning)
                    self.assertTrue("You are using `torch.load` with `weights_only=False`" in str(w[0].message))

            # Replace the module with different source
            fname = get_file_path_2(os.path.dirname(os.path.dirname(torch.__file__)), 'torch', 'testing',
                                    '_internal', 'data', 'network2.py')
            module = import_module(tmpmodule_name, fname)
            checkpoint.seek(0)
            with warnings.catch_warnings(record=True) as w:
                loaded = torch.load(checkpoint)
                self.assertTrue(isinstance(loaded, module.Net))
                if can_retrieve_source:
                    self.assertEqual(len(w), 2)
                    self.assertEqual(w[0].category, FutureWarning)
                    self.assertEqual(w[1].category, SourceChangeWarning)

    def test_serialization_container(self):
        self._test_serialization_container('file', tempfile.NamedTemporaryFile)

    def test_serialization_container_filelike(self):
        self._test_serialization_container('filelike', BytesIOContext)

    def test_serialization_offset(self):
        a = torch.randn(5, 5)
        b = torch.randn(1024, 1024, 512, dtype=torch.float32)
        m = torch.nn.Conv2d(1, 1, (1, 3))
        i, j = 41, 43
        with tempfile.NamedTemporaryFile() as f:
            pickle.dump(i, f)
            torch.save(a, f)
            pickle.dump(j, f)
            torch.save(b, f)
            torch.save(m, f)
            self.assertTrue(f.tell() > 2 * 1024 * 1024 * 1024)
            f.seek(0)
            i_loaded = pickle.load(f)
            a_loaded = torch.load(f)
            j_loaded = pickle.load(f)
            b_loaded = torch.load(f)
            m_loaded = torch.load(f)
        self.assertTrue(torch.equal(a, a_loaded))
        self.assertTrue(torch.equal(b, b_loaded))
        self.assertTrue(m.kernel_size == m_loaded.kernel_size)
        self.assertEqual(i, i_loaded)
        self.assertEqual(j, j_loaded)

    @parametrize('weights_only', (True, False))
    def test_serialization_offset_filelike(self, weights_only):
        a = torch.randn(5, 5)
        b = torch.randn(1024, 1024, 512, dtype=torch.float32)
        i, j = 41, 43
        with BytesIOContext() as f:
            pickle.dump(i, f)
            torch.save(a, f)
            pickle.dump(j, f)
            torch.save(b, f)
            self.assertTrue(f.tell() > 2 * 1024 * 1024 * 1024)
            f.seek(0)
            i_loaded = pickle.load(f)
            a_loaded = torch.load(f, weights_only=weights_only)
            j_loaded = pickle.load(f)
            b_loaded = torch.load(f, weights_only=weights_only)
        self.assertTrue(torch.equal(a, a_loaded))
        self.assertTrue(torch.equal(b, b_loaded))
        self.assertEqual(i, i_loaded)
        self.assertEqual(j, j_loaded)

    def run(self, *args, **kwargs):
        with serialization_method(use_zip=False):
            return super().run(*args, **kwargs)


class TestSerialization(TestCase, SerializationMixin):
    @parametrize('weights_only', (True, False))
    def test_serialization_zipfile(self, weights_only):
        data = self._test_serialization_data()

        def test(name_or_buffer):
            torch.save(data, name_or_buffer)

            if hasattr(name_or_buffer, 'seek'):
                name_or_buffer.seek(0)

            result = torch.load(name_or_buffer, weights_only=weights_only)
            self.assertEqual(result, data)

        with tempfile.NamedTemporaryFile() as f:
            test(f)

        with TemporaryFileName() as fname:
            test(fname)

        if IS_FILESYSTEM_UTF8_ENCODING:
            with TemporaryDirectoryName(suffix='\u975eASCII\u30d1\u30b9') as dname:
                with TemporaryFileName(dir=dname) as fname:
                    test(fname)

        test(io.BytesIO())

    def test_serialization_zipfile_actually_jit(self):
        with tempfile.NamedTemporaryFile() as f:
            torch.jit.save(torch.jit.script(torch.nn.Linear(3, 4)), f)
            f.seek(0)
            torch.load(f)

    # Ensure large zip64 serialization works properly
    @serialTest()
    def test_serialization_2gb_file(self):
        # Run GC to clear up as much memory as possible before running this test
        gc.collect()
        big_model = torch.nn.Conv2d(20000, 3200, kernel_size=3)

        with BytesIOContext() as f:
            torch.save(big_model.state_dict(), f)
            f.seek(0)
            state = torch.load(f)

    @parametrize('weights_only', (True, False))
    def test_pathlike_serialization(self, weights_only):
        model = torch.nn.Conv2d(20, 3200, kernel_size=3)

        with TemporaryFileName() as fname:
            path = Path(fname)
            torch.save(model.state_dict(), path)
            torch.load(path, weights_only=weights_only)

    @parametrize('weights_only', (True, False))
    def test_meta_serialization(self, weights_only):
        big_model = torch.nn.Conv2d(20000, 320000, kernel_size=3, device='meta')

        with BytesIOContext() as f:
            torch.save(big_model.state_dict(), f)
            f.seek(0)
            state = torch.load(f, weights_only=weights_only)

        self.assertEqual(state['weight'].size(), big_model.weight.size())

    def test_lr_scheduler_serialization(self):
        sgd = torch.optim.SGD([
            torch.tensor(torch.randn(100, 100, 2000), requires_grad=True)
        ], lr=0.1, momentum=0.9)
        lr_scheduler = torch.optim.lr_scheduler.OneCycleLR(sgd, 6.0, total_steps=10)

        with BytesIOContext() as f:
            torch.save(lr_scheduler.state_dict(), f)
            f.seek(0, os.SEEK_END)
            size = f.tell()
            f.seek(0)
            lr_scheduler_state = torch.load(f)

        self.assertEqual(lr_scheduler_state['base_lrs'], lr_scheduler.base_lrs)
        if 'anneal_func' in lr_scheduler_state:
            self.assertFalse(hasattr(lr_scheduler_state['anneal_func'], '__self__'))  # check method is not bound
        else:
            self.assertTrue('_anneal_func_type' in lr_scheduler_state)
        self.assertTrue(size < 1024 * 1024)  # Must be less than 1MB

    @parametrize('weights_only', (True, False))
    def test_serialization_python_attr(self, weights_only):
        def _test_save_load_attr(t):
            t.foo = 'foo'
            t.pi = 3.14

            with BytesIOContext() as f:
                torch.save(t, f)
                f.seek(0)
                loaded_t = torch.load(f, weights_only=weights_only)

            self.assertEqual(t, loaded_t)
            self.assertEqual(t.foo, loaded_t.foo)
            self.assertEqual(t.pi, loaded_t.pi)

        t = torch.zeros(3, 3)
        _test_save_load_attr(t)
        _test_save_load_attr(torch.nn.Parameter(t))

    def test_weights_only_assert(self):
        class HelloWorld:
            def __reduce__(self):
                return (print, ("Hello World!",))

        with BytesIOContext() as f:
            torch.save(HelloWorld(), f)
            f.seek(0)
            # Unsafe load should work
            self.assertIsNone(torch.load(f, weights_only=False))
            f.seek(0)
            # Safe load should assert
            with self.assertRaisesRegex(pickle.UnpicklingError, "Unsupported global: GLOBAL builtins.print"):
<<<<<<< HEAD
                torch.load(f, weights_only=True)
            try:
                torch.serialization.add_safe_globals([print])
                f.seek(0)
                torch.load(f, weights_only=True)
            finally:
                torch.serialization.clear_safe_globals()

    def test_weights_only_safe_globals_newobj(self):
        # This will use NEWOBJ
        p = Point(x=1, y=2)
        with BytesIOContext() as f:
            torch.save(p, f)
            f.seek(0)
            with self.assertRaisesRegex(pickle.UnpicklingError,
                                        "GLOBAL __main__.Point was not an allowed global by default"):
                torch.load(f, weights_only=True)
=======
                torch.load(f, weights_only=True)
            try:
                torch.serialization.add_safe_globals([print])
                f.seek(0)
                torch.load(f, weights_only=True)
            finally:
                torch.serialization.clear_safe_globals()

    def test_weights_only_safe_globals_newobj(self):
        # This will use NEWOBJ
        p = Point(x=1, y=2)
        with BytesIOContext() as f:
            torch.save(p, f)
            f.seek(0)
            with self.assertRaisesRegex(pickle.UnpicklingError,
                                        "GLOBAL __main__.Point was not an allowed global by default"):
                torch.load(f, weights_only=True)
>>>>>>> 600bf978
            f.seek(0)
            try:
                torch.serialization.add_safe_globals([Point])
                loaded_p = torch.load(f, weights_only=True)
                self.assertEqual(loaded_p, p)
            finally:
                torch.serialization.clear_safe_globals()

    def test_weights_only_safe_globals_build(self):
        counter = 0

        def fake_set_state(obj, *args):
            nonlocal counter
            counter += 1

        c = ClassThatUsesBuildInstruction(2)
        with BytesIOContext() as f:
            torch.save(c, f)
            f.seek(0)
            with self.assertRaisesRegex(pickle.UnpicklingError,
                                        "GLOBAL __main__.ClassThatUsesBuildInstruction was not an allowed global by default"):
                torch.load(f, weights_only=True)
            try:
                torch.serialization.add_safe_globals([ClassThatUsesBuildInstruction])
                # Test dict update path
                f.seek(0)
                loaded_c = torch.load(f, weights_only=True)
                self.assertEqual(loaded_c.num, 2)
                self.assertEqual(loaded_c.foo, 'bar')
                # Test setstate path
                ClassThatUsesBuildInstruction.__setstate__ = fake_set_state
                f.seek(0)
                loaded_c = torch.load(f, weights_only=True)
                self.assertEqual(loaded_c.num, 2)
                self.assertEqual(counter, 1)
                self.assertFalse(hasattr(loaded_c, 'foo'))
            finally:
                torch.serialization.clear_safe_globals()
                ClassThatUsesBuildInstruction.__setstate__ = None

    @parametrize("unsafe_global", [True, False])
    def test_weights_only_error(self, unsafe_global):
        sd = {'t': TwoTensor(torch.randn(2), torch.randn(2))}
        pickle_protocol = torch.serialization.DEFAULT_PROTOCOL if unsafe_global else 5
        with BytesIOContext() as f:
            torch.save(sd, f, pickle_protocol=pickle_protocol)
            f.seek(0)
            if unsafe_global:
                with self.assertRaisesRegex(pickle.UnpicklingError,
                                            r"use `torch.serialization.add_safe_globals\(\[TwoTensor\]\)` to allowlist"):
                    torch.load(f, weights_only=True)
            else:
                with self.assertRaisesRegex(pickle.UnpicklingError,
                                            "file an issue with the following so that we can make `weights_only=True`"):
                    torch.load(f, weights_only=True)

    @parametrize('weights_only', (False, True))
    def test_serialization_math_bits(self, weights_only):
        t = torch.randn(1, dtype=torch.cfloat)

        def _save_load_check(t):
            with BytesIOContext() as f:
                torch.save(t, f)
                f.seek(0)
                # Unsafe load should work
                self.assertEqual(torch.load(f, weights_only=weights_only), t)

        t_conj = torch.conj(t)
        _save_load_check(t_conj)

        t_neg = torch._neg_view(t)
        _save_load_check(t_neg)

        t_n_c = torch._neg_view(torch.conj(t))
        _save_load_check(t_n_c)

    @parametrize('weights_only', (False, True))
    def test_serialization_efficient_zerotensor(self, weights_only):
        # We don't support serializing `ZeroTensor` as it is not public
        # facing yet.
        # If in future, `ZeroTensor` serialization is supported, this test
        # should start failing!
        t = torch._efficientzerotensor((4, 5))

        def _save_load_check(t):
            with BytesIOContext() as f:
                torch.save(t, f)
                f.seek(0)
                # Unsafe load should work
                self.assertEqual(torch.load(f, weights_only=weights_only), t)

        # NOTE: `torch.save` fails before we hit the TORCH_CHECK in `getTensoMetadata`
        #       as nullptr storage is disabled.
        with self.assertRaisesRegex(RuntimeError, 'ZeroTensor is not serializable'):
            _save_load_check(t)

    def test_serialization_byteorder_mark(self):
        lstm = torch.nn.LSTM(3, 3)
        inputs = [torch.randn(1, 3) for _ in range(5)]
        inputs = torch.cat(inputs).view(len(inputs), 1, -1)
        hidden = (torch.randn(1, 1, 3), torch.randn(1, 1, 3))  # clean out hidden state

        databuffer = io.BytesIO()
        torch.save(lstm.state_dict(), databuffer)
        databuffer.seek(0)

        with torch.serialization._open_zipfile_reader(databuffer) as zip_file:
            byteordername = 'byteorder'
            self.assertTrue(zip_file.has_record(byteordername))
            byteorderdata = zip_file.get_record(byteordername)
            self.assertTrue(byteorderdata in [b'little', b'big'])
            self.assertEqual(byteorderdata.decode(), sys.byteorder)

    def test_serialization_load_bom_data(self):
        # 1. Generated on LE system using following commands:
        #
        # import torch
        #
        # lstm = torch.nn.LSTM(3, 3)
        # inputs = [torch.randn(1, 3) for _ in range(5)]
        #
        # inputs = torch.cat(inputs).view(len(inputs), 1, -1)
        # hidden = (torch.randn(1, 1, 3), torch.randn(1, 1, 3))
        #
        # torch.save(lstm.state_dict(), "lstm.LE.pt", _disable_byteorder_record=True)
        # torch.save(lstm.state_dict(), "lstm.LE.BOM.pt")
        #
        # print(lstm.state_dict())
        #
        # 2. After that it is resaved on BE system with following commands:
        #
        # import torch
        #
        # lstm = torch.nn.LSTM(3, 3)
        # lstm.load_state_dict(torch.load("lstm.LE.BOM.pt"), strict=True)
        #
        # torch.save(lstm.state_dict(), "lstm.BE.pt", _disable_byteorder_record=True)
        # torch.save(lstm.state_dict(), "lstm.BE.BOM.pt")
        #
        # print(lstm.state_dict())
        #
        # Following commands and a bit of manual work were used to produce python bytes from resulting files:
        #
        # file = open('filename', 'rb')
        # data = file.read()
        # file.close()
        # print("\n".join(textwrap.wrap(str(data), 80)))
        #
        # BOM in this context is used as Byte Order Mark.
        #
        data_le_no_bom = (b'PK\x03\x04\x00\x00\x08\x08\x00\x00\x00\x00\x00\x00\x00\x00\x00\x00\x00\x00\x00'
                          b'\x00\x00\x00\x00\x00\r\x00\x15\x00lstm/data.pklFB\x11\x00ZZZZZZZZZZZZZZZZZ\x80\x02'
                          b'ccollections\nOrderedDict\nq\x00)Rq\x01(X\x0c\x00\x00\x00weight_ih_l0q\x02ctor'
                          b'ch._utils\n_rebuild_tensor_v2\nq\x03((X\x07\x00\x00\x00storageq\x04ctorch\nFloat'
                          b'Storage\nq\x05X\x01\x00\x00\x000q\x06X\x03\x00\x00\x00cpuq\x07K$tq\x08QK\x00K\x0c'
                          b'K\x03\x86q\tK\x03K\x01\x86q\n\x89h\x00)Rq\x0btq\x0cRq\rX\x0c\x00\x00\x00weight_'
                          b'hh_l0q\x0eh\x03((h\x04h\x05X\x01\x00\x00\x001q\x0fh\x07K$tq\x10QK\x00K\x0cK\x03\x86'
                          b'q\x11K\x03K\x01\x86q\x12\x89h\x00)Rq\x13tq\x14Rq\x15X\n\x00\x00\x00bias_ih_l0'
                          b'q\x16h\x03((h\x04h\x05X\x01\x00\x00\x002q\x17h\x07K\x0ctq\x18QK\x00K\x0c\x85q\x19'
                          b'K\x01\x85q\x1a\x89h\x00)Rq\x1btq\x1cRq\x1dX\n\x00\x00\x00bias_hh_l0q\x1eh\x03(('
                          b'h\x04h\x05X\x01\x00\x00\x003q\x1fh\x07K\x0ctq QK\x00K\x0c\x85q!K\x01\x85q"\x89h\x00'
                          b')Rq#tq$Rq%u}q&X\t\x00\x00\x00_metadataq\'h\x00)Rq(X\x00\x00\x00\x00q)}q*X\x07'
                          b'\x00\x00\x00versionq+K\x01sssb.PK\x07\x08\xab\xf1\xfb\x01\xb8\x01\x00\x00\xb8\x01'
                          b'\x00\x00PK\x03\x04\x00\x00\x08\x08\x00\x00\x00\x00\x00\x00\x00\x00\x00\x00\x00\x00'
                          b'\x00\x00\x00\x00\x00\x00\x0b\x00\x0f\x00lstm/data/0FB\x0b\x00ZZZZZZZZZZZ\nuJ\xbe'
                          b'X*\xa2\xbe\xc4\xea\x10>\xd4\n\x8d\xbe\x1c\x10\x8a\xbe\xb02\xe4\xbe,\xcb4>\x00'
                          b'\x17!>H\x9c\xe0\xbe\xd2\x15!\xbe6C\xc6>v\xc5\x89>\xae\x14\x81\xbeZ\xc7\x99>\x90P'
                          b'\x01?`\xb9\x9a<\xc0 <=\'\xc7\x9e\xbe\xaa\xf4\x02?\x00\xf3\x0e\xbc\xd8\xb7v\xbe\xa0'
                          b'\xcc\xcd=$/\xaf>\x00\xc4K=0\xb8\xe5\xbe\xb6\xc5U\xbe\xc4i\xf3\xbe\xa45\xdc>\x06'
                          b'g\x8d>N!\xae>2Fr\xbe0hb\xbd\xf0we\xbd g\xa0<\xb6\xbe\x9e\xbe\x14\xd1\xc2>PK\x07'
                          b'\x08j\xd9\xb9M\x90\x00\x00\x00\x90\x00\x00\x00PK\x03\x04\x00\x00\x08\x08\x00\x00'
                          b'\x00\x00\x00\x00\x00\x00\x00\x00\x00\x00\x00\x00\x00\x00\x00\x00\x0b\x007\x00lst'
                          b'm/data/1FB3\x00ZZZZZZZZZZZZZZZZZZZZZZZZZZZZZZZZZZZZZZZZZZZZZZZZZZZ|[\xe1>\xa2Yd\xbe'
                          b'\xa5o\t\xbfz\x1c\x05\xbe \xb1\xdb<\xf0\xcd\xfc>\xa2u\xcb>\x8c\x87{\xbe\x9c\x9b'
                          b'^>\xacmG>\xae\x17\x93>\x8e\xc5\xf0\xbet\x1c\xfc>\xcb\x84\x81\xbe\xc8\xa6 >\x88\xee'
                          b'\xaf=\n\xc9\x8d>\xc0\xc5\xee>\xf0E\x91>\xf4^\xa1>\xb8\xbbF>\x97\x97\xfe\xbe\xec'
                          b'\x85\x03?h\x9c\xf3=\xf2\xa8\x97>^\xfa\r?6i\x94\xbe\xbc1w\xbeh\xc4\x8a=\x94\xc8'
                          b'\x9f\xbd\x81\xb5\x89\xbe(K\xb0>\xf0:z\xbd\xb0\xc6\x9b\xbdX\x00\x88=\x05\xc7\x11\xbf'
                          b'PK\x07\x08\x12\xc0\x87\x96\x90\x00\x00\x00\x90\x00\x00\x00PK\x03\x04\x00\x00\x08'
                          b'\x08\x00\x00\x00\x00\x00\x00\x00\x00\x00\x00\x00\x00\x00\x00\x00\x00\x00\x00\x0b'
                          b'\x007\x00lstm/data/2FB3\x00ZZZZZZZZZZZZZZZZZZZZZZZZZZZZZZZZZZZZZZZZZZZZZZZZZZ'
                          b'Z\xb0\xc2f=@\xdd1<\x864\xd8\xbe\xa0\t\x13?+g\x8f\xbeu\xb1\r\xbfbl\xc3>\xa8\\\x82'
                          b'\xbe\xa4c\xf3\xbd,\x96\xdf\xbe\xfe\x05\xf1\xbe\xf8\xc9\x96>PK\x07\x08\x92\tK?0\x00'
                          b'\x00\x000\x00\x00\x00PK\x03\x04\x00\x00\x08\x08\x00\x00\x00\x00\x00\x00\x00\x00'
                          b'\x00\x00\x00\x00\x00\x00\x00\x00\x00\x00\x0b\x00\x17\x00lstm/data/3FB\x13\x00ZZ'
                          b'ZZZZZZZZZZZZZZZZZ\x04\xaai\xbe\xce\xd8\x8a\xbe\xe3O\xdf\xbe$\xc3\xd2\xbe\x06\xb1'
                          b'\x80\xbe^&\x08?\x00\x1a}\xbd\x06\xde\r?\x04\xe7\xac>Z@\xe9\xbe\x14\xc2)>\x9c\xe9'
                          b'/>PK\x07\x08\x1axU\xe80\x00\x00\x000\x00\x00\x00PK\x03\x04\x00\x00\x08\x08\x00\x00'
                          b'\x00\x00\x00\x00\x00\x00\x00\x00\x00\x00\x00\x00\x00\x00\x00\x00\x0c\x00\x16\x00'
                          b'lstm/versionFB\x12\x00ZZZZZZZZZZZZZZZZZZ3\nPK\x07\x08\xd1\x9egU\x02\x00\x00\x00'
                          b'\x02\x00\x00\x00PK\x01\x02\x00\x00\x00\x00\x08\x08\x00\x00\x00\x00\x00\x00\xab\xf1'
                          b'\xfb\x01\xb8\x01\x00\x00\xb8\x01\x00\x00\r\x00\x00\x00\x00\x00\x00\x00\x00\x00'
                          b'\x00\x00\x00\x00\x00\x00\x00\x00lstm/data.pklPK\x01\x02\x00\x00\x00\x00\x08\x08'
                          b'\x00\x00\x00\x00\x00\x00j\xd9\xb9M\x90\x00\x00\x00\x90\x00\x00\x00\x0b\x00\x00\x00'
                          b'\x00\x00\x00\x00\x00\x00\x00\x00\x00\x00\x08\x02\x00\x00lstm/data/0PK\x01\x02\x00'
                          b'\x00\x00\x00\x08\x08\x00\x00\x00\x00\x00\x00\x12\xc0\x87\x96\x90\x00\x00\x00\x90'
                          b'\x00\x00\x00\x0b\x00\x00\x00\x00\x00\x00\x00\x00\x00\x00\x00\x00\x00\xe0\x02\x00'
                          b'\x00lstm/data/1PK\x01\x02\x00\x00\x00\x00\x08\x08\x00\x00\x00\x00\x00\x00\x92'
                          b'\tK?0\x00\x00\x000\x00\x00\x00\x0b\x00\x00\x00\x00\x00\x00\x00\x00\x00\x00\x00\x00'
                          b'\x00\xe0\x03\x00\x00lstm/data/2PK\x01\x02\x00\x00\x00\x00\x08\x08\x00\x00\x00\x00'
                          b'\x00\x00\x1axU\xe80\x00\x00\x000\x00\x00\x00\x0b\x00\x00\x00\x00\x00\x00\x00\x00'
                          b'\x00\x00\x00\x00\x00\x80\x04\x00\x00lstm/data/3PK\x01\x02\x00\x00\x00\x00\x08'
                          b'\x08\x00\x00\x00\x00\x00\x00\xd1\x9egU\x02\x00\x00\x00\x02\x00\x00\x00\x0c\x00\x00'
                          b'\x00\x00\x00\x00\x00\x00\x00\x00\x00\x00\x00\x00\x05\x00\x00lstm/versionPK\x06'
                          b'\x06,\x00\x00\x00\x00\x00\x00\x00\x1e\x03-\x00\x00\x00\x00\x00\x00\x00\x00\x00\x06'
                          b'\x00\x00\x00\x00\x00\x00\x00\x06\x00\x00\x00\x00\x00\x00\x00Y\x01\x00\x00\x00\x00'
                          b'\x00\x00R\x05\x00\x00\x00\x00\x00\x00PK\x06\x07\x00\x00\x00\x00\xab\x06\x00\x00'
                          b'\x00\x00\x00\x00\x01\x00\x00\x00PK\x05\x06\x00\x00\x00\x00\x06\x00\x06\x00Y\x01'
                          b'\x00\x00R\x05\x00\x00\x00\x00')

        data_le_bom = (b'PK\x03\x04\x00\x00\x08\x08\x00\x00\x00\x00\x00\x00\x00\x00\x00\x00\x00\x00\x00'
                       b'\x00\x00\x00\x00\x00\x12\x00\x10\x00lstm.save/data.pklFB\x0c\x00ZZZZZZZZZZZZ\x80'
                       b'\x02ccollections\nOrderedDict\nq\x00)Rq\x01(X\x0c\x00\x00\x00weight_ih_l0q\x02ct'
                       b'orch._utils\n_rebuild_tensor_v2\nq\x03((X\x07\x00\x00\x00storageq\x04ctorch\nFlo'
                       b'atStorage\nq\x05X\x01\x00\x00\x000q\x06X\x03\x00\x00\x00cpuq\x07K$tq\x08QK\x00K\x0c'
                       b'K\x03\x86q\tK\x03K\x01\x86q\n\x89h\x00)Rq\x0btq\x0cRq\rX\x0c\x00\x00\x00weigh'
                       b't_hh_l0q\x0eh\x03((h\x04h\x05X\x01\x00\x00\x001q\x0fh\x07K$tq\x10QK\x00K\x0cK\x03'
                       b'\x86q\x11K\x03K\x01\x86q\x12\x89h\x00)Rq\x13tq\x14Rq\x15X\n\x00\x00\x00bias_ih_'
                       b'l0q\x16h\x03((h\x04h\x05X\x01\x00\x00\x002q\x17h\x07K\x0ctq\x18QK\x00K\x0c\x85q\x19'
                       b'K\x01\x85q\x1a\x89h\x00)Rq\x1btq\x1cRq\x1dX\n\x00\x00\x00bias_hh_l0q\x1eh\x03'
                       b'((h\x04h\x05X\x01\x00\x00\x003q\x1fh\x07K\x0ctq QK\x00K\x0c\x85q!K\x01\x85q"\x89'
                       b'h\x00)Rq#tq$Rq%u}q&X\t\x00\x00\x00_metadataq\'h\x00)Rq(X\x00\x00\x00\x00q)}q*X\x07'
                       b'\x00\x00\x00versionq+K\x01sssb.PK\x07\x08\xab\xf1\xfb\x01\xb8\x01\x00\x00\xb8\x01'
                       b'\x00\x00PK\x03\x04\x00\x00\x08\x08\x00\x00\x00\x00\x00\x00\x00\x00\x00\x00\x00'
                       b'\x00\x00\x00\x00\x00\x00\x00\x13\x00\x07\x00lstm.save/byteorderFB\x03\x00ZZZlit'
                       b'tlePK\x07\x08\x85=\xe3\x19\x06\x00\x00\x00\x06\x00\x00\x00PK\x03\x04\x00\x00\x08'
                       b'\x08\x00\x00\x00\x00\x00\x00\x00\x00\x00\x00\x00\x00\x00\x00\x00\x00\x00\x00\x10'
                       b'\x00<\x00lstm.save/data/0FB8\x00ZZZZZZZZZZZZZZZZZZZZZZZZZZZZZZZZZZZZZZZZZZZZZZZZ'
                       b'ZZZZZZZZ\nuJ\xbeX*\xa2\xbe\xc4\xea\x10>\xd4\n\x8d\xbe\x1c\x10\x8a\xbe\xb02\xe4\xbe'
                       b',\xcb4>\x00\x17!>H\x9c\xe0\xbe\xd2\x15!\xbe6C\xc6>v\xc5\x89>\xae\x14\x81\xbeZ\xc7'
                       b'\x99>\x90P\x01?`\xb9\x9a<\xc0 <=\'\xc7\x9e\xbe\xaa\xf4\x02?\x00\xf3\x0e\xbc\xd8'
                       b'\xb7v\xbe\xa0\xcc\xcd=$/\xaf>\x00\xc4K=0\xb8\xe5\xbe\xb6\xc5U\xbe\xc4i\xf3\xbe'
                       b'\xa45\xdc>\x06g\x8d>N!\xae>2Fr\xbe0hb\xbd\xf0we\xbd g\xa0<\xb6\xbe\x9e\xbe\x14\xd1'
                       b'\xc2>PK\x07\x08j\xd9\xb9M\x90\x00\x00\x00\x90\x00\x00\x00PK\x03\x04\x00\x00\x08'
                       b'\x08\x00\x00\x00\x00\x00\x00\x00\x00\x00\x00\x00\x00\x00\x00\x00\x00\x00\x00\x10'
                       b'\x002\x00lstm.save/data/1FB.\x00ZZZZZZZZZZZZZZZZZZZZZZZZZZZZZZZZZZZZZZZZZZZZZZ|'
                       b'[\xe1>\xa2Yd\xbe\xa5o\t\xbfz\x1c\x05\xbe \xb1\xdb<\xf0\xcd\xfc>\xa2u\xcb>\x8c\x87'
                       b'{\xbe\x9c\x9b^>\xacmG>\xae\x17\x93>\x8e\xc5\xf0\xbet\x1c\xfc>\xcb\x84\x81\xbe\xc8'
                       b'\xa6 >\x88\xee\xaf=\n\xc9\x8d>\xc0\xc5\xee>\xf0E\x91>\xf4^\xa1>\xb8\xbbF>\x97\x97'
                       b'\xfe\xbe\xec\x85\x03?h\x9c\xf3=\xf2\xa8\x97>^\xfa\r?6i\x94\xbe\xbc1w\xbeh\xc4'
                       b'\x8a=\x94\xc8\x9f\xbd\x81\xb5\x89\xbe(K\xb0>\xf0:z\xbd\xb0\xc6\x9b\xbdX\x00\x88='
                       b'\x05\xc7\x11\xbfPK\x07\x08\x12\xc0\x87\x96\x90\x00\x00\x00\x90\x00\x00\x00PK\x03'
                       b'\x04\x00\x00\x08\x08\x00\x00\x00\x00\x00\x00\x00\x00\x00\x00\x00\x00\x00\x00\x00'
                       b'\x00\x00\x00\x10\x002\x00lstm.save/data/2FB.\x00ZZZZZZZZZZZZZZZZZZZZZZZZZZZZZZZZ'
                       b'ZZZZZZZZZZZZZZ\xb0\xc2f=@\xdd1<\x864\xd8\xbe\xa0\t\x13?+g\x8f\xbeu\xb1\r\xbfbl\xc3'
                       b'>\xa8\\\x82\xbe\xa4c\xf3\xbd,\x96\xdf\xbe\xfe\x05\xf1\xbe\xf8\xc9\x96>PK\x07\x08'
                       b'\x92\tK?0\x00\x00\x000\x00\x00\x00PK\x03\x04\x00\x00\x08\x08\x00\x00\x00\x00\x00'
                       b'\x00\x00\x00\x00\x00\x00\x00\x00\x00\x00\x00\x00\x00\x10\x00\x12\x00lstm.save/'
                       b'data/3FB\x0e\x00ZZZZZZZZZZZZZZ\x04\xaai\xbe\xce\xd8\x8a\xbe\xe3O\xdf\xbe$\xc3\xd2'
                       b'\xbe\x06\xb1\x80\xbe^&\x08?\x00\x1a}\xbd\x06\xde\r?\x04\xe7\xac>Z@\xe9\xbe\x14\xc2'
                       b')>\x9c\xe9/>PK\x07\x08\x1axU\xe80\x00\x00\x000\x00\x00\x00PK\x03\x04\x00\x00\x08'
                       b'\x08\x00\x00\x00\x00\x00\x00\x00\x00\x00\x00\x00\x00\x00\x00\x00\x00\x00\x00\x11'
                       b'\x00\x11\x00lstm.save/versionFB\r\x00ZZZZZZZZZZZZZ3\nPK\x07\x08\xd1\x9egU\x02'
                       b'\x00\x00\x00\x02\x00\x00\x00PK\x01\x02\x00\x00\x00\x00\x08\x08\x00\x00\x00\x00\x00'
                       b'\x00\xab\xf1\xfb\x01\xb8\x01\x00\x00\xb8\x01\x00\x00\x12\x00\x00\x00\x00\x00\x00'
                       b'\x00\x00\x00\x00\x00\x00\x00\x00\x00\x00\x00lstm.save/data.pklPK\x01\x02\x00\x00'
                       b'\x00\x00\x08\x08\x00\x00\x00\x00\x00\x00\x85=\xe3\x19\x06\x00\x00\x00\x06\x00\x00'
                       b'\x00\x13\x00\x00\x00\x00\x00\x00\x00\x00\x00\x00\x00\x00\x00\x08\x02\x00\x00l'
                       b'stm.save/byteorderPK\x01\x02\x00\x00\x00\x00\x08\x08\x00\x00\x00\x00\x00\x00j\xd9'
                       b'\xb9M\x90\x00\x00\x00\x90\x00\x00\x00\x10\x00\x00\x00\x00\x00\x00\x00\x00\x00\x00'
                       b'\x00\x00\x00V\x02\x00\x00lstm.save/data/0PK\x01\x02\x00\x00\x00\x00\x08\x08\x00'
                       b'\x00\x00\x00\x00\x00\x12\xc0\x87\x96\x90\x00\x00\x00\x90\x00\x00\x00\x10\x00\x00'
                       b'\x00\x00\x00\x00\x00\x00\x00\x00\x00\x00\x00`\x03\x00\x00lstm.save/data/1PK\x01'
                       b'\x02\x00\x00\x00\x00\x08\x08\x00\x00\x00\x00\x00\x00\x92\tK?0\x00\x00\x000\x00\x00'
                       b'\x00\x10\x00\x00\x00\x00\x00\x00\x00\x00\x00\x00\x00\x00\x00`\x04\x00\x00lstm.'
                       b'save/data/2PK\x01\x02\x00\x00\x00\x00\x08\x08\x00\x00\x00\x00\x00\x00\x1axU\xe80'
                       b'\x00\x00\x000\x00\x00\x00\x10\x00\x00\x00\x00\x00\x00\x00\x00\x00\x00\x00\x00\x00'
                       b'\x00\x05\x00\x00lstm.save/data/3PK\x01\x02\x00\x00\x00\x00\x08\x08\x00\x00\x00\x00'
                       b'\x00\x00\xd1\x9egU\x02\x00\x00\x00\x02\x00\x00\x00\x11\x00\x00\x00\x00\x00\x00'
                       b'\x00\x00\x00\x00\x00\x00\x00\x80\x05\x00\x00lstm.save/versionPK\x06\x06,\x00\x00'
                       b'\x00\x00\x00\x00\x00\x1e\x03-\x00\x00\x00\x00\x00\x00\x00\x00\x00\x07\x00\x00\x00'
                       b'\x00\x00\x00\x00\x07\x00\x00\x00\x00\x00\x00\x00\xb8\x01\x00\x00\x00\x00\x00\x00'
                       b'\xd2\x05\x00\x00\x00\x00\x00\x00PK\x06\x07\x00\x00\x00\x00\x8a\x07\x00\x00\x00'
                       b'\x00\x00\x00\x01\x00\x00\x00PK\x05\x06\x00\x00\x00\x00\x07\x00\x07\x00\xb8\x01\x00'
                       b'\x00\xd2\x05\x00\x00\x00\x00')

        data_be_no_bom = (b'PK\x03\x04\x00\x00\x08\x08\x00\x00\x00\x00\x00\x00\x00\x00\x00\x00\x00\x00\x00'
                          b'\x00\x00\x00\x00\x00\x12\x00\x10\x00lstm.save/data.pklFB\x0c\x00ZZZZZZZZZZZZ\x80'
                          b'\x02ccollections\nOrderedDict\nq\x00)Rq\x01(X\x0c\x00\x00\x00weight_ih_l0q\x02ct'
                          b'orch._utils\n_rebuild_tensor_v2\nq\x03((X\x07\x00\x00\x00storageq\x04ctorch\nFlo'
                          b'atStorage\nq\x05X\x01\x00\x00\x000q\x06X\x03\x00\x00\x00cpuq\x07K$tq\x08QK\x00K\x0c'
                          b'K\x03\x86q\tK\x03K\x01\x86q\n\x89h\x00)Rq\x0btq\x0cRq\rX\x0c\x00\x00\x00weigh'
                          b't_hh_l0q\x0eh\x03((h\x04h\x05X\x01\x00\x00\x001q\x0fh\x07K$tq\x10QK\x00K\x0cK\x03'
                          b'\x86q\x11K\x03K\x01\x86q\x12\x89h\x00)Rq\x13tq\x14Rq\x15X\n\x00\x00\x00bias_ih_'
                          b'l0q\x16h\x03((h\x04h\x05X\x01\x00\x00\x002q\x17h\x07K\x0ctq\x18QK\x00K\x0c\x85q\x19'
                          b'K\x01\x85q\x1a\x89h\x00)Rq\x1btq\x1cRq\x1dX\n\x00\x00\x00bias_hh_l0q\x1eh\x03'
                          b'((h\x04h\x05X\x01\x00\x00\x003q\x1fh\x07K\x0ctq QK\x00K\x0c\x85q!K\x01\x85q"\x89'
                          b'h\x00)Rq#tq$Rq%u}q&X\t\x00\x00\x00_metadataq\'h\x00)Rq(X\x00\x00\x00\x00q)}q*X\x07'
                          b'\x00\x00\x00versionq+K\x01sssb.PK\x07\x08\xab\xf1\xfb\x01\xb8\x01\x00\x00\xb8\x01'
                          b'\x00\x00PK\x03\x04\x00\x00\x08\x08\x00\x00\x00\x00\x00\x00\x00\x00\x00\x00\x00'
                          b'\x00\x00\x00\x00\x00\x00\x00\x10\x00\n\x00lstm.save/data/0FB\x06\x00ZZZZZZ\xbeJ'
                          b'u\n\xbe\xa2*X>\x10\xea\xc4\xbe\x8d\n\xd4\xbe\x8a\x10\x1c\xbe\xe42\xb0>4\xcb,>!\x17'
                          b'\x00\xbe\xe0\x9cH\xbe!\x15\xd2>\xc6C6>\x89\xc5v\xbe\x81\x14\xae>\x99\xc7Z?\x01'
                          b'P\x90<\x9a\xb9`=< \xc0\xbe\x9e\xc7\'?\x02\xf4\xaa\xbc\x0e\xf3\x00\xbev\xb7\xd8=\xcd'
                          b'\xcc\xa0>\xaf/$=K\xc4\x00\xbe\xe5\xb80\xbeU\xc5\xb6\xbe\xf3i\xc4>\xdc5\xa4>\x8d'
                          b'g\x06>\xae!N\xberF2\xbdbh0\xbdew\xf0<\xa0g \xbe\x9e\xbe\xb6>\xc2\xd1\x14PK\x07'
                          b'\x08\xc2yG\xba\x90\x00\x00\x00\x90\x00\x00\x00PK\x03\x04\x00\x00\x08\x08\x00\x00'
                          b'\x00\x00\x00\x00\x00\x00\x00\x00\x00\x00\x00\x00\x00\x00\x00\x00\x10\x002\x00lst'
                          b'm.save/data/1FB.\x00ZZZZZZZZZZZZZZZZZZZZZZZZZZZZZZZZZZZZZZZZZZZZZZ>\xe1[|\xbedY\xa2'
                          b'\xbf\to\xa5\xbe\x05\x1cz<\xdb\xb1 >\xfc\xcd\xf0>\xcbu\xa2\xbe{\x87\x8c>^\x9b\x9c'
                          b'>Gm\xac>\x93\x17\xae\xbe\xf0\xc5\x8e>\xfc\x1ct\xbe\x81\x84\xcb> \xa6\xc8=\xaf'
                          b'\xee\x88>\x8d\xc9\n>\xee\xc5\xc0>\x91E\xf0>\xa1^\xf4>F\xbb\xb8\xbe\xfe\x97\x97?\x03'
                          b'\x85\xec=\xf3\x9ch>\x97\xa8\xf2?\r\xfa^\xbe\x94i6\xbew1\xbc=\x8a\xc4h\xbd\x9f'
                          b'\xc8\x94\xbe\x89\xb5\x81>\xb0K(\xbdz:\xf0\xbd\x9b\xc6\xb0=\x88\x00X\xbf\x11\xc7\x05'
                          b'PK\x07\x08\xd0\xbftD\x90\x00\x00\x00\x90\x00\x00\x00PK\x03\x04\x00\x00\x08\x08'
                          b'\x00\x00\x00\x00\x00\x00\x00\x00\x00\x00\x00\x00\x00\x00\x00\x00\x00\x00\x10\x00'
                          b'2\x00lstm.save/data/2FB.\x00ZZZZZZZZZZZZZZZZZZZZZZZZZZZZZZZZZZZZZZZZZZZZZZ=f\xc2'
                          b'\xb0<1\xdd@\xbe\xd84\x86?\x13\t\xa0\xbe\x8fg+\xbf\r\xb1u>\xc3lb\xbe\x82\\\xa8\xbd'
                          b'\xf3c\xa4\xbe\xdf\x96,\xbe\xf1\x05\xfe>\x96\xc9\xf8PK\x07\x08"\xc5\xc5O0\x00\x00'
                          b'\x000\x00\x00\x00PK\x03\x04\x00\x00\x08\x08\x00\x00\x00\x00\x00\x00\x00\x00\x00'
                          b'\x00\x00\x00\x00\x00\x00\x00\x00\x00\x10\x00\x12\x00lstm.save/data/3FB\x0e\x00Z'
                          b'ZZZZZZZZZZZZZ\xbei\xaa\x04\xbe\x8a\xd8\xce\xbe\xdfO\xe3\xbe\xd2\xc3$\xbe\x80\xb1'
                          b'\x06?\x08&^\xbd}\x1a\x00?\r\xde\x06>\xac\xe7\x04\xbe\xe9@Z>)\xc2\x14>/\xe9\x9cPK'
                          b'\x07\x08\xfb\xfd/\x920\x00\x00\x000\x00\x00\x00PK\x03\x04\x00\x00\x08\x08\x00\x00'
                          b'\x00\x00\x00\x00\x00\x00\x00\x00\x00\x00\x00\x00\x00\x00\x00\x00\x11\x00\x11\x00'
                          b'lstm.save/versionFB\r\x00ZZZZZZZZZZZZZ3\nPK\x07\x08\xd1\x9egU\x02\x00\x00\x00\x02'
                          b'\x00\x00\x00PK\x01\x02\x00\x00\x00\x00\x08\x08\x00\x00\x00\x00\x00\x00\xab\xf1'
                          b'\xfb\x01\xb8\x01\x00\x00\xb8\x01\x00\x00\x12\x00\x00\x00\x00\x00\x00\x00\x00\x00'
                          b'\x00\x00\x00\x00\x00\x00\x00\x00lstm.save/data.pklPK\x01\x02\x00\x00\x00\x00\x08'
                          b'\x08\x00\x00\x00\x00\x00\x00\xc2yG\xba\x90\x00\x00\x00\x90\x00\x00\x00\x10\x00\x00'
                          b'\x00\x00\x00\x00\x00\x00\x00\x00\x00\x00\x00\x08\x02\x00\x00lstm.save/data/0PK'
                          b'\x01\x02\x00\x00\x00\x00\x08\x08\x00\x00\x00\x00\x00\x00\xd0\xbftD\x90\x00\x00\x00'
                          b'\x90\x00\x00\x00\x10\x00\x00\x00\x00\x00\x00\x00\x00\x00\x00\x00\x00\x00\xe0\x02'
                          b'\x00\x00lstm.save/data/1PK\x01\x02\x00\x00\x00\x00\x08\x08\x00\x00\x00\x00\x00'
                          b'\x00"\xc5\xc5O0\x00\x00\x000\x00\x00\x00\x10\x00\x00\x00\x00\x00\x00\x00\x00\x00'
                          b'\x00\x00\x00\x00\xe0\x03\x00\x00lstm.save/data/2PK\x01\x02\x00\x00\x00\x00\x08\x08'
                          b'\x00\x00\x00\x00\x00\x00\xfb\xfd/\x920\x00\x00\x000\x00\x00\x00\x10\x00\x00\x00'
                          b'\x00\x00\x00\x00\x00\x00\x00\x00\x00\x00\x80\x04\x00\x00lstm.save/data/3PK\x01\x02'
                          b'\x00\x00\x00\x00\x08\x08\x00\x00\x00\x00\x00\x00\xd1\x9egU\x02\x00\x00\x00\x02'
                          b'\x00\x00\x00\x11\x00\x00\x00\x00\x00\x00\x00\x00\x00\x00\x00\x00\x00\x00\x05\x00'
                          b'\x00lstm.save/versionPK\x06\x06,\x00\x00\x00\x00\x00\x00\x00\x1e\x03-\x00\x00\x00'
                          b'\x00\x00\x00\x00\x00\x00\x06\x00\x00\x00\x00\x00\x00\x00\x06\x00\x00\x00\x00\x00'
                          b'\x00\x00w\x01\x00\x00\x00\x00\x00\x00R\x05\x00\x00\x00\x00\x00\x00PK\x06\x07\x00'
                          b'\x00\x00\x00\xc9\x06\x00\x00\x00\x00\x00\x00\x01\x00\x00\x00PK\x05\x06\x00\x00'
                          b'\x00\x00\x06\x00\x06\x00w\x01\x00\x00R\x05\x00\x00\x00\x00')

        data_be_bom = (b'PK\x03\x04\x00\x00\x08\x08\x00\x00\x00\x00\x00\x00\x00\x00\x00\x00\x00\x00\x00'
                       b'\x00\x00\x00\x00\x00\x12\x00\x10\x00lstm.save/data.pklFB\x0c\x00ZZZZZZZZZZZZ\x80'
                       b'\x02ccollections\nOrderedDict\nq\x00)Rq\x01(X\x0c\x00\x00\x00weight_ih_l0q\x02ct'
                       b'orch._utils\n_rebuild_tensor_v2\nq\x03((X\x07\x00\x00\x00storageq\x04ctorch\nFlo'
                       b'atStorage\nq\x05X\x01\x00\x00\x000q\x06X\x03\x00\x00\x00cpuq\x07K$tq\x08QK\x00K\x0c'
                       b'K\x03\x86q\tK\x03K\x01\x86q\n\x89h\x00)Rq\x0btq\x0cRq\rX\x0c\x00\x00\x00weigh'
                       b't_hh_l0q\x0eh\x03((h\x04h\x05X\x01\x00\x00\x001q\x0fh\x07K$tq\x10QK\x00K\x0cK\x03'
                       b'\x86q\x11K\x03K\x01\x86q\x12\x89h\x00)Rq\x13tq\x14Rq\x15X\n\x00\x00\x00bias_ih_'
                       b'l0q\x16h\x03((h\x04h\x05X\x01\x00\x00\x002q\x17h\x07K\x0ctq\x18QK\x00K\x0c\x85q\x19'
                       b'K\x01\x85q\x1a\x89h\x00)Rq\x1btq\x1cRq\x1dX\n\x00\x00\x00bias_hh_l0q\x1eh\x03'
                       b'((h\x04h\x05X\x01\x00\x00\x003q\x1fh\x07K\x0ctq QK\x00K\x0c\x85q!K\x01\x85q"\x89'
                       b'h\x00)Rq#tq$Rq%u}q&X\t\x00\x00\x00_metadataq\'h\x00)Rq(X\x00\x00\x00\x00q)}q*X\x07'
                       b'\x00\x00\x00versionq+K\x01sssb.PK\x07\x08\xab\xf1\xfb\x01\xb8\x01\x00\x00\xb8\x01'
                       b'\x00\x00PK\x03\x04\x00\x00\x08\x08\x00\x00\x00\x00\x00\x00\x00\x00\x00\x00\x00'
                       b'\x00\x00\x00\x00\x00\x00\x00\x13\x00\x07\x00lstm.save/byteorderFB\x03\x00ZZZbig'
                       b'PK\x07\x08I\xe2\xfb\xd3\x03\x00\x00\x00\x03\x00\x00\x00PK\x03\x04\x00\x00\x08\x08'
                       b'\x00\x00\x00\x00\x00\x00\x00\x00\x00\x00\x00\x00\x00\x00\x00\x00\x00\x00\x10\x00'
                       b'?\x00lstm.save/data/0FB;\x00ZZZZZZZZZZZZZZZZZZZZZZZZZZZZZZZZZZZZZZZZZZZZZZZZZZZ'
                       b'ZZZZZZZZ\xbeJu\n\xbe\xa2*X>\x10\xea\xc4\xbe\x8d\n\xd4\xbe\x8a\x10\x1c\xbe\xe42\xb0'
                       b'>4\xcb,>!\x17\x00\xbe\xe0\x9cH\xbe!\x15\xd2>\xc6C6>\x89\xc5v\xbe\x81\x14\xae>\x99'
                       b'\xc7Z?\x01P\x90<\x9a\xb9`=< \xc0\xbe\x9e\xc7\'?\x02\xf4\xaa\xbc\x0e\xf3\x00\xbe'
                       b'v\xb7\xd8=\xcd\xcc\xa0>\xaf/$=K\xc4\x00\xbe\xe5\xb80\xbeU\xc5\xb6\xbe\xf3i\xc4'
                       b'>\xdc5\xa4>\x8dg\x06>\xae!N\xberF2\xbdbh0\xbdew\xf0<\xa0g \xbe\x9e\xbe\xb6>\xc2\xd1'
                       b'\x14PK\x07\x08\xc2yG\xba\x90\x00\x00\x00\x90\x00\x00\x00PK\x03\x04\x00\x00\x08'
                       b'\x08\x00\x00\x00\x00\x00\x00\x00\x00\x00\x00\x00\x00\x00\x00\x00\x00\x00\x00\x10'
                       b'\x002\x00lstm.save/data/1FB.\x00ZZZZZZZZZZZZZZZZZZZZZZZZZZZZZZZZZZZZZZZZZZZZZZ>'
                       b'\xe1[|\xbedY\xa2\xbf\to\xa5\xbe\x05\x1cz<\xdb\xb1 >\xfc\xcd\xf0>\xcbu\xa2\xbe{\x87'
                       b'\x8c>^\x9b\x9c>Gm\xac>\x93\x17\xae\xbe\xf0\xc5\x8e>\xfc\x1ct\xbe\x81\x84\xcb> '
                       b'\xa6\xc8=\xaf\xee\x88>\x8d\xc9\n>\xee\xc5\xc0>\x91E\xf0>\xa1^\xf4>F\xbb\xb8\xbe\xfe'
                       b'\x97\x97?\x03\x85\xec=\xf3\x9ch>\x97\xa8\xf2?\r\xfa^\xbe\x94i6\xbew1\xbc=\x8a'
                       b'\xc4h\xbd\x9f\xc8\x94\xbe\x89\xb5\x81>\xb0K(\xbdz:\xf0\xbd\x9b\xc6\xb0=\x88\x00X'
                       b'\xbf\x11\xc7\x05PK\x07\x08\xd0\xbftD\x90\x00\x00\x00\x90\x00\x00\x00PK\x03\x04\x00'
                       b'\x00\x08\x08\x00\x00\x00\x00\x00\x00\x00\x00\x00\x00\x00\x00\x00\x00\x00\x00\x00'
                       b'\x00\x10\x002\x00lstm.save/data/2FB.\x00ZZZZZZZZZZZZZZZZZZZZZZZZZZZZZZZZZZZZZZ'
                       b'ZZZZZZZZ=f\xc2\xb0<1\xdd@\xbe\xd84\x86?\x13\t\xa0\xbe\x8fg+\xbf\r\xb1u>\xc3lb\xbe'
                       b'\x82\\\xa8\xbd\xf3c\xa4\xbe\xdf\x96,\xbe\xf1\x05\xfe>\x96\xc9\xf8PK\x07\x08"\xc5'
                       b'\xc5O0\x00\x00\x000\x00\x00\x00PK\x03\x04\x00\x00\x08\x08\x00\x00\x00\x00\x00\x00'
                       b'\x00\x00\x00\x00\x00\x00\x00\x00\x00\x00\x00\x00\x10\x00\x12\x00lstm.save/data'
                       b'/3FB\x0e\x00ZZZZZZZZZZZZZZ\xbei\xaa\x04\xbe\x8a\xd8\xce\xbe\xdfO\xe3\xbe\xd2\xc3'
                       b'$\xbe\x80\xb1\x06?\x08&^\xbd}\x1a\x00?\r\xde\x06>\xac\xe7\x04\xbe\xe9@Z>)\xc2\x14'
                       b'>/\xe9\x9cPK\x07\x08\xfb\xfd/\x920\x00\x00\x000\x00\x00\x00PK\x03\x04\x00\x00\x08'
                       b'\x08\x00\x00\x00\x00\x00\x00\x00\x00\x00\x00\x00\x00\x00\x00\x00\x00\x00\x00\x11'
                       b'\x00\x11\x00lstm.save/versionFB\r\x00ZZZZZZZZZZZZZ3\nPK\x07\x08\xd1\x9egU\x02\x00'
                       b'\x00\x00\x02\x00\x00\x00PK\x01\x02\x00\x00\x00\x00\x08\x08\x00\x00\x00\x00\x00'
                       b'\x00\xab\xf1\xfb\x01\xb8\x01\x00\x00\xb8\x01\x00\x00\x12\x00\x00\x00\x00\x00\x00'
                       b'\x00\x00\x00\x00\x00\x00\x00\x00\x00\x00\x00lstm.save/data.pklPK\x01\x02\x00\x00'
                       b'\x00\x00\x08\x08\x00\x00\x00\x00\x00\x00I\xe2\xfb\xd3\x03\x00\x00\x00\x03\x00\x00'
                       b'\x00\x13\x00\x00\x00\x00\x00\x00\x00\x00\x00\x00\x00\x00\x00\x08\x02\x00\x00ls'
                       b'tm.save/byteorderPK\x01\x02\x00\x00\x00\x00\x08\x08\x00\x00\x00\x00\x00\x00\xc2y'
                       b'G\xba\x90\x00\x00\x00\x90\x00\x00\x00\x10\x00\x00\x00\x00\x00\x00\x00\x00\x00\x00'
                       b'\x00\x00\x00S\x02\x00\x00lstm.save/data/0PK\x01\x02\x00\x00\x00\x00\x08\x08\x00'
                       b'\x00\x00\x00\x00\x00\xd0\xbftD\x90\x00\x00\x00\x90\x00\x00\x00\x10\x00\x00\x00\x00'
                       b'\x00\x00\x00\x00\x00\x00\x00\x00\x00`\x03\x00\x00lstm.save/data/1PK\x01\x02\x00'
                       b'\x00\x00\x00\x08\x08\x00\x00\x00\x00\x00\x00"\xc5\xc5O0\x00\x00\x000\x00\x00\x00'
                       b'\x10\x00\x00\x00\x00\x00\x00\x00\x00\x00\x00\x00\x00\x00`\x04\x00\x00lstm.save/'
                       b'data/2PK\x01\x02\x00\x00\x00\x00\x08\x08\x00\x00\x00\x00\x00\x00\xfb\xfd/\x920\x00'
                       b'\x00\x000\x00\x00\x00\x10\x00\x00\x00\x00\x00\x00\x00\x00\x00\x00\x00\x00\x00\x00'
                       b'\x05\x00\x00lstm.save/data/3PK\x01\x02\x00\x00\x00\x00\x08\x08\x00\x00\x00\x00'
                       b'\x00\x00\xd1\x9egU\x02\x00\x00\x00\x02\x00\x00\x00\x11\x00\x00\x00\x00\x00\x00\x00'
                       b'\x00\x00\x00\x00\x00\x00\x80\x05\x00\x00lstm.save/versionPK\x06\x06,\x00\x00\x00'
                       b'\x00\x00\x00\x00\x1e\x03-\x00\x00\x00\x00\x00\x00\x00\x00\x00\x07\x00\x00\x00'
                       b'\x00\x00\x00\x00\x07\x00\x00\x00\x00\x00\x00\x00\xb8\x01\x00\x00\x00\x00\x00\x00'
                       b'\xd2\x05\x00\x00\x00\x00\x00\x00PK\x06\x07\x00\x00\x00\x00\x8a\x07\x00\x00\x00\x00'
                       b'\x00\x00\x01\x00\x00\x00PK\x05\x06\x00\x00\x00\x00\x07\x00\x07\x00\xb8\x01\x00'
                       b'\x00\xd2\x05\x00\x00\x00\x00')

        current_load_endian = get_default_load_endianness()

        buf_le_no_bom = io.BytesIO(data_le_no_bom)
        buf_le_bom = io.BytesIO(data_le_bom)
        buf_be_no_bom = io.BytesIO(data_be_no_bom)
        buf_be_bom = io.BytesIO(data_be_bom)

        lstm_le_no_bom = torch.nn.LSTM(3, 3)
        lstm_le_bom = torch.nn.LSTM(3, 3)
        lstm_be_no_bom = torch.nn.LSTM(3, 3)
        lstm_be_bom = torch.nn.LSTM(3, 3)

        lstm_le_no_bom_little = torch.nn.LSTM(3, 3)
        lstm_be_no_bom_little = torch.nn.LSTM(3, 3)
        lstm_le_no_bom_big = torch.nn.LSTM(3, 3)
        lstm_be_no_bom_big = torch.nn.LSTM(3, 3)

        try:
            set_default_load_endianness(LoadEndianness.NATIVE)
            lstm_le_no_bom.load_state_dict(torch.load(buf_le_no_bom), strict=True)
            lstm_be_no_bom.load_state_dict(torch.load(buf_be_no_bom), strict=True)
        finally:
            set_default_load_endianness(current_load_endian)

        lstm_le_bom.load_state_dict(torch.load(buf_le_bom), strict=True)
        lstm_be_bom.load_state_dict(torch.load(buf_be_bom), strict=True)

        buf_le_no_bom.seek(0)
        buf_be_no_bom.seek(0)

        try:
            set_default_load_endianness(LoadEndianness.LITTLE)
            lstm_le_no_bom_little.load_state_dict(torch.load(buf_le_no_bom), strict=True)
            lstm_be_no_bom_little.load_state_dict(torch.load(buf_be_no_bom), strict=True)
        finally:
            set_default_load_endianness(current_load_endian)

        buf_le_no_bom.seek(0)
        buf_be_no_bom.seek(0)

        try:
            set_default_load_endianness(LoadEndianness.BIG)
            lstm_le_no_bom_big.load_state_dict(torch.load(buf_le_no_bom), strict=True)
            lstm_be_no_bom_big.load_state_dict(torch.load(buf_be_no_bom), strict=True)
        finally:
            set_default_load_endianness(current_load_endian)

        self.assertEqual(lstm_le_bom.state_dict(), lstm_be_bom.state_dict())
        self.assertNotEqual(lstm_le_no_bom.state_dict(), lstm_be_no_bom.state_dict())
        self.assertEqual(lstm_le_no_bom_little.state_dict(), lstm_le_bom.state_dict())
        self.assertNotEqual(lstm_be_no_bom_little.state_dict(), lstm_be_bom.state_dict())
        self.assertNotEqual(lstm_le_no_bom_big.state_dict(), lstm_le_bom.state_dict())
        self.assertEqual(lstm_be_no_bom_big.state_dict(), lstm_be_bom.state_dict())

        if (sys.byteorder == 'little'):
            self.assertEqual(lstm_le_no_bom.state_dict(), lstm_le_bom.state_dict())
            self.assertEqual(lstm_le_no_bom.state_dict(), lstm_be_bom.state_dict())
            self.assertNotEqual(lstm_be_no_bom.state_dict(), lstm_le_bom.state_dict())
            self.assertNotEqual(lstm_be_no_bom.state_dict(), lstm_be_bom.state_dict())
        else:
            self.assertNotEqual(lstm_le_no_bom.state_dict(), lstm_le_bom.state_dict())
            self.assertNotEqual(lstm_le_no_bom.state_dict(), lstm_be_bom.state_dict())
            self.assertEqual(lstm_be_no_bom.state_dict(), lstm_le_bom.state_dict())
            self.assertEqual(lstm_be_no_bom.state_dict(), lstm_be_bom.state_dict())

    def test_serialization_load_bom_data_double(self):
        # 1. Generated on LE system using following commands:
        #
        # import torch
        #
        # x = torch.randn(2,2, dtype=torch.double)
        #
        # torch.save(x, "tensor.double.LE.pt", _disable_byteorder_record=True)
        # torch.save(x, "tensor.double.LE.BOM.pt")
        #
        # print(x)
        #
        # 2. After that it is resaved on BE system with following commands:
        #
        # import torch
        #
        # x = torch.load('tensor.double.LE.BOM.pt')
        #
        # torch.save(x, 'tensor.double.BE.pt', _disable_byteorder_record=True)
        # torch.save(x, 'tensor.double.BE.BOM.pt')
        #
        # print(x)
        #
        # Following commands and a bit of manual work were used to produce python bytes from resulting files:
        #
        # file = open('filename', 'rb')
        # data = file.read()
        # file.close()
        # print("\n".join(textwrap.wrap(str(data), 80)))
        #
        # BOM in this context is used as Byte Order Mark.
        #
        data_le_no_bom = (b'PK\x03\x04\x00\x00\x08\x08\x00\x00\x00\x00\x00\x00\x00\x00\x00\x00\x00\x00\x00'
                          b'\x00\x00\x00\x00\x00\x19\x00\t\x00tensor.double.LE/data.pklFB\x05\x00ZZZZZ\x80\x02'
                          b'ctorch._utils\n_rebuild_tensor_v2\nq\x00((X\x07\x00\x00\x00storageq\x01ctorch\n'
                          b'DoubleStorage\nq\x02X\x01\x00\x00\x000q\x03X\x03\x00\x00\x00cpuq\x04K\x04tq\x05'
                          b'QK\x00K\x02K\x02\x86q\x06K\x02K\x01\x86q\x07\x89ccollections\nOrderedDict\nq\x08'
                          b')Rq\ttq\nRq\x0b.PK\x07\x08S\xd3\xba&\x9b\x00\x00\x00\x9b\x00\x00\x00PK\x03\x04\x00'
                          b'\x00\x08\x08\x00\x00\x00\x00\x00\x00\x00\x00\x00\x00\x00\x00\x00\x00\x00\x00\x00'
                          b'\x00\x17\x00 \x00tensor.double.LE/data/0FB\x1c\x00ZZZZZZZZZZZZZZZZZZZZZZZZZZZZ'
                          b'\x97v\xa4\xff|^\xc9?\xce\xbc\x8cP\x8d\xb0\xe9\xbf\xdc\x0e\xef[\xb7\xdb\xd3\xbf4\xb1'
                          b'\x08Q\xf9\x00\xde?PK\x07\x08\xae\x92t\x0f \x00\x00\x00 \x00\x00\x00PK\x03\x04'
                          b'\x00\x00\x08\x08\x00\x00\x00\x00\x00\x00\x00\x00\x00\x00\x00\x00\x00\x00\x00\x00'
                          b'\x00\x00\x18\x00\x1a\x00tensor.double.LE/versionFB\x16\x00ZZZZZZZZZZZZZZZZZZZZZZ'
                          b'3\nPK\x07\x08\xd1\x9egU\x02\x00\x00\x00\x02\x00\x00\x00PK\x01\x02\x00\x00\x00\x00'
                          b'\x08\x08\x00\x00\x00\x00\x00\x00S\xd3\xba&\x9b\x00\x00\x00\x9b\x00\x00\x00\x19\x00'
                          b'\x00\x00\x00\x00\x00\x00\x00\x00\x00\x00\x00\x00\x00\x00\x00\x00tensor.double'
                          b'.LE/data.pklPK\x01\x02\x00\x00\x00\x00\x08\x08\x00\x00\x00\x00\x00\x00\xae\x92t\x0f'
                          b' \x00\x00\x00 \x00\x00\x00\x17\x00\x00\x00\x00\x00\x00\x00\x00\x00\x00\x00\x00'
                          b'\x00\xeb\x00\x00\x00tensor.double.LE/data/0PK\x01\x02\x00\x00\x00\x00\x08\x08\x00'
                          b'\x00\x00\x00\x00\x00\xd1\x9egU\x02\x00\x00\x00\x02\x00\x00\x00\x18\x00\x00\x00'
                          b'\x00\x00\x00\x00\x00\x00\x00\x00\x00\x00p\x01\x00\x00tensor.double.LE/versionPK\x06'
                          b'\x06,\x00\x00\x00\x00\x00\x00\x00\x1e\x03-\x00\x00\x00\x00\x00\x00\x00\x00\x00'
                          b'\x03\x00\x00\x00\x00\x00\x00\x00\x03\x00\x00\x00\x00\x00\x00\x00\xd2\x00\x00\x00'
                          b'\x00\x00\x00\x00\xd2\x01\x00\x00\x00\x00\x00\x00PK\x06\x07\x00\x00\x00\x00\xa4\x02'
                          b'\x00\x00\x00\x00\x00\x00\x01\x00\x00\x00PK\x05\x06\x00\x00\x00\x00\x03\x00\x03'
                          b'\x00\xd2\x00\x00\x00\xd2\x01\x00\x00\x00\x00')

        data_le_bom = (b'PK\x03\x04\x00\x00\x08\x08\x00\x00\x00\x00\x00\x00\x00\x00\x00\x00\x00\x00\x00'
                       b'\x00\x00\x00\x00\x00\x1d\x00\x05\x00tensor.double.LE.BOM/data.pklFB\x01\x00Z\x80'
                       b'\x02ctorch._utils\n_rebuild_tensor_v2\nq\x00((X\x07\x00\x00\x00storageq\x01ctorc'
                       b'h\nDoubleStorage\nq\x02X\x01\x00\x00\x000q\x03X\x03\x00\x00\x00cpuq\x04K\x04tq\x05'
                       b'QK\x00K\x02K\x02\x86q\x06K\x02K\x01\x86q\x07\x89ccollections\nOrderedDict\nq\x08'
                       b')Rq\ttq\nRq\x0b.PK\x07\x08S\xd3\xba&\x9b\x00\x00\x00\x9b\x00\x00\x00PK\x03\x04'
                       b'\x00\x00\x08\x08\x00\x00\x00\x00\x00\x00\x00\x00\x00\x00\x00\x00\x00\x00\x00\x00'
                       b'\x00\x00\x1e\x00\x19\x00tensor.double.LE.BOM/byteorderFB\x15\x00ZZZZZZZZZZZZZZZZ'
                       b'ZZZZZlittlePK\x07\x08\x85=\xe3\x19\x06\x00\x00\x00\x06\x00\x00\x00PK\x03\x04\x00'
                       b'\x00\x08\x08\x00\x00\x00\x00\x00\x00\x00\x00\x00\x00\x00\x00\x00\x00\x00\x00\x00'
                       b'\x00\x1b\x001\x00tensor.double.LE.BOM/data/0FB-\x00ZZZZZZZZZZZZZZZZZZZZZZZZZZZZZ'
                       b'ZZZZZZZZZZZZZZZZ\x97v\xa4\xff|^\xc9?\xce\xbc\x8cP\x8d\xb0\xe9\xbf\xdc\x0e\xef[\xb7'
                       b'\xdb\xd3\xbf4\xb1\x08Q\xf9\x00\xde?PK\x07\x08\xae\x92t\x0f \x00\x00\x00 \x00\x00'
                       b'\x00PK\x03\x04\x00\x00\x08\x08\x00\x00\x00\x00\x00\x00\x00\x00\x00\x00\x00\x00'
                       b'\x00\x00\x00\x00\x00\x00\x1c\x00\x16\x00tensor.double.LE.BOM/versionFB\x12\x00ZZ'
                       b'ZZZZZZZZZZZZZZZZ3\nPK\x07\x08\xd1\x9egU\x02\x00\x00\x00\x02\x00\x00\x00PK\x01\x02'
                       b'\x00\x00\x00\x00\x08\x08\x00\x00\x00\x00\x00\x00S\xd3\xba&\x9b\x00\x00\x00\x9b\x00'
                       b'\x00\x00\x1d\x00\x00\x00\x00\x00\x00\x00\x00\x00\x00\x00\x00\x00\x00\x00\x00\x00'
                       b'tensor.double.LE.BOM/data.pklPK\x01\x02\x00\x00\x00\x00\x08\x08\x00\x00\x00\x00'
                       b'\x00\x00\x85=\xe3\x19\x06\x00\x00\x00\x06\x00\x00\x00\x1e\x00\x00\x00\x00\x00\x00'
                       b'\x00\x00\x00\x00\x00\x00\x00\xeb\x00\x00\x00tensor.double.LE.BOM/byteorderPK\x01'
                       b'\x02\x00\x00\x00\x00\x08\x08\x00\x00\x00\x00\x00\x00\xae\x92t\x0f '
                       b'\x00\x00\x00 \x00\x00\x00\x1b\x00\x00\x00\x00\x00\x00\x00\x00\x00\x00\x00\x00\x00'
                       b'V\x01\x00\x00tensor.double.LE.BOM/data/0PK\x01\x02\x00\x00\x00\x00\x08\x08\x00\x00'
                       b'\x00\x00\x00\x00\xd1\x9egU\x02\x00\x00\x00\x02\x00\x00\x00\x1c\x00\x00\x00\x00'
                       b'\x00\x00\x00\x00\x00\x00\x00\x00\x00\xf0\x01\x00\x00tensor.double.LE.BOM/versio'
                       b'nPK\x06\x06,\x00\x00\x00\x00\x00\x00\x00\x1e\x03-\x00\x00\x00\x00\x00\x00\x00\x00'
                       b'\x00\x04\x00\x00\x00\x00\x00\x00\x00\x04\x00\x00\x00\x00\x00\x00\x00*\x01\x00\x00'
                       b'\x00\x00\x00\x00R\x02\x00\x00\x00\x00\x00\x00PK\x06\x07\x00\x00\x00\x00|\x03\x00'
                       b'\x00\x00\x00\x00\x00\x01\x00\x00\x00PK\x05\x06\x00\x00\x00\x00\x04\x00\x04\x00'
                       b'*\x01\x00\x00R\x02\x00\x00\x00\x00')

        data_be_no_bom = (b'PK\x03\x04\x00\x00\x08\x08\x00\x00\x00\x00\x00\x00\x00\x00\x00\x00\x00\x00\x00'
                          b'\x00\x00\x00\x00\x00\x19\x00\t\x00tensor.double.BE/data.pklFB\x05\x00ZZZZZ\x80\x02'
                          b'ctorch._utils\n_rebuild_tensor_v2\nq\x00((X\x07\x00\x00\x00storageq\x01ctorch\n'
                          b'DoubleStorage\nq\x02X\x01\x00\x00\x000q\x03X\x03\x00\x00\x00cpuq\x04K\x04tq\x05'
                          b'QK\x00K\x02K\x02\x86q\x06K\x02K\x01\x86q\x07\x89ccollections\nOrderedDict\nq\x08'
                          b')Rq\ttq\nRq\x0b.PK\x07\x08S\xd3\xba&\x9b\x00\x00\x00\x9b\x00\x00\x00PK\x03\x04\x00'
                          b'\x00\x08\x08\x00\x00\x00\x00\x00\x00\x00\x00\x00\x00\x00\x00\x00\x00\x00\x00\x00'
                          b'\x00\x17\x00 \x00tensor.double.BE/data/0FB\x1c\x00ZZZZZZZZZZZZZZZZZZZZZZZZZZZZ'
                          b'?\xc9^|\xff\xa4v\x97\xbf\xe9\xb0\x8dP\x8c\xbc\xce\xbf\xd3\xdb\xb7[\xef\x0e\xdc?\xde'
                          b'\x00\xf9Q\x08\xb14PK\x07\x083@\x82/ \x00\x00\x00 \x00\x00\x00PK\x03\x04\x00\x00'
                          b'\x08\x08\x00\x00\x00\x00\x00\x00\x00\x00\x00\x00\x00\x00\x00\x00\x00\x00\x00\x00'
                          b'\x18\x00\x1a\x00tensor.double.BE/versionFB\x16\x00ZZZZZZZZZZZZZZZZZZZZZZ3\nPK\x07'
                          b'\x08\xd1\x9egU\x02\x00\x00\x00\x02\x00\x00\x00PK\x01\x02\x00\x00\x00\x00\x08\x08'
                          b'\x00\x00\x00\x00\x00\x00S\xd3\xba&\x9b\x00\x00\x00\x9b\x00\x00\x00\x19\x00\x00'
                          b'\x00\x00\x00\x00\x00\x00\x00\x00\x00\x00\x00\x00\x00\x00\x00tensor.double.BE/da'
                          b'ta.pklPK\x01\x02\x00\x00\x00\x00\x08\x08\x00\x00\x00\x00\x00\x003@\x82/ '
                          b'\x00\x00\x00 \x00\x00\x00\x17\x00\x00\x00\x00\x00\x00\x00\x00\x00\x00\x00\x00\x00'
                          b'\xeb\x00\x00\x00tensor.double.BE/data/0PK\x01\x02\x00\x00\x00\x00\x08\x08\x00\x00'
                          b'\x00\x00\x00\x00\xd1\x9egU\x02\x00\x00\x00\x02\x00\x00\x00\x18\x00\x00\x00\x00'
                          b'\x00\x00\x00\x00\x00\x00\x00\x00\x00p\x01\x00\x00tensor.double.BE/versionPK\x06\x06'
                          b',\x00\x00\x00\x00\x00\x00\x00\x1e\x03-\x00\x00\x00\x00\x00\x00\x00\x00\x00\x03'
                          b'\x00\x00\x00\x00\x00\x00\x00\x03\x00\x00\x00\x00\x00\x00\x00\xd2\x00\x00\x00\x00'
                          b'\x00\x00\x00\xd2\x01\x00\x00\x00\x00\x00\x00PK\x06\x07\x00\x00\x00\x00\xa4\x02\x00'
                          b'\x00\x00\x00\x00\x00\x01\x00\x00\x00PK\x05\x06\x00\x00\x00\x00\x03\x00\x03\x00'
                          b'\xd2\x00\x00\x00\xd2\x01\x00\x00\x00\x00')

        data_be_bom = (b'PK\x03\x04\x00\x00\x08\x08\x00\x00\x00\x00\x00\x00\x00\x00\x00\x00\x00\x00\x00'
                       b'\x00\x00\x00\x00\x00\x1d\x00\x05\x00tensor.double.BE.BOM/data.pklFB\x01\x00Z\x80'
                       b'\x02ctorch._utils\n_rebuild_tensor_v2\nq\x00((X\x07\x00\x00\x00storageq\x01ctorc'
                       b'h\nDoubleStorage\nq\x02X\x01\x00\x00\x000q\x03X\x03\x00\x00\x00cpuq\x04K\x04tq\x05'
                       b'QK\x00K\x02K\x02\x86q\x06K\x02K\x01\x86q\x07\x89ccollections\nOrderedDict\nq\x08'
                       b')Rq\ttq\nRq\x0b.PK\x07\x08S\xd3\xba&\x9b\x00\x00\x00\x9b\x00\x00\x00PK\x03\x04'
                       b'\x00\x00\x08\x08\x00\x00\x00\x00\x00\x00\x00\x00\x00\x00\x00\x00\x00\x00\x00\x00'
                       b'\x00\x00\x1e\x00\x19\x00tensor.double.BE.BOM/byteorderFB\x15\x00ZZZZZZZZZZZZZZZZ'
                       b'ZZZZZbigPK\x07\x08I\xe2\xfb\xd3\x03\x00\x00\x00\x03\x00\x00\x00PK\x03\x04\x00\x00'
                       b'\x08\x08\x00\x00\x00\x00\x00\x00\x00\x00\x00\x00\x00\x00\x00\x00\x00\x00\x00\x00'
                       b'\x1b\x004\x00tensor.double.BE.BOM/data/0FB0\x00ZZZZZZZZZZZZZZZZZZZZZZZZZZZZZZZZ'
                       b'ZZZZZZZZZZZZZZZZ?\xc9^|\xff\xa4v\x97\xbf\xe9\xb0\x8dP\x8c\xbc\xce\xbf\xd3\xdb\xb7'
                       b'[\xef\x0e\xdc?\xde\x00\xf9Q\x08\xb14PK\x07\x083@\x82/ \x00\x00\x00 \x00\x00\x00'
                       b'PK\x03\x04\x00\x00\x08\x08\x00\x00\x00\x00\x00\x00\x00\x00\x00\x00\x00\x00\x00\x00'
                       b'\x00\x00\x00\x00\x1c\x00\x16\x00tensor.double.BE.BOM/versionFB\x12\x00ZZZZZZZZ'
                       b'ZZZZZZZZZZ3\nPK\x07\x08\xd1\x9egU\x02\x00\x00\x00\x02\x00\x00\x00PK\x01\x02\x00\x00'
                       b'\x00\x00\x08\x08\x00\x00\x00\x00\x00\x00S\xd3\xba&\x9b\x00\x00\x00\x9b\x00\x00'
                       b'\x00\x1d\x00\x00\x00\x00\x00\x00\x00\x00\x00\x00\x00\x00\x00\x00\x00\x00\x00ten'
                       b'sor.double.BE.BOM/data.pklPK\x01\x02\x00\x00\x00\x00\x08\x08\x00\x00\x00\x00\x00'
                       b'\x00I\xe2\xfb\xd3\x03\x00\x00\x00\x03\x00\x00\x00\x1e\x00\x00\x00\x00\x00\x00\x00'
                       b'\x00\x00\x00\x00\x00\x00\xeb\x00\x00\x00tensor.double.BE.BOM/byteorderPK\x01\x02'
                       b'\x00\x00\x00\x00\x08\x08\x00\x00\x00\x00\x00\x003@\x82/ \x00\x00\x00 \x00\x00\x00'
                       b'\x1b\x00\x00\x00\x00\x00\x00\x00\x00\x00\x00\x00\x00\x00S\x01\x00\x00tensor.do'
                       b'uble.BE.BOM/data/0PK\x01\x02\x00\x00\x00\x00\x08\x08\x00\x00\x00\x00\x00\x00\xd1'
                       b'\x9egU\x02\x00\x00\x00\x02\x00\x00\x00\x1c\x00\x00\x00\x00\x00\x00\x00\x00\x00\x00'
                       b'\x00\x00\x00\xf0\x01\x00\x00tensor.double.BE.BOM/versionPK\x06\x06,\x00\x00\x00'
                       b'\x00\x00\x00\x00\x1e\x03-\x00\x00\x00\x00\x00\x00\x00\x00\x00\x04\x00\x00\x00\x00'
                       b'\x00\x00\x00\x04\x00\x00\x00\x00\x00\x00\x00*\x01\x00\x00\x00\x00\x00\x00R\x02'
                       b'\x00\x00\x00\x00\x00\x00PK\x06\x07\x00\x00\x00\x00|\x03\x00\x00\x00\x00\x00\x00\x01'
                       b'\x00\x00\x00PK\x05\x06\x00\x00\x00\x00\x04\x00\x04\x00*\x01\x00\x00R\x02\x00\x00'
                       b'\x00\x00')

        current_load_endian = get_default_load_endianness()

        buf_le_no_bom = io.BytesIO(data_le_no_bom)
        buf_le_bom = io.BytesIO(data_le_bom)
        buf_be_no_bom = io.BytesIO(data_be_no_bom)
        buf_be_bom = io.BytesIO(data_be_bom)

        try:
            set_default_load_endianness(LoadEndianness.NATIVE)
            tensor_le_no_bom = torch.load(buf_le_no_bom)
            tensor_be_no_bom = torch.load(buf_be_no_bom)
        finally:
            set_default_load_endianness(current_load_endian)

        tensor_le_bom = torch.load(buf_le_bom)
        tensor_be_bom = torch.load(buf_be_bom)

        buf_le_no_bom.seek(0)
        buf_be_no_bom.seek(0)

        try:
            set_default_load_endianness(LoadEndianness.LITTLE)
            tensor_le_no_bom_little = torch.load(buf_le_no_bom)
            tensor_be_no_bom_little = torch.load(buf_be_no_bom)
        finally:
            set_default_load_endianness(current_load_endian)

        buf_le_no_bom.seek(0)
        buf_be_no_bom.seek(0)

        try:
            set_default_load_endianness(LoadEndianness.BIG)
            tensor_le_no_bom_big = torch.load(buf_le_no_bom)
            tensor_be_no_bom_big = torch.load(buf_be_no_bom)
        finally:
            set_default_load_endianness(current_load_endian)

        self.assertTrue(torch.equal(tensor_le_bom, tensor_be_bom))
        self.assertFalse(torch.equal(tensor_le_no_bom, tensor_be_no_bom))
        self.assertTrue(torch.equal(tensor_le_no_bom_little, tensor_le_bom))
        self.assertFalse(torch.equal(tensor_be_no_bom_little, tensor_be_bom))
        self.assertFalse(torch.equal(tensor_le_no_bom_big, tensor_le_bom))
        self.assertTrue(torch.equal(tensor_be_no_bom_big, tensor_be_bom))

        if (sys.byteorder == 'little'):
            self.assertTrue(torch.equal(tensor_le_no_bom, tensor_le_bom))
            self.assertTrue(torch.equal(tensor_le_no_bom, tensor_be_bom))
            self.assertFalse(torch.equal(tensor_be_no_bom, tensor_le_bom))
            self.assertFalse(torch.equal(tensor_be_no_bom, tensor_be_bom))
        else:
            self.assertFalse(torch.equal(tensor_le_no_bom, tensor_le_bom))
            self.assertFalse(torch.equal(tensor_le_no_bom, tensor_be_bom))
            self.assertTrue(torch.equal(tensor_be_no_bom, tensor_le_bom))
            self.assertTrue(torch.equal(tensor_be_no_bom, tensor_be_bom))

    def test_serialization_load_bom_data_float(self):
        # 1. Generated on LE system using following commands:
        #
        # import torch
        #
        # x = torch.randn(2,2, dtype=torch.float)
        #
        # torch.save(x, "tensor.float.LE.pt", _disable_byteorder_record=True)
        # torch.save(x, "tensor.float.LE.BOM.pt")
        #
        # print(x)
        #
        # 2. After that it is resaved on BE system with following commands:
        #
        # import torch
        #
        # x = torch.load('tensor.float.LE.BOM.pt')
        #
        # torch.save(x, 'tensor.float.BE.pt', _disable_byteorder_record=True)
        # torch.save(x, 'tensor.float.BE.BOM.pt')
        #
        # print(x)
        #
        # Following commands and a bit of manual work were used to produce python bytes from resulting files:
        #
        # file = open('filename', 'rb')
        # data = file.read()
        # file.close()
        # print("\n".join(textwrap.wrap(str(data), 80)))
        #
        # BOM in this context is used as Byte Order Mark.
        #
        data_le_no_bom = (b'PK\x03\x04\x00\x00\x08\x08\x00\x00\x00\x00\x00\x00\x00\x00\x00\x00\x00\x00\x00'
                          b'\x00\x00\x00\x00\x00\x18\x00\n\x00tensor.float.LE/data.pklFB\x06\x00ZZZZZZ\x80\x02'
                          b'ctorch._utils\n_rebuild_tensor_v2\nq\x00((X\x07\x00\x00\x00storageq\x01ctorch\n'
                          b'FloatStorage\nq\x02X\x01\x00\x00\x000q\x03X\x03\x00\x00\x00cpuq\x04K\x04tq\x05Q'
                          b'K\x00K\x02K\x02\x86q\x06K\x02K\x01\x86q\x07\x89ccollections\nOrderedDict\nq\x08)'
                          b'Rq\ttq\nRq\x0b.PK\x07\x08%Y"N\x9a\x00\x00\x00\x9a\x00\x00\x00PK\x03\x04\x00\x00\x08'
                          b'\x08\x00\x00\x00\x00\x00\x00\x00\x00\x00\x00\x00\x00\x00\x00\x00\x00\x00\x00\x16'
                          b'\x00"\x00tensor.float.LE/data/0FB\x1e\x00ZZZZZZZZZZZZZZZZZZZZZZZZZZZZZZ\x01h\x9e'
                          b'?\r\xb7A?\x1a\x1e\x07\xbf\xd4|\x02?PK\x07\x08\x8fq]\x8c\x10\x00\x00\x00\x10\x00'
                          b'\x00\x00PK\x03\x04\x00\x00\x08\x08\x00\x00\x00\x00\x00\x00\x00\x00\x00\x00\x00'
                          b'\x00\x00\x00\x00\x00\x00\x00\x17\x00+\x00tensor.float.LE/versionFB\'\x00ZZZZZZZZ'
                          b'ZZZZZZZZZZZZZZZZZZZZZZZZZZZZZZZ3\nPK\x07\x08\xd1\x9egU\x02\x00\x00\x00\x02\x00\x00'
                          b'\x00PK\x01\x02\x00\x00\x00\x00\x08\x08\x00\x00\x00\x00\x00\x00%Y"N\x9a\x00\x00'
                          b'\x00\x9a\x00\x00\x00\x18\x00\x00\x00\x00\x00\x00\x00\x00\x00\x00\x00\x00\x00\x00'
                          b'\x00\x00\x00tensor.float.LE/data.pklPK\x01\x02\x00\x00\x00\x00\x08\x08\x00\x00\x00'
                          b'\x00\x00\x00\x8fq]\x8c\x10\x00\x00\x00\x10\x00\x00\x00\x16\x00\x00\x00\x00\x00'
                          b'\x00\x00\x00\x00\x00\x00\x00\x00\xea\x00\x00\x00tensor.float.LE/data/0PK\x01\x02'
                          b'\x00\x00\x00\x00\x08\x08\x00\x00\x00\x00\x00\x00\xd1\x9egU\x02\x00\x00\x00\x02\x00'
                          b'\x00\x00\x17\x00\x00\x00\x00\x00\x00\x00\x00\x00\x00\x00\x00\x00`\x01\x00\x00t'
                          b'ensor.float.LE/versionPK\x06\x06,\x00\x00\x00\x00\x00\x00\x00\x1e\x03-\x00\x00\x00'
                          b'\x00\x00\x00\x00\x00\x00\x03\x00\x00\x00\x00\x00\x00\x00\x03\x00\x00\x00\x00\x00'
                          b'\x00\x00\xcf\x00\x00\x00\x00\x00\x00\x00\xd2\x01\x00\x00\x00\x00\x00\x00PK\x06'
                          b'\x07\x00\x00\x00\x00\xa1\x02\x00\x00\x00\x00\x00\x00\x01\x00\x00\x00PK\x05\x06\x00'
                          b'\x00\x00\x00\x03\x00\x03\x00\xcf\x00\x00\x00\xd2\x01\x00\x00\x00\x00')

        data_le_bom = (b'PK\x03\x04\x00\x00\x08\x08\x00\x00\x00\x00\x00\x00\x00\x00\x00\x00\x00\x00\x00'
                       b'\x00\x00\x00\x00\x00\x1c\x00\x06\x00tensor.float.LE.BOM/data.pklFB\x02\x00ZZ\x80'
                       b'\x02ctorch._utils\n_rebuild_tensor_v2\nq\x00((X\x07\x00\x00\x00storageq\x01ctorc'
                       b'h\nFloatStorage\nq\x02X\x01\x00\x00\x000q\x03X\x03\x00\x00\x00cpuq\x04K\x04tq\x05'
                       b'QK\x00K\x02K\x02\x86q\x06K\x02K\x01\x86q\x07\x89ccollections\nOrderedDict\nq\x08'
                       b')Rq\ttq\nRq\x0b.PK\x07\x08%Y"N\x9a\x00\x00\x00\x9a\x00\x00\x00PK\x03\x04\x00\x00'
                       b'\x08\x08\x00\x00\x00\x00\x00\x00\x00\x00\x00\x00\x00\x00\x00\x00\x00\x00\x00\x00'
                       b'\x1d\x00\x1b\x00tensor.float.LE.BOM/byteorderFB\x17\x00ZZZZZZZZZZZZZZZZZZZZZZZl'
                       b'ittlePK\x07\x08\x85=\xe3\x19\x06\x00\x00\x00\x06\x00\x00\x00PK\x03\x04\x00\x00\x08'
                       b'\x08\x00\x00\x00\x00\x00\x00\x00\x00\x00\x00\x00\x00\x00\x00\x00\x00\x00\x00\x1a'
                       b'\x002\x00tensor.float.LE.BOM/data/0FB.\x00ZZZZZZZZZZZZZZZZZZZZZZZZZZZZZZZZZZZZ'
                       b'ZZZZZZZZZZ\x01h\x9e?\r\xb7A?\x1a\x1e\x07\xbf\xd4|\x02?PK\x07\x08\x8fq]\x8c\x10\x00'
                       b'\x00\x00\x10\x00\x00\x00PK\x03\x04\x00\x00\x08\x08\x00\x00\x00\x00\x00\x00\x00'
                       b'\x00\x00\x00\x00\x00\x00\x00\x00\x00\x00\x00\x1b\x00\'\x00tensor.float.LE.BOM/ve'
                       b'rsionFB#\x00ZZZZZZZZZZZZZZZZZZZZZZZZZZZZZZZZZZZ3\nPK\x07\x08\xd1\x9egU\x02\x00\x00'
                       b'\x00\x02\x00\x00\x00PK\x01\x02\x00\x00\x00\x00\x08\x08\x00\x00\x00\x00\x00\x00'
                       b'%Y"N\x9a\x00\x00\x00\x9a\x00\x00\x00\x1c\x00\x00\x00\x00\x00\x00\x00\x00\x00\x00'
                       b'\x00\x00\x00\x00\x00\x00\x00tensor.float.LE.BOM/data.pklPK\x01\x02\x00\x00\x00\x00'
                       b'\x08\x08\x00\x00\x00\x00\x00\x00\x85=\xe3\x19\x06\x00\x00\x00\x06\x00\x00\x00\x1d'
                       b'\x00\x00\x00\x00\x00\x00\x00\x00\x00\x00\x00\x00\x00\xea\x00\x00\x00tensor.fl'
                       b'oat.LE.BOM/byteorderPK\x01\x02\x00\x00\x00\x00\x08\x08\x00\x00\x00\x00\x00\x00\x8f'
                       b'q]\x8c\x10\x00\x00\x00\x10\x00\x00\x00\x1a\x00\x00\x00\x00\x00\x00\x00\x00\x00'
                       b'\x00\x00\x00\x00V\x01\x00\x00tensor.float.LE.BOM/data/0PK\x01\x02\x00\x00\x00\x00'
                       b'\x08\x08\x00\x00\x00\x00\x00\x00\xd1\x9egU\x02\x00\x00\x00\x02\x00\x00\x00\x1b\x00'
                       b'\x00\x00\x00\x00\x00\x00\x00\x00\x00\x00\x00\x00\xe0\x01\x00\x00tensor.float.'
                       b'LE.BOM/versionPK\x06\x06,\x00\x00\x00\x00\x00\x00\x00\x1e\x03-\x00\x00\x00\x00\x00'
                       b'\x00\x00\x00\x00\x04\x00\x00\x00\x00\x00\x00\x00\x04\x00\x00\x00\x00\x00\x00\x00'
                       b'&\x01\x00\x00\x00\x00\x00\x00R\x02\x00\x00\x00\x00\x00\x00PK\x06\x07\x00\x00\x00'
                       b'\x00x\x03\x00\x00\x00\x00\x00\x00\x01\x00\x00\x00PK\x05\x06\x00\x00\x00\x00\x04'
                       b'\x00\x04\x00&\x01\x00\x00R\x02\x00\x00\x00\x00')

        data_be_no_bom = (b'PK\x03\x04\x00\x00\x08\x08\x00\x00\x00\x00\x00\x00\x00\x00\x00\x00\x00\x00\x00'
                          b'\x00\x00\x00\x00\x00\x18\x00\n\x00tensor.float.BE/data.pklFB\x06\x00ZZZZZZ\x80\x02'
                          b'ctorch._utils\n_rebuild_tensor_v2\nq\x00((X\x07\x00\x00\x00storageq\x01ctorch\n'
                          b'FloatStorage\nq\x02X\x01\x00\x00\x000q\x03X\x03\x00\x00\x00cpuq\x04K\x04tq\x05Q'
                          b'K\x00K\x02K\x02\x86q\x06K\x02K\x01\x86q\x07\x89ccollections\nOrderedDict\nq\x08)'
                          b'Rq\ttq\nRq\x0b.PK\x07\x08%Y"N\x9a\x00\x00\x00\x9a\x00\x00\x00PK\x03\x04\x00\x00\x08'
                          b'\x08\x00\x00\x00\x00\x00\x00\x00\x00\x00\x00\x00\x00\x00\x00\x00\x00\x00\x00\x16'
                          b'\x00"\x00tensor.float.BE/data/0FB\x1e\x00ZZZZZZZZZZZZZZZZZZZZZZZZZZZZZZ?\x9eh'
                          b'\x01?A\xb7\r\xbf\x07\x1e\x1a?\x02|\xd4PK\x07\x089D\xd6\x8a\x10\x00\x00\x00\x10\x00'
                          b'\x00\x00PK\x03\x04\x00\x00\x08\x08\x00\x00\x00\x00\x00\x00\x00\x00\x00\x00\x00'
                          b'\x00\x00\x00\x00\x00\x00\x00\x17\x00+\x00tensor.float.BE/versionFB\'\x00ZZZZZZZZ'
                          b'ZZZZZZZZZZZZZZZZZZZZZZZZZZZZZZZ3\nPK\x07\x08\xd1\x9egU\x02\x00\x00\x00\x02\x00\x00'
                          b'\x00PK\x01\x02\x00\x00\x00\x00\x08\x08\x00\x00\x00\x00\x00\x00%Y"N\x9a\x00\x00'
                          b'\x00\x9a\x00\x00\x00\x18\x00\x00\x00\x00\x00\x00\x00\x00\x00\x00\x00\x00\x00\x00'
                          b'\x00\x00\x00tensor.float.BE/data.pklPK\x01\x02\x00\x00\x00\x00\x08\x08\x00\x00\x00'
                          b'\x00\x00\x009D\xd6\x8a\x10\x00\x00\x00\x10\x00\x00\x00\x16\x00\x00\x00\x00\x00'
                          b'\x00\x00\x00\x00\x00\x00\x00\x00\xea\x00\x00\x00tensor.float.BE/data/0PK\x01\x02'
                          b'\x00\x00\x00\x00\x08\x08\x00\x00\x00\x00\x00\x00\xd1\x9egU\x02\x00\x00\x00\x02\x00'
                          b'\x00\x00\x17\x00\x00\x00\x00\x00\x00\x00\x00\x00\x00\x00\x00\x00`\x01\x00\x00t'
                          b'ensor.float.BE/versionPK\x06\x06,\x00\x00\x00\x00\x00\x00\x00\x1e\x03-\x00\x00\x00'
                          b'\x00\x00\x00\x00\x00\x00\x03\x00\x00\x00\x00\x00\x00\x00\x03\x00\x00\x00\x00\x00'
                          b'\x00\x00\xcf\x00\x00\x00\x00\x00\x00\x00\xd2\x01\x00\x00\x00\x00\x00\x00PK\x06'
                          b'\x07\x00\x00\x00\x00\xa1\x02\x00\x00\x00\x00\x00\x00\x01\x00\x00\x00PK\x05\x06\x00'
                          b'\x00\x00\x00\x03\x00\x03\x00\xcf\x00\x00\x00\xd2\x01\x00\x00\x00\x00')

        data_be_bom = (b'PK\x03\x04\x00\x00\x08\x08\x00\x00\x00\x00\x00\x00\x00\x00\x00\x00\x00\x00\x00'
                       b'\x00\x00\x00\x00\x00\x1c\x00\x06\x00tensor.float.BE.BOM/data.pklFB\x02\x00ZZ\x80'
                       b'\x02ctorch._utils\n_rebuild_tensor_v2\nq\x00((X\x07\x00\x00\x00storageq\x01ctorc'
                       b'h\nFloatStorage\nq\x02X\x01\x00\x00\x000q\x03X\x03\x00\x00\x00cpuq\x04K\x04tq\x05'
                       b'QK\x00K\x02K\x02\x86q\x06K\x02K\x01\x86q\x07\x89ccollections\nOrderedDict\nq\x08'
                       b')Rq\ttq\nRq\x0b.PK\x07\x08%Y"N\x9a\x00\x00\x00\x9a\x00\x00\x00PK\x03\x04\x00\x00'
                       b'\x08\x08\x00\x00\x00\x00\x00\x00\x00\x00\x00\x00\x00\x00\x00\x00\x00\x00\x00\x00'
                       b'\x1d\x00\x1b\x00tensor.float.BE.BOM/byteorderFB\x17\x00ZZZZZZZZZZZZZZZZZZZZZZZb'
                       b'igPK\x07\x08I\xe2\xfb\xd3\x03\x00\x00\x00\x03\x00\x00\x00PK\x03\x04\x00\x00\x08\x08'
                       b'\x00\x00\x00\x00\x00\x00\x00\x00\x00\x00\x00\x00\x00\x00\x00\x00\x00\x00\x1a\x00'
                       b'5\x00tensor.float.BE.BOM/data/0FB1\x00ZZZZZZZZZZZZZZZZZZZZZZZZZZZZZZZZZZZZZZZ'
                       b'ZZZZZZZZZZ?\x9eh\x01?A\xb7\r\xbf\x07\x1e\x1a?\x02|\xd4PK\x07\x089D\xd6\x8a\x10\x00'
                       b'\x00\x00\x10\x00\x00\x00PK\x03\x04\x00\x00\x08\x08\x00\x00\x00\x00\x00\x00\x00'
                       b'\x00\x00\x00\x00\x00\x00\x00\x00\x00\x00\x00\x1b\x00\'\x00tensor.float.BE.BOM/ve'
                       b'rsionFB#\x00ZZZZZZZZZZZZZZZZZZZZZZZZZZZZZZZZZZZ3\nPK\x07\x08\xd1\x9egU\x02\x00\x00'
                       b'\x00\x02\x00\x00\x00PK\x01\x02\x00\x00\x00\x00\x08\x08\x00\x00\x00\x00\x00\x00'
                       b'%Y"N\x9a\x00\x00\x00\x9a\x00\x00\x00\x1c\x00\x00\x00\x00\x00\x00\x00\x00\x00\x00'
                       b'\x00\x00\x00\x00\x00\x00\x00tensor.float.BE.BOM/data.pklPK\x01\x02\x00\x00\x00\x00'
                       b'\x08\x08\x00\x00\x00\x00\x00\x00I\xe2\xfb\xd3\x03\x00\x00\x00\x03\x00\x00\x00\x1d'
                       b'\x00\x00\x00\x00\x00\x00\x00\x00\x00\x00\x00\x00\x00\xea\x00\x00\x00tensor.fl'
                       b'oat.BE.BOM/byteorderPK\x01\x02\x00\x00\x00\x00\x08\x08\x00\x00\x00\x00\x00\x009D'
                       b'\xd6\x8a\x10\x00\x00\x00\x10\x00\x00\x00\x1a\x00\x00\x00\x00\x00\x00\x00\x00\x00'
                       b'\x00\x00\x00\x00S\x01\x00\x00tensor.float.BE.BOM/data/0PK\x01\x02\x00\x00\x00\x00'
                       b'\x08\x08\x00\x00\x00\x00\x00\x00\xd1\x9egU\x02\x00\x00\x00\x02\x00\x00\x00\x1b\x00'
                       b'\x00\x00\x00\x00\x00\x00\x00\x00\x00\x00\x00\x00\xe0\x01\x00\x00tensor.float.'
                       b'BE.BOM/versionPK\x06\x06,\x00\x00\x00\x00\x00\x00\x00\x1e\x03-\x00\x00\x00\x00\x00'
                       b'\x00\x00\x00\x00\x04\x00\x00\x00\x00\x00\x00\x00\x04\x00\x00\x00\x00\x00\x00\x00'
                       b'&\x01\x00\x00\x00\x00\x00\x00R\x02\x00\x00\x00\x00\x00\x00PK\x06\x07\x00\x00\x00'
                       b'\x00x\x03\x00\x00\x00\x00\x00\x00\x01\x00\x00\x00PK\x05\x06\x00\x00\x00\x00\x04'
                       b'\x00\x04\x00&\x01\x00\x00R\x02\x00\x00\x00\x00')

        current_load_endian = get_default_load_endianness()

        buf_le_no_bom = io.BytesIO(data_le_no_bom)
        buf_le_bom = io.BytesIO(data_le_bom)
        buf_be_no_bom = io.BytesIO(data_be_no_bom)
        buf_be_bom = io.BytesIO(data_be_bom)

        try:
            set_default_load_endianness(LoadEndianness.NATIVE)
            tensor_le_no_bom = torch.load(buf_le_no_bom)
            tensor_be_no_bom = torch.load(buf_be_no_bom)
        finally:
            set_default_load_endianness(current_load_endian)

        tensor_le_bom = torch.load(buf_le_bom)
        tensor_be_bom = torch.load(buf_be_bom)

        buf_le_no_bom.seek(0)
        buf_be_no_bom.seek(0)

        try:
            set_default_load_endianness(LoadEndianness.LITTLE)
            tensor_le_no_bom_little = torch.load(buf_le_no_bom)
            tensor_be_no_bom_little = torch.load(buf_be_no_bom)
        finally:
            set_default_load_endianness(current_load_endian)

        buf_le_no_bom.seek(0)
        buf_be_no_bom.seek(0)

        try:
            set_default_load_endianness(LoadEndianness.BIG)
            tensor_le_no_bom_big = torch.load(buf_le_no_bom)
            tensor_be_no_bom_big = torch.load(buf_be_no_bom)
        finally:
            set_default_load_endianness(current_load_endian)

        self.assertTrue(torch.equal(tensor_le_bom, tensor_be_bom))
        self.assertFalse(torch.equal(tensor_le_no_bom, tensor_be_no_bom))
        self.assertTrue(torch.equal(tensor_le_no_bom_little, tensor_le_bom))
        self.assertFalse(torch.equal(tensor_be_no_bom_little, tensor_be_bom))
        self.assertFalse(torch.equal(tensor_le_no_bom_big, tensor_le_bom))
        self.assertTrue(torch.equal(tensor_be_no_bom_big, tensor_be_bom))

        if (sys.byteorder == 'little'):
            self.assertTrue(torch.equal(tensor_le_no_bom, tensor_le_bom))
            self.assertTrue(torch.equal(tensor_le_no_bom, tensor_be_bom))
            self.assertFalse(torch.equal(tensor_be_no_bom, tensor_le_bom))
            self.assertFalse(torch.equal(tensor_be_no_bom, tensor_be_bom))
        else:
            self.assertFalse(torch.equal(tensor_le_no_bom, tensor_le_bom))
            self.assertFalse(torch.equal(tensor_le_no_bom, tensor_be_bom))
            self.assertTrue(torch.equal(tensor_be_no_bom, tensor_le_bom))
            self.assertTrue(torch.equal(tensor_be_no_bom, tensor_be_bom))

    def test_serialization_load_bom_data_half(self):
        # 1. Generated on LE system using following commands:
        #
        # import torch
        #
        # x = torch.randn(2,2, dtype=torch.half)
        #
        # torch.save(x, "tensor.half.LE.pt", _disable_byteorder_record=True)
        # torch.save(x, "tensor.half.LE.BOM.pt")
        #
        # print(x)
        #
        # 2. After that it is resaved on BE system with following commands:
        #
        # import torch
        #
        # x = torch.load('tensor.half.LE.BOM.pt')
        #
        # torch.save(x, 'tensor.half.BE.pt', _disable_byteorder_record=True)
        # torch.save(x, 'tensor.half.BE.BOM.pt')
        #
        # print(x)
        #
        # Following commands and a bit of manual work were used to produce python bytes from resulting files:
        #
        # file = open('filename', 'rb')
        # data = file.read()
        # file.close()
        # print("\n".join(textwrap.wrap(str(data), 80)))
        #
        # BOM in this context is used as Byte Order Mark.
        #
        data_le_no_bom = (b'PK\x03\x04\x00\x00\x08\x08\x00\x00\x00\x00\x00\x00\x00\x00\x00\x00\x00\x00\x00'
                          b'\x00\x00\x00\x00\x00\x17\x00\x0b\x00tensor.half.LE/data.pklFB\x07\x00ZZZZZZZ\x80'
                          b'\x02ctorch._utils\n_rebuild_tensor_v2\nq\x00((X\x07\x00\x00\x00storageq\x01ctorc'
                          b'h\nHalfStorage\nq\x02X\x01\x00\x00\x000q\x03X\x03\x00\x00\x00cpuq\x04K\x04tq\x05'
                          b'QK\x00K\x02K\x02\x86q\x06K\x02K\x01\x86q\x07\x89ccollections\nOrderedDict\nq\x08'
                          b')Rq\ttq\nRq\x0b.PK\x07\x08E\xabQ\x8c\x99\x00\x00\x00\x99\x00\x00\x00PK\x03\x04\x00'
                          b'\x00\x08\x08\x00\x00\x00\x00\x00\x00\x00\x00\x00\x00\x00\x00\x00\x00\x00\x00\x00'
                          b'\x00\x15\x00$\x00tensor.half.LE/data/0FB \x00ZZZZZZZZZZZZZZZZZZZZZZZZZZZZZZZZ0'
                          b'\xbbf;\xcd\xbd\xab9PK\x07\x08,D\x96\x91\x08\x00\x00\x00\x08\x00\x00\x00PK\x03\x04'
                          b'\x00\x00\x08\x08\x00\x00\x00\x00\x00\x00\x00\x00\x00\x00\x00\x00\x00\x00\x00\x00'
                          b'\x00\x00\x16\x004\x00tensor.half.LE/versionFB0\x00ZZZZZZZZZZZZZZZZZZZZZZZZZZZZZ'
                          b'ZZZZZZZZZZZZZZZZZZZ3\nPK\x07\x08\xd1\x9egU\x02\x00\x00\x00\x02\x00\x00\x00PK\x01'
                          b'\x02\x00\x00\x00\x00\x08\x08\x00\x00\x00\x00\x00\x00E\xabQ\x8c\x99\x00\x00\x00\x99'
                          b'\x00\x00\x00\x17\x00\x00\x00\x00\x00\x00\x00\x00\x00\x00\x00\x00\x00\x00\x00\x00'
                          b'\x00tensor.half.LE/data.pklPK\x01\x02\x00\x00\x00\x00\x08\x08\x00\x00\x00\x00\x00'
                          b'\x00,D\x96\x91\x08\x00\x00\x00\x08\x00\x00\x00\x15\x00\x00\x00\x00\x00\x00\x00'
                          b'\x00\x00\x00\x00\x00\x00\xe9\x00\x00\x00tensor.half.LE/data/0PK\x01\x02\x00\x00'
                          b'\x00\x00\x08\x08\x00\x00\x00\x00\x00\x00\xd1\x9egU\x02\x00\x00\x00\x02\x00\x00\x00'
                          b'\x16\x00\x00\x00\x00\x00\x00\x00\x00\x00\x00\x00\x00\x00X\x01\x00\x00tensor.ha'
                          b'lf.LE/versionPK\x06\x06,\x00\x00\x00\x00\x00\x00\x00\x1e\x03-\x00\x00\x00\x00\x00'
                          b'\x00\x00\x00\x00\x03\x00\x00\x00\x00\x00\x00\x00\x03\x00\x00\x00\x00\x00\x00\x00'
                          b'\xcc\x00\x00\x00\x00\x00\x00\x00\xd2\x01\x00\x00\x00\x00\x00\x00PK\x06\x07\x00\x00'
                          b'\x00\x00\x9e\x02\x00\x00\x00\x00\x00\x00\x01\x00\x00\x00PK\x05\x06\x00\x00\x00'
                          b'\x00\x03\x00\x03\x00\xcc\x00\x00\x00\xd2\x01\x00\x00\x00\x00')

        data_le_bom = (b'PK\x03\x04\x00\x00\x08\x08\x00\x00\x00\x00\x00\x00\x00\x00\x00\x00\x00\x00\x00'
                       b'\x00\x00\x00\x00\x00\x1b\x00\x07\x00tensor.half.LE.BOM/data.pklFB\x03\x00ZZZ\x80'
                       b'\x02ctorch._utils\n_rebuild_tensor_v2\nq\x00((X\x07\x00\x00\x00storageq\x01ctorc'
                       b'h\nHalfStorage\nq\x02X\x01\x00\x00\x000q\x03X\x03\x00\x00\x00cpuq\x04K\x04tq\x05'
                       b'QK\x00K\x02K\x02\x86q\x06K\x02K\x01\x86q\x07\x89ccollections\nOrderedDict\nq\x08'
                       b')Rq\ttq\nRq\x0b.PK\x07\x08E\xabQ\x8c\x99\x00\x00\x00\x99\x00\x00\x00PK\x03\x04\x00'
                       b'\x00\x08\x08\x00\x00\x00\x00\x00\x00\x00\x00\x00\x00\x00\x00\x00\x00\x00\x00\x00'
                       b'\x00\x1c\x00\x1d\x00tensor.half.LE.BOM/byteorderFB\x19\x00ZZZZZZZZZZZZZZZZZZZZ'
                       b'ZZZZZlittlePK\x07\x08\x85=\xe3\x19\x06\x00\x00\x00\x06\x00\x00\x00PK\x03\x04\x00'
                       b'\x00\x08\x08\x00\x00\x00\x00\x00\x00\x00\x00\x00\x00\x00\x00\x00\x00\x00\x00\x00'
                       b'\x00\x19\x003\x00tensor.half.LE.BOM/data/0FB/\x00ZZZZZZZZZZZZZZZZZZZZZZZZZZZZZZZ'
                       b'ZZZZZZZZZZZZZZZZ0\xbbf;\xcd\xbd\xab9PK\x07\x08,D\x96\x91\x08\x00\x00\x00\x08\x00'
                       b'\x00\x00PK\x03\x04\x00\x00\x08\x08\x00\x00\x00\x00\x00\x00\x00\x00\x00\x00\x00\x00'
                       b'\x00\x00\x00\x00\x00\x00\x1a\x000\x00tensor.half.LE.BOM/versionFB,\x00ZZZZZZZZ'
                       b'ZZZZZZZZZZZZZZZZZZZZZZZZZZZZZZZZZZZZ3\nPK\x07\x08\xd1\x9egU\x02\x00\x00\x00\x02\x00'
                       b'\x00\x00PK\x01\x02\x00\x00\x00\x00\x08\x08\x00\x00\x00\x00\x00\x00E\xabQ\x8c\x99'
                       b'\x00\x00\x00\x99\x00\x00\x00\x1b\x00\x00\x00\x00\x00\x00\x00\x00\x00\x00\x00\x00'
                       b'\x00\x00\x00\x00\x00tensor.half.LE.BOM/data.pklPK\x01\x02\x00\x00\x00\x00\x08'
                       b'\x08\x00\x00\x00\x00\x00\x00\x85=\xe3\x19\x06\x00\x00\x00\x06\x00\x00\x00\x1c\x00'
                       b'\x00\x00\x00\x00\x00\x00\x00\x00\x00\x00\x00\x00\xe9\x00\x00\x00tensor.half.LE.'
                       b'BOM/byteorderPK\x01\x02\x00\x00\x00\x00\x08\x08\x00\x00\x00\x00\x00\x00,D\x96\x91'
                       b'\x08\x00\x00\x00\x08\x00\x00\x00\x19\x00\x00\x00\x00\x00\x00\x00\x00\x00\x00\x00'
                       b'\x00\x00V\x01\x00\x00tensor.half.LE.BOM/data/0PK\x01\x02\x00\x00\x00\x00\x08\x08'
                       b'\x00\x00\x00\x00\x00\x00\xd1\x9egU\x02\x00\x00\x00\x02\x00\x00\x00\x1a\x00\x00\x00'
                       b'\x00\x00\x00\x00\x00\x00\x00\x00\x00\x00\xd8\x01\x00\x00tensor.half.LE.BOM/ve'
                       b'rsionPK\x06\x06,\x00\x00\x00\x00\x00\x00\x00\x1e\x03-\x00\x00\x00\x00\x00\x00\x00'
                       b'\x00\x00\x04\x00\x00\x00\x00\x00\x00\x00\x04\x00\x00\x00\x00\x00\x00\x00"\x01\x00'
                       b'\x00\x00\x00\x00\x00R\x02\x00\x00\x00\x00\x00\x00PK\x06\x07\x00\x00\x00\x00t\x03'
                       b'\x00\x00\x00\x00\x00\x00\x01\x00\x00\x00PK\x05\x06\x00\x00\x00\x00\x04\x00\x04'
                       b'\x00"\x01\x00\x00R\x02\x00\x00\x00\x00')

        data_be_no_bom = (b'PK\x03\x04\x00\x00\x08\x08\x00\x00\x00\x00\x00\x00\x00\x00\x00\x00\x00\x00\x00'
                          b'\x00\x00\x00\x00\x00\x17\x00\x0b\x00tensor.half.BE/data.pklFB\x07\x00ZZZZZZZ\x80'
                          b'\x02ctorch._utils\n_rebuild_tensor_v2\nq\x00((X\x07\x00\x00\x00storageq\x01ctorc'
                          b'h\nHalfStorage\nq\x02X\x01\x00\x00\x000q\x03X\x03\x00\x00\x00cpuq\x04K\x04tq\x05'
                          b'QK\x00K\x02K\x02\x86q\x06K\x02K\x01\x86q\x07\x89ccollections\nOrderedDict\nq\x08'
                          b')Rq\ttq\nRq\x0b.PK\x07\x08E\xabQ\x8c\x99\x00\x00\x00\x99\x00\x00\x00PK\x03\x04\x00'
                          b'\x00\x08\x08\x00\x00\x00\x00\x00\x00\x00\x00\x00\x00\x00\x00\x00\x00\x00\x00\x00'
                          b'\x00\x15\x00$\x00tensor.half.BE/data/0FB \x00ZZZZZZZZZZZZZZZZZZZZZZZZZZZZZZZZ\xbb'
                          b'0;f\xbd\xcd9\xabPK\x07\x08\xc7\xa1\xfd\x07\x08\x00\x00\x00\x08\x00\x00\x00PK\x03'
                          b'\x04\x00\x00\x08\x08\x00\x00\x00\x00\x00\x00\x00\x00\x00\x00\x00\x00\x00\x00\x00'
                          b'\x00\x00\x00\x16\x004\x00tensor.half.BE/versionFB0\x00ZZZZZZZZZZZZZZZZZZZZZZZ'
                          b'ZZZZZZZZZZZZZZZZZZZZZZZZZ3\nPK\x07\x08\xd1\x9egU\x02\x00\x00\x00\x02\x00\x00\x00'
                          b'PK\x01\x02\x00\x00\x00\x00\x08\x08\x00\x00\x00\x00\x00\x00E\xabQ\x8c\x99\x00\x00'
                          b'\x00\x99\x00\x00\x00\x17\x00\x00\x00\x00\x00\x00\x00\x00\x00\x00\x00\x00\x00\x00'
                          b'\x00\x00\x00tensor.half.BE/data.pklPK\x01\x02\x00\x00\x00\x00\x08\x08\x00\x00\x00'
                          b'\x00\x00\x00\xc7\xa1\xfd\x07\x08\x00\x00\x00\x08\x00\x00\x00\x15\x00\x00\x00\x00'
                          b'\x00\x00\x00\x00\x00\x00\x00\x00\x00\xe9\x00\x00\x00tensor.half.BE/data/0PK\x01'
                          b'\x02\x00\x00\x00\x00\x08\x08\x00\x00\x00\x00\x00\x00\xd1\x9egU\x02\x00\x00\x00\x02'
                          b'\x00\x00\x00\x16\x00\x00\x00\x00\x00\x00\x00\x00\x00\x00\x00\x00\x00X\x01\x00\x00'
                          b'tensor.half.BE/versionPK\x06\x06,\x00\x00\x00\x00\x00\x00\x00\x1e\x03-\x00\x00'
                          b'\x00\x00\x00\x00\x00\x00\x00\x03\x00\x00\x00\x00\x00\x00\x00\x03\x00\x00\x00\x00'
                          b'\x00\x00\x00\xcc\x00\x00\x00\x00\x00\x00\x00\xd2\x01\x00\x00\x00\x00\x00\x00PK\x06'
                          b'\x07\x00\x00\x00\x00\x9e\x02\x00\x00\x00\x00\x00\x00\x01\x00\x00\x00PK\x05\x06'
                          b'\x00\x00\x00\x00\x03\x00\x03\x00\xcc\x00\x00\x00\xd2\x01\x00\x00\x00\x00')

        data_be_bom = (b'PK\x03\x04\x00\x00\x08\x08\x00\x00\x00\x00\x00\x00\x00\x00\x00\x00\x00\x00\x00'
                       b'\x00\x00\x00\x00\x00\x1b\x00\x07\x00tensor.half.BE.BOM/data.pklFB\x03\x00ZZZ\x80'
                       b'\x02ctorch._utils\n_rebuild_tensor_v2\nq\x00((X\x07\x00\x00\x00storageq\x01ctorc'
                       b'h\nHalfStorage\nq\x02X\x01\x00\x00\x000q\x03X\x03\x00\x00\x00cpuq\x04K\x04tq\x05'
                       b'QK\x00K\x02K\x02\x86q\x06K\x02K\x01\x86q\x07\x89ccollections\nOrderedDict\nq\x08'
                       b')Rq\ttq\nRq\x0b.PK\x07\x08E\xabQ\x8c\x99\x00\x00\x00\x99\x00\x00\x00PK\x03\x04\x00'
                       b'\x00\x08\x08\x00\x00\x00\x00\x00\x00\x00\x00\x00\x00\x00\x00\x00\x00\x00\x00\x00'
                       b'\x00\x1c\x00\x1d\x00tensor.half.BE.BOM/byteorderFB\x19\x00ZZZZZZZZZZZZZZZZZZZZ'
                       b'ZZZZZbigPK\x07\x08I\xe2\xfb\xd3\x03\x00\x00\x00\x03\x00\x00\x00PK\x03\x04\x00\x00'
                       b'\x08\x08\x00\x00\x00\x00\x00\x00\x00\x00\x00\x00\x00\x00\x00\x00\x00\x00\x00\x00'
                       b'\x19\x006\x00tensor.half.BE.BOM/data/0FB2\x00ZZZZZZZZZZZZZZZZZZZZZZZZZZZZZZZZZZ'
                       b'ZZZZZZZZZZZZZZZZ\xbb0;f\xbd\xcd9\xabPK\x07\x08\xc7\xa1\xfd\x07\x08\x00\x00\x00\x08'
                       b'\x00\x00\x00PK\x03\x04\x00\x00\x08\x08\x00\x00\x00\x00\x00\x00\x00\x00\x00\x00'
                       b'\x00\x00\x00\x00\x00\x00\x00\x00\x1a\x000\x00tensor.half.BE.BOM/versionFB,\x00ZZ'
                       b'ZZZZZZZZZZZZZZZZZZZZZZZZZZZZZZZZZZZZZZZZZZ3\nPK\x07\x08\xd1\x9egU\x02\x00\x00\x00'
                       b'\x02\x00\x00\x00PK\x01\x02\x00\x00\x00\x00\x08\x08\x00\x00\x00\x00\x00\x00E\xab'
                       b'Q\x8c\x99\x00\x00\x00\x99\x00\x00\x00\x1b\x00\x00\x00\x00\x00\x00\x00\x00\x00\x00'
                       b'\x00\x00\x00\x00\x00\x00\x00tensor.half.BE.BOM/data.pklPK\x01\x02\x00\x00\x00\x00'
                       b'\x08\x08\x00\x00\x00\x00\x00\x00I\xe2\xfb\xd3\x03\x00\x00\x00\x03\x00\x00\x00\x1c'
                       b'\x00\x00\x00\x00\x00\x00\x00\x00\x00\x00\x00\x00\x00\xe9\x00\x00\x00tensor.ha'
                       b'lf.BE.BOM/byteorderPK\x01\x02\x00\x00\x00\x00\x08\x08\x00\x00\x00\x00\x00\x00\xc7'
                       b'\xa1\xfd\x07\x08\x00\x00\x00\x08\x00\x00\x00\x19\x00\x00\x00\x00\x00\x00\x00\x00'
                       b'\x00\x00\x00\x00\x00S\x01\x00\x00tensor.half.BE.BOM/data/0PK\x01\x02\x00\x00\x00'
                       b'\x00\x08\x08\x00\x00\x00\x00\x00\x00\xd1\x9egU\x02\x00\x00\x00\x02\x00\x00\x00\x1a'
                       b'\x00\x00\x00\x00\x00\x00\x00\x00\x00\x00\x00\x00\x00\xd8\x01\x00\x00tensor.ha'
                       b'lf.BE.BOM/versionPK\x06\x06,\x00\x00\x00\x00\x00\x00\x00\x1e\x03-\x00\x00\x00\x00'
                       b'\x00\x00\x00\x00\x00\x04\x00\x00\x00\x00\x00\x00\x00\x04\x00\x00\x00\x00\x00\x00'
                       b'\x00"\x01\x00\x00\x00\x00\x00\x00R\x02\x00\x00\x00\x00\x00\x00PK\x06\x07\x00\x00'
                       b'\x00\x00t\x03\x00\x00\x00\x00\x00\x00\x01\x00\x00\x00PK\x05\x06\x00\x00\x00\x00'
                       b'\x04\x00\x04\x00"\x01\x00\x00R\x02\x00\x00\x00\x00')

        current_load_endian = get_default_load_endianness()

        buf_le_no_bom = io.BytesIO(data_le_no_bom)
        buf_le_bom = io.BytesIO(data_le_bom)
        buf_be_no_bom = io.BytesIO(data_be_no_bom)
        buf_be_bom = io.BytesIO(data_be_bom)

        try:
            set_default_load_endianness(LoadEndianness.NATIVE)
            tensor_le_no_bom = torch.load(buf_le_no_bom)
            tensor_be_no_bom = torch.load(buf_be_no_bom)
        finally:
            set_default_load_endianness(current_load_endian)

        tensor_le_bom = torch.load(buf_le_bom)
        tensor_be_bom = torch.load(buf_be_bom)

        buf_le_no_bom.seek(0)
        buf_be_no_bom.seek(0)

        try:
            set_default_load_endianness(LoadEndianness.LITTLE)
            tensor_le_no_bom_little = torch.load(buf_le_no_bom)
            tensor_be_no_bom_little = torch.load(buf_be_no_bom)
        finally:
            set_default_load_endianness(current_load_endian)

        buf_le_no_bom.seek(0)
        buf_be_no_bom.seek(0)

        try:
            set_default_load_endianness(LoadEndianness.BIG)
            tensor_le_no_bom_big = torch.load(buf_le_no_bom)
            tensor_be_no_bom_big = torch.load(buf_be_no_bom)
        finally:
            set_default_load_endianness(current_load_endian)

        self.assertTrue(torch.equal(tensor_le_bom, tensor_be_bom))
        self.assertFalse(torch.equal(tensor_le_no_bom, tensor_be_no_bom))
        self.assertTrue(torch.equal(tensor_le_no_bom_little, tensor_le_bom))
        self.assertFalse(torch.equal(tensor_be_no_bom_little, tensor_be_bom))
        self.assertFalse(torch.equal(tensor_le_no_bom_big, tensor_le_bom))
        self.assertTrue(torch.equal(tensor_be_no_bom_big, tensor_be_bom))

        if (sys.byteorder == 'little'):
            self.assertTrue(torch.equal(tensor_le_no_bom, tensor_le_bom))
            self.assertTrue(torch.equal(tensor_le_no_bom, tensor_be_bom))
            self.assertFalse(torch.equal(tensor_be_no_bom, tensor_le_bom))
            self.assertFalse(torch.equal(tensor_be_no_bom, tensor_be_bom))
        else:
            self.assertFalse(torch.equal(tensor_le_no_bom, tensor_le_bom))
            self.assertFalse(torch.equal(tensor_le_no_bom, tensor_be_bom))
            self.assertTrue(torch.equal(tensor_be_no_bom, tensor_le_bom))
            self.assertTrue(torch.equal(tensor_be_no_bom, tensor_be_bom))

    def test_serialization_load_bom_data_long(self):
        # 1. Generated on LE system using following commands:
        #
        # import torch
        #
        # x = torch.randint(-4294967295, 4294967295, [4, 4], dtype=torch.long)
        #
        # torch.save(x, "tensor.long.LE.pt", _disable_byteorder_record=True)
        # torch.save(x, "tensor.long.LE.BOM.pt")
        #
        # print(x)
        #
        # 2. After that it is resaved on BE system with following commands:
        #
        # import torch
        #
        # x = torch.load('tensor.long.LE.BOM.pt')
        #
        # torch.save(x, 'tensor.long.BE.pt', _disable_byteorder_record=True)
        # torch.save(x, 'tensor.long.BE.BOM.pt')
        #
        # print(x)
        #
        # Following commands and a bit of manual work were used to produce python bytes from resulting files:
        #
        # file = open('filename', 'rb')
        # data = file.read()
        # file.close()
        # print("\n".join(textwrap.wrap(str(data), 80)))
        #
        # BOM in this context is used as Byte Order Mark.
        #
        data_le_no_bom = (b'PK\x03\x04\x00\x00\x08\x08\x00\x00\x00\x00\x00\x00\x00\x00\x00\x00\x00\x00\x00'
                          b'\x00\x00\x00\x00\x00\x17\x00\x0b\x00tensor.long.LE/data.pklFB\x07\x00ZZZZZZZ\x80'
                          b'\x02ctorch._utils\n_rebuild_tensor_v2\nq\x00((X\x07\x00\x00\x00storageq\x01ctorc'
                          b'h\nLongStorage\nq\x02X\x01\x00\x00\x000q\x03X\x03\x00\x00\x00cpuq\x04K\x10tq\x05'
                          b'QK\x00K\x04K\x04\x86q\x06K\x04K\x01\x86q\x07\x89ccollections\nOrderedDict\nq\x08'
                          b')Rq\ttq\nRq\x0b.PK\x07\x08 \xbd\xd7\xb0\x99\x00\x00\x00\x99\x00\x00\x00PK\x03\x04'
                          b'\x00\x00\x08\x08\x00\x00\x00\x00\x00\x00\x00\x00\x00\x00\x00\x00\x00\x00\x00\x00'
                          b'\x00\x00\x15\x00$\x00tensor.long.LE/data/0FB \x00ZZZZZZZZZZZZZZZZZZZZZZZZZZZZZZ'
                          b'ZZl\xfa\xda\xbe\x00\x00\x00\x00GQ^\xa9\xff\xff\xff\xff\xc5\xa4\x19\xa4\x00\x00\x00'
                          b'\x00\xda\x9f\x04\xdd\xff\xff\xff\xff\x9b\xfc\x98\r\x00\x00\x00\x00\x8e\xb3\xb6'
                          b'=\x00\x00\x00\x00n}\xd2\x8f\xff\xff\xff\xff\xe2\xfe\x14u\xff\xff\xff\xff\xf1\x01'
                          b'T\x07\xff\xff\xff\xff\x9b\xb3"\x7f\xff\xff\xff\xff\xb2p\x07\xfc\xff\xff\xff\xff\x1f'
                          b'1\xa6M\x00\x00\x00\x00a\xaa|u\xff\xff\xff\xff2Y\x12;\x00\x00\x00\x00\'J\xb7\xcb'
                          b'\x00\x00\x00\x00m\xb2\x1c\xe1\xff\xff\xff\xffPK\x07\x08\xd5\x00\xa1r\x80\x00\x00'
                          b'\x00\x80\x00\x00\x00PK\x03\x04\x00\x00\x08\x08\x00\x00\x00\x00\x00\x00\x00\x00'
                          b'\x00\x00\x00\x00\x00\x00\x00\x00\x00\x00\x16\x00<\x00tensor.long.LE/versionFB8\x00'
                          b'ZZZZZZZZZZZZZZZZZZZZZZZZZZZZZZZZZZZZZZZZZZZZZZZZZZZZZZZZ3\nPK\x07\x08\xd1\x9eg'
                          b'U\x02\x00\x00\x00\x02\x00\x00\x00PK\x01\x02\x00\x00\x00\x00\x08\x08\x00\x00\x00\x00'
                          b'\x00\x00 \xbd\xd7\xb0\x99\x00\x00\x00\x99\x00\x00\x00\x17\x00\x00\x00\x00\x00'
                          b'\x00\x00\x00\x00\x00\x00\x00\x00\x00\x00\x00\x00tensor.long.LE/data.pklPK\x01\x02'
                          b'\x00\x00\x00\x00\x08\x08\x00\x00\x00\x00\x00\x00\xd5\x00\xa1r\x80\x00\x00\x00\x80'
                          b'\x00\x00\x00\x15\x00\x00\x00\x00\x00\x00\x00\x00\x00\x00\x00\x00\x00\xe9\x00\x00'
                          b'\x00tensor.long.LE/data/0PK\x01\x02\x00\x00\x00\x00\x08\x08\x00\x00\x00\x00\x00'
                          b'\x00\xd1\x9egU\x02\x00\x00\x00\x02\x00\x00\x00\x16\x00\x00\x00\x00\x00\x00\x00\x00'
                          b'\x00\x00\x00\x00\x00\xd0\x01\x00\x00tensor.long.LE/versionPK\x06\x06,\x00\x00'
                          b'\x00\x00\x00\x00\x00\x1e\x03-\x00\x00\x00\x00\x00\x00\x00\x00\x00\x03\x00\x00\x00'
                          b'\x00\x00\x00\x00\x03\x00\x00\x00\x00\x00\x00\x00\xcc\x00\x00\x00\x00\x00\x00\x00'
                          b'R\x02\x00\x00\x00\x00\x00\x00PK\x06\x07\x00\x00\x00\x00\x1e\x03\x00\x00\x00\x00'
                          b'\x00\x00\x01\x00\x00\x00PK\x05\x06\x00\x00\x00\x00\x03\x00\x03\x00\xcc\x00\x00\x00'
                          b'R\x02\x00\x00\x00\x00')

        data_le_bom = (b'PK\x03\x04\x00\x00\x08\x08\x00\x00\x00\x00\x00\x00\x00\x00\x00\x00\x00\x00\x00'
                       b'\x00\x00\x00\x00\x00\x1b\x00\x07\x00tensor.long.LE.BOM/data.pklFB\x03\x00ZZZ\x80'
                       b'\x02ctorch._utils\n_rebuild_tensor_v2\nq\x00((X\x07\x00\x00\x00storageq\x01ctorc'
                       b'h\nLongStorage\nq\x02X\x01\x00\x00\x000q\x03X\x03\x00\x00\x00cpuq\x04K\x10tq\x05'
                       b'QK\x00K\x04K\x04\x86q\x06K\x04K\x01\x86q\x07\x89ccollections\nOrderedDict\nq\x08'
                       b')Rq\ttq\nRq\x0b.PK\x07\x08 \xbd\xd7\xb0\x99\x00\x00\x00\x99\x00\x00\x00PK\x03\x04'
                       b'\x00\x00\x08\x08\x00\x00\x00\x00\x00\x00\x00\x00\x00\x00\x00\x00\x00\x00\x00\x00'
                       b'\x00\x00\x1c\x00\x1d\x00tensor.long.LE.BOM/byteorderFB\x19\x00ZZZZZZZZZZZZZZZZZ'
                       b'ZZZZZZZZlittlePK\x07\x08\x85=\xe3\x19\x06\x00\x00\x00\x06\x00\x00\x00PK\x03\x04\x00'
                       b'\x00\x08\x08\x00\x00\x00\x00\x00\x00\x00\x00\x00\x00\x00\x00\x00\x00\x00\x00\x00'
                       b'\x00\x19\x003\x00tensor.long.LE.BOM/data/0FB/\x00ZZZZZZZZZZZZZZZZZZZZZZZZZZZZ'
                       b'ZZZZZZZZZZZZZZZZZZZl\xfa\xda\xbe\x00\x00\x00\x00GQ^\xa9\xff\xff\xff\xff\xc5\xa4\x19'
                       b'\xa4\x00\x00\x00\x00\xda\x9f\x04\xdd\xff\xff\xff\xff\x9b\xfc\x98\r\x00\x00\x00'
                       b'\x00\x8e\xb3\xb6=\x00\x00\x00\x00n}\xd2\x8f\xff\xff\xff\xff\xe2\xfe\x14u\xff\xff'
                       b'\xff\xff\xf1\x01T\x07\xff\xff\xff\xff\x9b\xb3"\x7f\xff\xff\xff\xff\xb2p\x07\xfc'
                       b'\xff\xff\xff\xff\x1f1\xa6M\x00\x00\x00\x00a\xaa|u\xff\xff\xff\xff2Y\x12;\x00\x00'
                       b'\x00\x00\'J\xb7\xcb\x00\x00\x00\x00m\xb2\x1c\xe1\xff\xff\xff\xffPK\x07\x08\xd5\x00'
                       b'\xa1r\x80\x00\x00\x00\x80\x00\x00\x00PK\x03\x04\x00\x00\x08\x08\x00\x00\x00\x00'
                       b'\x00\x00\x00\x00\x00\x00\x00\x00\x00\x00\x00\x00\x00\x00\x1a\x008\x00tensor.lon'
                       b'g.LE.BOM/versionFB4\x00ZZZZZZZZZZZZZZZZZZZZZZZZZZZZZZZZZZZZZZZZZZZZZZZZZZZZ3\nPK'
                       b'\x07\x08\xd1\x9egU\x02\x00\x00\x00\x02\x00\x00\x00PK\x01\x02\x00\x00\x00\x00\x08'
                       b'\x08\x00\x00\x00\x00\x00\x00 \xbd\xd7\xb0\x99\x00\x00\x00\x99\x00\x00\x00\x1b\x00'
                       b'\x00\x00\x00\x00\x00\x00\x00\x00\x00\x00\x00\x00\x00\x00\x00\x00tensor.long.LE.'
                       b'BOM/data.pklPK\x01\x02\x00\x00\x00\x00\x08\x08\x00\x00\x00\x00\x00\x00\x85=\xe3\x19'
                       b'\x06\x00\x00\x00\x06\x00\x00\x00\x1c\x00\x00\x00\x00\x00\x00\x00\x00\x00\x00\x00'
                       b'\x00\x00\xe9\x00\x00\x00tensor.long.LE.BOM/byteorderPK\x01\x02\x00\x00\x00\x00'
                       b'\x08\x08\x00\x00\x00\x00\x00\x00\xd5\x00\xa1r\x80\x00\x00\x00\x80\x00\x00\x00\x19'
                       b'\x00\x00\x00\x00\x00\x00\x00\x00\x00\x00\x00\x00\x00V\x01\x00\x00tensor.long.L'
                       b'E.BOM/data/0PK\x01\x02\x00\x00\x00\x00\x08\x08\x00\x00\x00\x00\x00\x00\xd1\x9egU'
                       b'\x02\x00\x00\x00\x02\x00\x00\x00\x1a\x00\x00\x00\x00\x00\x00\x00\x00\x00\x00\x00'
                       b'\x00\x00P\x02\x00\x00tensor.long.LE.BOM/versionPK\x06\x06,\x00\x00\x00\x00\x00\x00'
                       b'\x00\x1e\x03-\x00\x00\x00\x00\x00\x00\x00\x00\x00\x04\x00\x00\x00\x00\x00\x00\x00'
                       b'\x04\x00\x00\x00\x00\x00\x00\x00"\x01\x00\x00\x00\x00\x00\x00\xd2\x02\x00\x00'
                       b'\x00\x00\x00\x00PK\x06\x07\x00\x00\x00\x00\xf4\x03\x00\x00\x00\x00\x00\x00\x01\x00'
                       b'\x00\x00PK\x05\x06\x00\x00\x00\x00\x04\x00\x04\x00"\x01\x00\x00\xd2\x02\x00\x00'
                       b'\x00\x00')

        data_be_no_bom = (b'PK\x03\x04\x00\x00\x08\x08\x00\x00\x00\x00\x00\x00\x00\x00\x00\x00\x00\x00\x00'
                          b'\x00\x00\x00\x00\x00\x17\x00\x0b\x00tensor.long.BE/data.pklFB\x07\x00ZZZZZZZ\x80'
                          b'\x02ctorch._utils\n_rebuild_tensor_v2\nq\x00((X\x07\x00\x00\x00storageq\x01ctorc'
                          b'h\nLongStorage\nq\x02X\x01\x00\x00\x000q\x03X\x03\x00\x00\x00cpuq\x04K\x10tq\x05'
                          b'QK\x00K\x04K\x04\x86q\x06K\x04K\x01\x86q\x07\x89ccollections\nOrderedDict\nq\x08'
                          b')Rq\ttq\nRq\x0b.PK\x07\x08 \xbd\xd7\xb0\x99\x00\x00\x00\x99\x00\x00\x00PK\x03\x04'
                          b'\x00\x00\x08\x08\x00\x00\x00\x00\x00\x00\x00\x00\x00\x00\x00\x00\x00\x00\x00\x00'
                          b'\x00\x00\x15\x00$\x00tensor.long.BE/data/0FB \x00ZZZZZZZZZZZZZZZZZZZZZZZZZZZZZZ'
                          b'ZZ\x00\x00\x00\x00\xbe\xda\xfal\xff\xff\xff\xff\xa9^QG\x00\x00\x00\x00\xa4\x19\xa4'
                          b'\xc5\xff\xff\xff\xff\xdd\x04\x9f\xda\x00\x00\x00\x00\r\x98\xfc\x9b\x00\x00\x00'
                          b'\x00=\xb6\xb3\x8e\xff\xff\xff\xff\x8f\xd2}n\xff\xff\xff\xffu\x14\xfe\xe2\xff\xff'
                          b'\xff\xff\x07T\x01\xf1\xff\xff\xff\xff\x7f"\xb3\x9b\xff\xff\xff\xff\xfc\x07p\xb2\x00'
                          b'\x00\x00\x00M\xa61\x1f\xff\xff\xff\xffu|\xaaa\x00\x00\x00\x00;\x12Y2\x00\x00\x00'
                          b'\x00\xcb\xb7J\'\xff\xff\xff\xff\xe1\x1c\xb2mPK\x07\x08\xb9\x1b\x81j\x80\x00\x00'
                          b'\x00\x80\x00\x00\x00PK\x03\x04\x00\x00\x08\x08\x00\x00\x00\x00\x00\x00\x00\x00'
                          b'\x00\x00\x00\x00\x00\x00\x00\x00\x00\x00\x16\x00<\x00tensor.long.BE/versionFB8\x00'
                          b'ZZZZZZZZZZZZZZZZZZZZZZZZZZZZZZZZZZZZZZZZZZZZZZZZZZZZZZZZ3\nPK\x07\x08\xd1\x9eg'
                          b'U\x02\x00\x00\x00\x02\x00\x00\x00PK\x01\x02\x00\x00\x00\x00\x08\x08\x00\x00\x00\x00'
                          b'\x00\x00 \xbd\xd7\xb0\x99\x00\x00\x00\x99\x00\x00\x00\x17\x00\x00\x00\x00\x00'
                          b'\x00\x00\x00\x00\x00\x00\x00\x00\x00\x00\x00\x00tensor.long.BE/data.pklPK\x01\x02'
                          b'\x00\x00\x00\x00\x08\x08\x00\x00\x00\x00\x00\x00\xb9\x1b\x81j\x80\x00\x00\x00\x80'
                          b'\x00\x00\x00\x15\x00\x00\x00\x00\x00\x00\x00\x00\x00\x00\x00\x00\x00\xe9\x00\x00'
                          b'\x00tensor.long.BE/data/0PK\x01\x02\x00\x00\x00\x00\x08\x08\x00\x00\x00\x00\x00'
                          b'\x00\xd1\x9egU\x02\x00\x00\x00\x02\x00\x00\x00\x16\x00\x00\x00\x00\x00\x00\x00\x00'
                          b'\x00\x00\x00\x00\x00\xd0\x01\x00\x00tensor.long.BE/versionPK\x06\x06,\x00\x00'
                          b'\x00\x00\x00\x00\x00\x1e\x03-\x00\x00\x00\x00\x00\x00\x00\x00\x00\x03\x00\x00\x00'
                          b'\x00\x00\x00\x00\x03\x00\x00\x00\x00\x00\x00\x00\xcc\x00\x00\x00\x00\x00\x00\x00'
                          b'R\x02\x00\x00\x00\x00\x00\x00PK\x06\x07\x00\x00\x00\x00\x1e\x03\x00\x00\x00\x00'
                          b'\x00\x00\x01\x00\x00\x00PK\x05\x06\x00\x00\x00\x00\x03\x00\x03\x00\xcc\x00\x00\x00'
                          b'R\x02\x00\x00\x00\x00')

        data_be_bom = (b'PK\x03\x04\x00\x00\x08\x08\x00\x00\x00\x00\x00\x00\x00\x00\x00\x00\x00\x00\x00'
                       b'\x00\x00\x00\x00\x00\x1b\x00\x07\x00tensor.long.BE.BOM/data.pklFB\x03\x00ZZZ\x80'
                       b'\x02ctorch._utils\n_rebuild_tensor_v2\nq\x00((X\x07\x00\x00\x00storageq\x01ctorc'
                       b'h\nLongStorage\nq\x02X\x01\x00\x00\x000q\x03X\x03\x00\x00\x00cpuq\x04K\x10tq\x05'
                       b'QK\x00K\x04K\x04\x86q\x06K\x04K\x01\x86q\x07\x89ccollections\nOrderedDict\nq\x08'
                       b')Rq\ttq\nRq\x0b.PK\x07\x08 \xbd\xd7\xb0\x99\x00\x00\x00\x99\x00\x00\x00PK\x03\x04'
                       b'\x00\x00\x08\x08\x00\x00\x00\x00\x00\x00\x00\x00\x00\x00\x00\x00\x00\x00\x00\x00'
                       b'\x00\x00\x1c\x00\x1d\x00tensor.long.BE.BOM/byteorderFB\x19\x00ZZZZZZZZZZZZZZZZZ'
                       b'ZZZZZZZZbigPK\x07\x08I\xe2\xfb\xd3\x03\x00\x00\x00\x03\x00\x00\x00PK\x03\x04\x00'
                       b'\x00\x08\x08\x00\x00\x00\x00\x00\x00\x00\x00\x00\x00\x00\x00\x00\x00\x00\x00\x00'
                       b'\x00\x19\x006\x00tensor.long.BE.BOM/data/0FB2\x00ZZZZZZZZZZZZZZZZZZZZZZZZZZZZZZZ'
                       b'ZZZZZZZZZZZZZZZZZZZ\x00\x00\x00\x00\xbe\xda\xfal\xff\xff\xff\xff\xa9^QG\x00\x00\x00'
                       b'\x00\xa4\x19\xa4\xc5\xff\xff\xff\xff\xdd\x04\x9f\xda\x00\x00\x00\x00\r\x98\xfc'
                       b'\x9b\x00\x00\x00\x00=\xb6\xb3\x8e\xff\xff\xff\xff\x8f\xd2}n\xff\xff\xff\xffu\x14'
                       b'\xfe\xe2\xff\xff\xff\xff\x07T\x01\xf1\xff\xff\xff\xff\x7f"\xb3\x9b\xff\xff\xff\xff'
                       b'\xfc\x07p\xb2\x00\x00\x00\x00M\xa61\x1f\xff\xff\xff\xffu|\xaaa\x00\x00\x00\x00'
                       b';\x12Y2\x00\x00\x00\x00\xcb\xb7J\'\xff\xff\xff\xff\xe1\x1c\xb2mPK\x07\x08\xb9\x1b'
                       b'\x81j\x80\x00\x00\x00\x80\x00\x00\x00PK\x03\x04\x00\x00\x08\x08\x00\x00\x00\x00'
                       b'\x00\x00\x00\x00\x00\x00\x00\x00\x00\x00\x00\x00\x00\x00\x1a\x008\x00tensor.lon'
                       b'g.BE.BOM/versionFB4\x00ZZZZZZZZZZZZZZZZZZZZZZZZZZZZZZZZZZZZZZZZZZZZZZZZZZZZ3\nPK'
                       b'\x07\x08\xd1\x9egU\x02\x00\x00\x00\x02\x00\x00\x00PK\x01\x02\x00\x00\x00\x00\x08'
                       b'\x08\x00\x00\x00\x00\x00\x00 \xbd\xd7\xb0\x99\x00\x00\x00\x99\x00\x00\x00\x1b\x00'
                       b'\x00\x00\x00\x00\x00\x00\x00\x00\x00\x00\x00\x00\x00\x00\x00\x00tensor.long.BE.'
                       b'BOM/data.pklPK\x01\x02\x00\x00\x00\x00\x08\x08\x00\x00\x00\x00\x00\x00I\xe2\xfb\xd3'
                       b'\x03\x00\x00\x00\x03\x00\x00\x00\x1c\x00\x00\x00\x00\x00\x00\x00\x00\x00\x00\x00'
                       b'\x00\x00\xe9\x00\x00\x00tensor.long.BE.BOM/byteorderPK\x01\x02\x00\x00\x00\x00'
                       b'\x08\x08\x00\x00\x00\x00\x00\x00\xb9\x1b\x81j\x80\x00\x00\x00\x80\x00\x00\x00\x19'
                       b'\x00\x00\x00\x00\x00\x00\x00\x00\x00\x00\x00\x00\x00S\x01\x00\x00tensor.long.B'
                       b'E.BOM/data/0PK\x01\x02\x00\x00\x00\x00\x08\x08\x00\x00\x00\x00\x00\x00\xd1\x9egU'
                       b'\x02\x00\x00\x00\x02\x00\x00\x00\x1a\x00\x00\x00\x00\x00\x00\x00\x00\x00\x00\x00'
                       b'\x00\x00P\x02\x00\x00tensor.long.BE.BOM/versionPK\x06\x06,\x00\x00\x00\x00\x00\x00'
                       b'\x00\x1e\x03-\x00\x00\x00\x00\x00\x00\x00\x00\x00\x04\x00\x00\x00\x00\x00\x00\x00'
                       b'\x04\x00\x00\x00\x00\x00\x00\x00"\x01\x00\x00\x00\x00\x00\x00\xd2\x02\x00\x00'
                       b'\x00\x00\x00\x00PK\x06\x07\x00\x00\x00\x00\xf4\x03\x00\x00\x00\x00\x00\x00\x01\x00'
                       b'\x00\x00PK\x05\x06\x00\x00\x00\x00\x04\x00\x04\x00"\x01\x00\x00\xd2\x02\x00\x00'
                       b'\x00\x00')

        current_load_endian = get_default_load_endianness()

        buf_le_no_bom = io.BytesIO(data_le_no_bom)
        buf_le_bom = io.BytesIO(data_le_bom)
        buf_be_no_bom = io.BytesIO(data_be_no_bom)
        buf_be_bom = io.BytesIO(data_be_bom)

        try:
            set_default_load_endianness(LoadEndianness.NATIVE)
            tensor_le_no_bom = torch.load(buf_le_no_bom)
            tensor_be_no_bom = torch.load(buf_be_no_bom)
        finally:
            set_default_load_endianness(current_load_endian)

        tensor_le_bom = torch.load(buf_le_bom)
        tensor_be_bom = torch.load(buf_be_bom)

        buf_le_no_bom.seek(0)
        buf_be_no_bom.seek(0)

        try:
            set_default_load_endianness(LoadEndianness.LITTLE)
            tensor_le_no_bom_little = torch.load(buf_le_no_bom)
            tensor_be_no_bom_little = torch.load(buf_be_no_bom)
        finally:
            set_default_load_endianness(current_load_endian)

        buf_le_no_bom.seek(0)
        buf_be_no_bom.seek(0)

        try:
            set_default_load_endianness(LoadEndianness.BIG)
            tensor_le_no_bom_big = torch.load(buf_le_no_bom)
            tensor_be_no_bom_big = torch.load(buf_be_no_bom)
        finally:
            set_default_load_endianness(current_load_endian)

        self.assertTrue(torch.equal(tensor_le_bom, tensor_be_bom))
        self.assertFalse(torch.equal(tensor_le_no_bom, tensor_be_no_bom))
        self.assertTrue(torch.equal(tensor_le_no_bom_little, tensor_le_bom))
        self.assertFalse(torch.equal(tensor_be_no_bom_little, tensor_be_bom))
        self.assertFalse(torch.equal(tensor_le_no_bom_big, tensor_le_bom))
        self.assertTrue(torch.equal(tensor_be_no_bom_big, tensor_be_bom))

        if (sys.byteorder == 'little'):
            self.assertTrue(torch.equal(tensor_le_no_bom, tensor_le_bom))
            self.assertTrue(torch.equal(tensor_le_no_bom, tensor_be_bom))
            self.assertFalse(torch.equal(tensor_be_no_bom, tensor_le_bom))
            self.assertFalse(torch.equal(tensor_be_no_bom, tensor_be_bom))
        else:
            self.assertFalse(torch.equal(tensor_le_no_bom, tensor_le_bom))
            self.assertFalse(torch.equal(tensor_le_no_bom, tensor_be_bom))
            self.assertTrue(torch.equal(tensor_be_no_bom, tensor_le_bom))
            self.assertTrue(torch.equal(tensor_be_no_bom, tensor_be_bom))

    def test_serialization_load_bom_data_int(self):
        # 1. Generated on LE system using following commands:
        #
        # import torch
        #
        # x = torch.randint(-2147483648, 2147483648, [4, 4], dtype=torch.int)
        #
        # torch.save(x, "tensor.int.LE.pt", _disable_byteorder_record=True)
        # torch.save(x, "tensor.int.LE.BOM.pt")
        #
        # print(x)
        #
        # 2. After that it is resaved on BE system with following commands:
        #
        # import torch
        #
        # x = torch.load('tensor.int.LE.BOM.pt')
        #
        # torch.save(x, 'tensor.int.BE.pt', _disable_byteorder_record=True)
        # torch.save(x, 'tensor.int.BE.BOM.pt')
        #
        # print(x)
        #
        # Following commands and a bit of manual work were used to produce python bytes from resulting files:
        #
        # file = open('filename', 'rb')
        # data = file.read()
        # file.close()
        # print("\n".join(textwrap.wrap(str(data), 80)))
        #
        # BOM in this context is used as Byte Order Mark.
        #
        data_le_no_bom = (b'PK\x03\x04\x00\x00\x08\x08\x00\x00\x00\x00\x00\x00\x00\x00\x00\x00\x00\x00\x00'
                          b'\x00\x00\x00\x00\x00\x16\x00\x0c\x00tensor.int.LE/data.pklFB\x08\x00ZZZZZZZZ\x80'
                          b'\x02ctorch._utils\n_rebuild_tensor_v2\nq\x00((X\x07\x00\x00\x00storageq\x01ctorc'
                          b'h\nIntStorage\nq\x02X\x01\x00\x00\x000q\x03X\x03\x00\x00\x00cpuq\x04K\x10tq\x05Q'
                          b'K\x00K\x04K\x04\x86q\x06K\x04K\x01\x86q\x07\x89ccollections\nOrderedDict\nq\x08)'
                          b'Rq\ttq\nRq\x0b.PK\x07\x08\xdd\xa0\'\xa8\x98\x00\x00\x00\x98\x00\x00\x00PK\x03\x04'
                          b'\x00\x00\x08\x08\x00\x00\x00\x00\x00\x00\x00\x00\x00\x00\x00\x00\x00\x00\x00\x00'
                          b'\x00\x00\x14\x00&\x00tensor.int.LE/data/0FB"\x00ZZZZZZZZZZZZZZZZZZZZZZZZZZZZZZZ'
                          b'ZZZ\xf6\x19\x95i\xfaL\x1f\t%\xa3\r\xb8\xe5\xcfN\xe2\xa2\xc7\x8f\xb4\xfd\xf5(2\xe3'
                          b'YX\xf5\x1dhO}\xeb\xba\xcf\x02\x8b\x84\xdd>L\xbc(\xc7\x92Q\x98\xa6\x1aQ^w\xea\x93'
                          b'2>\xad\x87D\xdd\x9el\xb6\x15PK\x07\x08W\x1c\xcd\x19@\x00\x00\x00@\x00\x00\x00PK'
                          b'\x03\x04\x00\x00\x08\x08\x00\x00\x00\x00\x00\x00\x00\x00\x00\x00\x00\x00\x00\x00'
                          b'\x00\x00\x00\x00\x15\x00=\x00tensor.int.LE/versionFB9\x00ZZZZZZZZZZZZZZZZZZZZZZZ'
                          b'ZZZZZZZZZZZZZZZZZZZZZZZZZZZZZZZZZZ3\nPK\x07\x08\xd1\x9egU\x02\x00\x00\x00\x02\x00'
                          b'\x00\x00PK\x01\x02\x00\x00\x00\x00\x08\x08\x00\x00\x00\x00\x00\x00\xdd\xa0\'\xa8'
                          b'\x98\x00\x00\x00\x98\x00\x00\x00\x16\x00\x00\x00\x00\x00\x00\x00\x00\x00\x00\x00'
                          b'\x00\x00\x00\x00\x00\x00tensor.int.LE/data.pklPK\x01\x02\x00\x00\x00\x00\x08\x08'
                          b'\x00\x00\x00\x00\x00\x00W\x1c\xcd\x19@\x00\x00\x00@\x00\x00\x00\x14\x00\x00\x00'
                          b'\x00\x00\x00\x00\x00\x00\x00\x00\x00\x00\xe8\x00\x00\x00tensor.int.LE/data/0PK\x01'
                          b'\x02\x00\x00\x00\x00\x08\x08\x00\x00\x00\x00\x00\x00\xd1\x9egU\x02\x00\x00\x00'
                          b'\x02\x00\x00\x00\x15\x00\x00\x00\x00\x00\x00\x00\x00\x00\x00\x00\x00\x00\x90\x01'
                          b'\x00\x00tensor.int.LE/versionPK\x06\x06,\x00\x00\x00\x00\x00\x00\x00\x1e\x03-\x00'
                          b'\x00\x00\x00\x00\x00\x00\x00\x00\x03\x00\x00\x00\x00\x00\x00\x00\x03\x00\x00\x00'
                          b'\x00\x00\x00\x00\xc9\x00\x00\x00\x00\x00\x00\x00\x12\x02\x00\x00\x00\x00\x00\x00'
                          b'PK\x06\x07\x00\x00\x00\x00\xdb\x02\x00\x00\x00\x00\x00\x00\x01\x00\x00\x00PK\x05'
                          b'\x06\x00\x00\x00\x00\x03\x00\x03\x00\xc9\x00\x00\x00\x12\x02\x00\x00\x00\x00')

        data_le_bom = (b"PK\x03\x04\x00\x00\x08\x08\x00\x00\x00\x00\x00\x00\x00\x00\x00\x00\x00\x00\x00"
                       b"\x00\x00\x00\x00\x00\x1a\x00\x08\x00tensor.int.LE.BOM/data.pklFB\x04\x00ZZZZ\x80"
                       b"\x02ctorch._utils\n_rebuild_tensor_v2\nq\x00((X\x07\x00\x00\x00storageq\x01ctorc"
                       b"h\nIntStorage\nq\x02X\x01\x00\x00\x000q\x03X\x03\x00\x00\x00cpuq\x04K\x10tq\x05Q"
                       b"K\x00K\x04K\x04\x86q\x06K\x04K\x01\x86q\x07\x89ccollections\nOrderedDict\nq\x08)"
                       b"Rq\ttq\nRq\x0b.PK\x07\x08\xdd\xa0'\xa8\x98\x00\x00\x00\x98\x00\x00\x00PK\x03\x04"
                       b"\x00\x00\x08\x08\x00\x00\x00\x00\x00\x00\x00\x00\x00\x00\x00\x00\x00\x00\x00\x00"
                       b"\x00\x00\x1b\x00\x1f\x00tensor.int.LE.BOM/byteorderFB\x1b\x00ZZZZZZZZZZZZZZZZZZZ"
                       b"ZZZZZZZZlittlePK\x07\x08\x85=\xe3\x19\x06\x00\x00\x00\x06\x00\x00\x00PK\x03\x04\x00"
                       b"\x00\x08\x08\x00\x00\x00\x00\x00\x00\x00\x00\x00\x00\x00\x00\x00\x00\x00\x00\x00"
                       b"\x00\x18\x004\x00tensor.int.LE.BOM/data/0FB0\x00ZZZZZZZZZZZZZZZZZZZZZZZZZZZZZ"
                       b"ZZZZZZZZZZZZZZZZZZZ\xf6\x19\x95i\xfaL\x1f\t%\xa3\r\xb8\xe5\xcfN\xe2\xa2\xc7\x8f\xb4"
                       b"\xfd\xf5(2\xe3YX\xf5\x1dhO}\xeb\xba\xcf\x02\x8b\x84\xdd>L\xbc(\xc7\x92Q\x98\xa6"
                       b"\x1aQ^w\xea\x932>\xad\x87D\xdd\x9el\xb6\x15PK\x07\x08W\x1c\xcd\x19@\x00\x00\x00"
                       b"@\x00\x00\x00PK\x03\x04\x00\x00\x08\x08\x00\x00\x00\x00\x00\x00\x00\x00\x00\x00"
                       b"\x00\x00\x00\x00\x00\x00\x00\x00\x19\x009\x00tensor.int.LE.BOM/versionFB5\x00ZZZ"
                       b"ZZZZZZZZZZZZZZZZZZZZZZZZZZZZZZZZZZZZZZZZZZZZZZZZZZ3\nPK\x07\x08\xd1\x9egU\x02\x00"
                       b"\x00\x00\x02\x00\x00\x00PK\x01\x02\x00\x00\x00\x00\x08\x08\x00\x00\x00\x00\x00\x00"
                       b"\xdd\xa0'\xa8\x98\x00\x00\x00\x98\x00\x00\x00\x1a\x00\x00\x00\x00\x00\x00\x00"
                       b"\x00\x00\x00\x00\x00\x00\x00\x00\x00\x00tensor.int.LE.BOM/data.pklPK\x01\x02\x00"
                       b"\x00\x00\x00\x08\x08\x00\x00\x00\x00\x00\x00\x85=\xe3\x19\x06\x00\x00\x00\x06\x00"
                       b"\x00\x00\x1b\x00\x00\x00\x00\x00\x00\x00\x00\x00\x00\x00\x00\x00\xe8\x00\x00\x00"
                       b"tensor.int.LE.BOM/byteorderPK\x01\x02\x00\x00\x00\x00\x08\x08\x00\x00\x00\x00\x00"
                       b"\x00W\x1c\xcd\x19@\x00\x00\x00@\x00\x00\x00\x18\x00\x00\x00\x00\x00\x00\x00\x00"
                       b"\x00\x00\x00\x00\x00V\x01\x00\x00tensor.int.LE.BOM/data/0PK\x01\x02\x00\x00\x00"
                       b"\x00\x08\x08\x00\x00\x00\x00\x00\x00\xd1\x9egU\x02\x00\x00\x00\x02\x00\x00\x00\x19"
                       b"\x00\x00\x00\x00\x00\x00\x00\x00\x00\x00\x00\x00\x00\x10\x02\x00\x00tensor.int"
                       b".LE.BOM/versionPK\x06\x06,\x00\x00\x00\x00\x00\x00\x00\x1e\x03-\x00\x00\x00\x00\x00"
                       b"\x00\x00\x00\x00\x04\x00\x00\x00\x00\x00\x00\x00\x04\x00\x00\x00\x00\x00\x00\x00"
                       b"\x1e\x01\x00\x00\x00\x00\x00\x00\x92\x02\x00\x00\x00\x00\x00\x00PK\x06\x07\x00"
                       b"\x00\x00\x00\xb0\x03\x00\x00\x00\x00\x00\x00\x01\x00\x00\x00PK\x05\x06\x00\x00\x00"
                       b"\x00\x04\x00\x04\x00\x1e\x01\x00\x00\x92\x02\x00\x00\x00\x00")

        data_be_no_bom = (b'PK\x03\x04\x00\x00\x08\x08\x00\x00\x00\x00\x00\x00\x00\x00\x00\x00\x00\x00\x00'
                          b'\x00\x00\x00\x00\x00\x16\x00\x0c\x00tensor.int.BE/data.pklFB\x08\x00ZZZZZZZZ\x80'
                          b'\x02ctorch._utils\n_rebuild_tensor_v2\nq\x00((X\x07\x00\x00\x00storageq\x01ctorc'
                          b'h\nIntStorage\nq\x02X\x01\x00\x00\x000q\x03X\x03\x00\x00\x00cpuq\x04K\x10tq\x05Q'
                          b'K\x00K\x04K\x04\x86q\x06K\x04K\x01\x86q\x07\x89ccollections\nOrderedDict\nq\x08)'
                          b'Rq\ttq\nRq\x0b.PK\x07\x08\xdd\xa0\'\xa8\x98\x00\x00\x00\x98\x00\x00\x00PK\x03\x04'
                          b'\x00\x00\x08\x08\x00\x00\x00\x00\x00\x00\x00\x00\x00\x00\x00\x00\x00\x00\x00\x00'
                          b'\x00\x00\x14\x00&\x00tensor.int.BE/data/0FB"\x00ZZZZZZZZZZZZZZZZZZZZZZZZZZZZZZZ'
                          b'ZZZi\x95\x19\xf6\t\x1fL\xfa\xb8\r\xa3%\xe2N\xcf\xe5\xb4\x8f\xc7\xa22(\xf5\xfd\xf5'
                          b'XY\xe3}Oh\x1d\x02\xcf\xba\xeb>\xdd\x84\x8b\xc7(\xbcL\xa6\x98Q\x92w^Q\x1a>2\x93\xea'
                          b'\xddD\x87\xad\x15\xb6l\x9ePK\x07\x08rq\x19^@\x00\x00\x00@\x00\x00\x00PK\x03\x04'
                          b'\x00\x00\x08\x08\x00\x00\x00\x00\x00\x00\x00\x00\x00\x00\x00\x00\x00\x00\x00\x00'
                          b'\x00\x00\x15\x00=\x00tensor.int.BE/versionFB9\x00ZZZZZZZZZZZZZZZZZZZZZZZZZZZZZ'
                          b'ZZZZZZZZZZZZZZZZZZZZZZZZZZZZ3\nPK\x07\x08\xd1\x9egU\x02\x00\x00\x00\x02\x00\x00\x00'
                          b'PK\x01\x02\x00\x00\x00\x00\x08\x08\x00\x00\x00\x00\x00\x00\xdd\xa0\'\xa8\x98\x00'
                          b'\x00\x00\x98\x00\x00\x00\x16\x00\x00\x00\x00\x00\x00\x00\x00\x00\x00\x00\x00\x00'
                          b'\x00\x00\x00\x00tensor.int.BE/data.pklPK\x01\x02\x00\x00\x00\x00\x08\x08\x00\x00'
                          b'\x00\x00\x00\x00rq\x19^@\x00\x00\x00@\x00\x00\x00\x14\x00\x00\x00\x00\x00\x00'
                          b'\x00\x00\x00\x00\x00\x00\x00\xe8\x00\x00\x00tensor.int.BE/data/0PK\x01\x02\x00\x00'
                          b'\x00\x00\x08\x08\x00\x00\x00\x00\x00\x00\xd1\x9egU\x02\x00\x00\x00\x02\x00\x00'
                          b'\x00\x15\x00\x00\x00\x00\x00\x00\x00\x00\x00\x00\x00\x00\x00\x90\x01\x00\x00tens'
                          b'or.int.BE/versionPK\x06\x06,\x00\x00\x00\x00\x00\x00\x00\x1e\x03-\x00\x00\x00\x00'
                          b'\x00\x00\x00\x00\x00\x03\x00\x00\x00\x00\x00\x00\x00\x03\x00\x00\x00\x00\x00\x00'
                          b'\x00\xc9\x00\x00\x00\x00\x00\x00\x00\x12\x02\x00\x00\x00\x00\x00\x00PK\x06\x07\x00'
                          b'\x00\x00\x00\xdb\x02\x00\x00\x00\x00\x00\x00\x01\x00\x00\x00PK\x05\x06\x00\x00'
                          b'\x00\x00\x03\x00\x03\x00\xc9\x00\x00\x00\x12\x02\x00\x00\x00\x00')

        data_be_bom = (b"PK\x03\x04\x00\x00\x08\x08\x00\x00\x00\x00\x00\x00\x00\x00\x00\x00\x00\x00\x00"
                       b"\x00\x00\x00\x00\x00\x1a\x00\x08\x00tensor.int.BE.BOM/data.pklFB\x04\x00ZZZZ\x80"
                       b"\x02ctorch._utils\n_rebuild_tensor_v2\nq\x00((X\x07\x00\x00\x00storageq\x01ctorc"
                       b"h\nIntStorage\nq\x02X\x01\x00\x00\x000q\x03X\x03\x00\x00\x00cpuq\x04K\x10tq\x05Q"
                       b"K\x00K\x04K\x04\x86q\x06K\x04K\x01\x86q\x07\x89ccollections\nOrderedDict\nq\x08)"
                       b"Rq\ttq\nRq\x0b.PK\x07\x08\xdd\xa0'\xa8\x98\x00\x00\x00\x98\x00\x00\x00PK\x03\x04"
                       b"\x00\x00\x08\x08\x00\x00\x00\x00\x00\x00\x00\x00\x00\x00\x00\x00\x00\x00\x00\x00"
                       b"\x00\x00\x1b\x00\x1f\x00tensor.int.BE.BOM/byteorderFB\x1b\x00ZZZZZZZZZZZZZZZZZZZ"
                       b"ZZZZZZZZbigPK\x07\x08I\xe2\xfb\xd3\x03\x00\x00\x00\x03\x00\x00\x00PK\x03\x04\x00"
                       b"\x00\x08\x08\x00\x00\x00\x00\x00\x00\x00\x00\x00\x00\x00\x00\x00\x00\x00\x00\x00"
                       b"\x00\x18\x007\x00tensor.int.BE.BOM/data/0FB3\x00ZZZZZZZZZZZZZZZZZZZZZZZZZZZZZZZZ"
                       b"ZZZZZZZZZZZZZZZZZZZi\x95\x19\xf6\t\x1fL\xfa\xb8\r\xa3%\xe2N\xcf\xe5\xb4\x8f\xc7\xa2"
                       b"2(\xf5\xfd\xf5XY\xe3}Oh\x1d\x02\xcf\xba\xeb>\xdd\x84\x8b\xc7(\xbcL\xa6\x98Q\x92"
                       b"w^Q\x1a>2\x93\xea\xddD\x87\xad\x15\xb6l\x9ePK\x07\x08rq\x19^@\x00\x00\x00@\x00"
                       b"\x00\x00PK\x03\x04\x00\x00\x08\x08\x00\x00\x00\x00\x00\x00\x00\x00\x00\x00\x00\x00"
                       b"\x00\x00\x00\x00\x00\x00\x19\x009\x00tensor.int.BE.BOM/versionFB5\x00ZZZZZZZZZ"
                       b"ZZZZZZZZZZZZZZZZZZZZZZZZZZZZZZZZZZZZZZZZZZZZ3\nPK\x07\x08\xd1\x9egU\x02\x00\x00\x00"
                       b"\x02\x00\x00\x00PK\x01\x02\x00\x00\x00\x00\x08\x08\x00\x00\x00\x00\x00\x00\xdd"
                       b"\xa0'\xa8\x98\x00\x00\x00\x98\x00\x00\x00\x1a\x00\x00\x00\x00\x00\x00\x00\x00\x00"
                       b"\x00\x00\x00\x00\x00\x00\x00\x00tensor.int.BE.BOM/data.pklPK\x01\x02\x00\x00\x00"
                       b"\x00\x08\x08\x00\x00\x00\x00\x00\x00I\xe2\xfb\xd3\x03\x00\x00\x00\x03\x00\x00\x00"
                       b"\x1b\x00\x00\x00\x00\x00\x00\x00\x00\x00\x00\x00\x00\x00\xe8\x00\x00\x00tenso"
                       b"r.int.BE.BOM/byteorderPK\x01\x02\x00\x00\x00\x00\x08\x08\x00\x00\x00\x00\x00\x00"
                       b"rq\x19^@\x00\x00\x00@\x00\x00\x00\x18\x00\x00\x00\x00\x00\x00\x00\x00\x00\x00\x00"
                       b"\x00\x00S\x01\x00\x00tensor.int.BE.BOM/data/0PK\x01\x02\x00\x00\x00\x00\x08\x08"
                       b"\x00\x00\x00\x00\x00\x00\xd1\x9egU\x02\x00\x00\x00\x02\x00\x00\x00\x19\x00\x00\x00"
                       b"\x00\x00\x00\x00\x00\x00\x00\x00\x00\x00\x10\x02\x00\x00tensor.int.BE.BOM/vers"
                       b"ionPK\x06\x06,\x00\x00\x00\x00\x00\x00\x00\x1e\x03-\x00\x00\x00\x00\x00\x00\x00\x00"
                       b"\x00\x04\x00\x00\x00\x00\x00\x00\x00\x04\x00\x00\x00\x00\x00\x00\x00\x1e\x01\x00"
                       b"\x00\x00\x00\x00\x00\x92\x02\x00\x00\x00\x00\x00\x00PK\x06\x07\x00\x00\x00\x00"
                       b"\xb0\x03\x00\x00\x00\x00\x00\x00\x01\x00\x00\x00PK\x05\x06\x00\x00\x00\x00\x04\x00"
                       b"\x04\x00\x1e\x01\x00\x00\x92\x02\x00\x00\x00\x00")

        current_load_endian = get_default_load_endianness()

        buf_le_no_bom = io.BytesIO(data_le_no_bom)
        buf_le_bom = io.BytesIO(data_le_bom)
        buf_be_no_bom = io.BytesIO(data_be_no_bom)
        buf_be_bom = io.BytesIO(data_be_bom)

        try:
            set_default_load_endianness(LoadEndianness.NATIVE)
            tensor_le_no_bom = torch.load(buf_le_no_bom)
            tensor_be_no_bom = torch.load(buf_be_no_bom)
        finally:
            set_default_load_endianness(current_load_endian)

        tensor_le_bom = torch.load(buf_le_bom)
        tensor_be_bom = torch.load(buf_be_bom)

        buf_le_no_bom.seek(0)
        buf_be_no_bom.seek(0)

        try:
            set_default_load_endianness(LoadEndianness.LITTLE)
            tensor_le_no_bom_little = torch.load(buf_le_no_bom)
            tensor_be_no_bom_little = torch.load(buf_be_no_bom)
        finally:
            set_default_load_endianness(current_load_endian)

        buf_le_no_bom.seek(0)
        buf_be_no_bom.seek(0)

        try:
            set_default_load_endianness(LoadEndianness.BIG)
            tensor_le_no_bom_big = torch.load(buf_le_no_bom)
            tensor_be_no_bom_big = torch.load(buf_be_no_bom)
        finally:
            set_default_load_endianness(current_load_endian)

        self.assertTrue(torch.equal(tensor_le_bom, tensor_be_bom))
        self.assertFalse(torch.equal(tensor_le_no_bom, tensor_be_no_bom))
        self.assertTrue(torch.equal(tensor_le_no_bom_little, tensor_le_bom))
        self.assertFalse(torch.equal(tensor_be_no_bom_little, tensor_be_bom))
        self.assertFalse(torch.equal(tensor_le_no_bom_big, tensor_le_bom))
        self.assertTrue(torch.equal(tensor_be_no_bom_big, tensor_be_bom))

        if (sys.byteorder == 'little'):
            self.assertTrue(torch.equal(tensor_le_no_bom, tensor_le_bom))
            self.assertTrue(torch.equal(tensor_le_no_bom, tensor_be_bom))
            self.assertFalse(torch.equal(tensor_be_no_bom, tensor_le_bom))
            self.assertFalse(torch.equal(tensor_be_no_bom, tensor_be_bom))
        else:
            self.assertFalse(torch.equal(tensor_le_no_bom, tensor_le_bom))
            self.assertFalse(torch.equal(tensor_le_no_bom, tensor_be_bom))
            self.assertTrue(torch.equal(tensor_be_no_bom, tensor_le_bom))
            self.assertTrue(torch.equal(tensor_be_no_bom, tensor_be_bom))

    def test_serialization_load_bom_data_int16(self):
        # 1. Generated on LE system using following commands:
        #
        # import torch
        #
        # x = torch.randint(-32768, 32768, [4, 4], dtype=torch.int16)
        #
        # torch.save(x, "tensor.int16.LE.pt", _disable_byteorder_record=True)
        # torch.save(x, "tensor.int16.LE.BOM.pt")
        #
        # print(x)
        #
        # 2. After that it is resaved on BE system with following commands:
        #
        # import torch
        #
        # x = torch.load('tensor.int16.LE.BOM.pt')
        #
        # torch.save(x, 'tensor.int16.BE.pt', _disable_byteorder_record=True)
        # torch.save(x, 'tensor.int16.BE.BOM.pt')
        #
        # print(x)
        #
        # Following commands and a bit of manual work were used to produce python bytes from resulting files:
        #
        # file = open('filename', 'rb')
        # data = file.read()
        # file.close()
        # print("\n".join(textwrap.wrap(str(data), 80)))
        #
        # BOM in this context is used as Byte Order Mark.
        #
        data_le_no_bom = (b'PK\x03\x04\x00\x00\x08\x08\x00\x00\x00\x00\x00\x00\x00\x00\x00\x00\x00\x00\x00'
                          b'\x00\x00\x00\x00\x00\x18\x00\n\x00tensor.int16.LE/data.pklFB\x06\x00ZZZZZZ\x80\x02'
                          b'ctorch._utils\n_rebuild_tensor_v2\nq\x00((X\x07\x00\x00\x00storageq\x01ctorch\n'
                          b'ShortStorage\nq\x02X\x01\x00\x00\x000q\x03X\x03\x00\x00\x00cpuq\x04K\x10tq\x05Q'
                          b'K\x00K\x04K\x04\x86q\x06K\x04K\x01\x86q\x07\x89ccollections\nOrderedDict\nq\x08)'
                          b'Rq\ttq\nRq\x0b.PK\x07\x08\xf6\xc8K\xd8\x9a\x00\x00\x00\x9a\x00\x00\x00PK\x03\x04'
                          b'\x00\x00\x08\x08\x00\x00\x00\x00\x00\x00\x00\x00\x00\x00\x00\x00\x00\x00\x00\x00'
                          b'\x00\x00\x16\x00"\x00tensor.int16.LE/data/0FB\x1e\x00ZZZZZZZZZZZZZZZZZZZZZZZZZZZ'
                          b'ZZZO\xa4\x9bJ_Z-\xa5#\xf1y\xef\xb1@\x061"\xe3\x83\x07;\x83\x80\x08\xf1\x18q\xf6\xfe'
                          b'\xf3\xc9,PK\x07\x08\xa0\x98\xd9\xdf \x00\x00\x00 \x00\x00\x00PK\x03\x04\x00\x00'
                          b'\x08\x08\x00\x00\x00\x00\x00\x00\x00\x00\x00\x00\x00\x00\x00\x00\x00\x00\x00\x00'
                          b'\x17\x00\x1b\x00tensor.int16.LE/versionFB\x17\x00ZZZZZZZZZZZZZZZZZZZZZZZ3\nPK\x07'
                          b'\x08\xd1\x9egU\x02\x00\x00\x00\x02\x00\x00\x00PK\x01\x02\x00\x00\x00\x00\x08\x08'
                          b'\x00\x00\x00\x00\x00\x00\xf6\xc8K\xd8\x9a\x00\x00\x00\x9a\x00\x00\x00\x18\x00'
                          b'\x00\x00\x00\x00\x00\x00\x00\x00\x00\x00\x00\x00\x00\x00\x00\x00tensor.int16.LE/'
                          b'data.pklPK\x01\x02\x00\x00\x00\x00\x08\x08\x00\x00\x00\x00\x00\x00\xa0\x98\xd9\xdf'
                          b' \x00\x00\x00 \x00\x00\x00\x16\x00\x00\x00\x00\x00\x00\x00\x00\x00\x00\x00\x00'
                          b'\x00\xea\x00\x00\x00tensor.int16.LE/data/0PK\x01\x02\x00\x00\x00\x00\x08\x08\x00'
                          b'\x00\x00\x00\x00\x00\xd1\x9egU\x02\x00\x00\x00\x02\x00\x00\x00\x17\x00\x00\x00\x00'
                          b'\x00\x00\x00\x00\x00\x00\x00\x00\x00p\x01\x00\x00tensor.int16.LE/versionPK\x06'
                          b'\x06,\x00\x00\x00\x00\x00\x00\x00\x1e\x03-\x00\x00\x00\x00\x00\x00\x00\x00\x00\x03'
                          b'\x00\x00\x00\x00\x00\x00\x00\x03\x00\x00\x00\x00\x00\x00\x00\xcf\x00\x00\x00\x00'
                          b'\x00\x00\x00\xd2\x01\x00\x00\x00\x00\x00\x00PK\x06\x07\x00\x00\x00\x00\xa1\x02'
                          b'\x00\x00\x00\x00\x00\x00\x01\x00\x00\x00PK\x05\x06\x00\x00\x00\x00\x03\x00\x03\x00'
                          b'\xcf\x00\x00\x00\xd2\x01\x00\x00\x00\x00')

        data_le_bom = (b'PK\x03\x04\x00\x00\x08\x08\x00\x00\x00\x00\x00\x00\x00\x00\x00\x00\x00\x00\x00'
                       b'\x00\x00\x00\x00\x00\x1c\x00\x06\x00tensor.int16.LE.BOM/data.pklFB\x02\x00ZZ\x80'
                       b'\x02ctorch._utils\n_rebuild_tensor_v2\nq\x00((X\x07\x00\x00\x00storageq\x01ctorc'
                       b'h\nShortStorage\nq\x02X\x01\x00\x00\x000q\x03X\x03\x00\x00\x00cpuq\x04K\x10tq\x05'
                       b'QK\x00K\x04K\x04\x86q\x06K\x04K\x01\x86q\x07\x89ccollections\nOrderedDict\nq\x08'
                       b')Rq\ttq\nRq\x0b.PK\x07\x08\xf6\xc8K\xd8\x9a\x00\x00\x00\x9a\x00\x00\x00PK\x03\x04'
                       b'\x00\x00\x08\x08\x00\x00\x00\x00\x00\x00\x00\x00\x00\x00\x00\x00\x00\x00\x00\x00'
                       b'\x00\x00\x1d\x00\x1b\x00tensor.int16.LE.BOM/byteorderFB\x17\x00ZZZZZZZZZZZZZZZ'
                       b'ZZZZZZZZlittlePK\x07\x08\x85=\xe3\x19\x06\x00\x00\x00\x06\x00\x00\x00PK\x03\x04\x00'
                       b'\x00\x08\x08\x00\x00\x00\x00\x00\x00\x00\x00\x00\x00\x00\x00\x00\x00\x00\x00\x00'
                       b'\x00\x1a\x002\x00tensor.int16.LE.BOM/data/0FB.\x00ZZZZZZZZZZZZZZZZZZZZZZZZZZZ'
                       b'ZZZZZZZZZZZZZZZZZZZO\xa4\x9bJ_Z-\xa5#\xf1y\xef\xb1@\x061"\xe3\x83\x07;\x83\x80\x08'
                       b'\xf1\x18q\xf6\xfe\xf3\xc9,PK\x07\x08\xa0\x98\xd9\xdf \x00\x00\x00 \x00\x00\x00'
                       b'PK\x03\x04\x00\x00\x08\x08\x00\x00\x00\x00\x00\x00\x00\x00\x00\x00\x00\x00\x00\x00'
                       b'\x00\x00\x00\x00\x1b\x00\x17\x00tensor.int16.LE.BOM/versionFB\x13\x00ZZZZZZZZZ'
                       b'ZZZZZZZZZZ3\nPK\x07\x08\xd1\x9egU\x02\x00\x00\x00\x02\x00\x00\x00PK\x01\x02\x00\x00'
                       b'\x00\x00\x08\x08\x00\x00\x00\x00\x00\x00\xf6\xc8K\xd8\x9a\x00\x00\x00\x9a\x00'
                       b'\x00\x00\x1c\x00\x00\x00\x00\x00\x00\x00\x00\x00\x00\x00\x00\x00\x00\x00\x00\x00'
                       b'tensor.int16.LE.BOM/data.pklPK\x01\x02\x00\x00\x00\x00\x08\x08\x00\x00\x00\x00\x00'
                       b'\x00\x85=\xe3\x19\x06\x00\x00\x00\x06\x00\x00\x00\x1d\x00\x00\x00\x00\x00\x00\x00'
                       b'\x00\x00\x00\x00\x00\x00\xea\x00\x00\x00tensor.int16.LE.BOM/byteorderPK\x01\x02'
                       b'\x00\x00\x00\x00\x08\x08\x00\x00\x00\x00\x00\x00\xa0\x98\xd9\xdf \x00\x00\x00 '
                       b'\x00\x00\x00\x1a\x00\x00\x00\x00\x00\x00\x00\x00\x00\x00\x00\x00\x00V\x01\x00\x00'
                       b'tensor.int16.LE.BOM/data/0PK\x01\x02\x00\x00\x00\x00\x08\x08\x00\x00\x00\x00\x00'
                       b'\x00\xd1\x9egU\x02\x00\x00\x00\x02\x00\x00\x00\x1b\x00\x00\x00\x00\x00\x00\x00\x00'
                       b'\x00\x00\x00\x00\x00\xf0\x01\x00\x00tensor.int16.LE.BOM/versionPK\x06\x06,\x00'
                       b'\x00\x00\x00\x00\x00\x00\x1e\x03-\x00\x00\x00\x00\x00\x00\x00\x00\x00\x04\x00\x00'
                       b'\x00\x00\x00\x00\x00\x04\x00\x00\x00\x00\x00\x00\x00&\x01\x00\x00\x00\x00\x00\x00'
                       b'R\x02\x00\x00\x00\x00\x00\x00PK\x06\x07\x00\x00\x00\x00x\x03\x00\x00\x00\x00\x00'
                       b'\x00\x01\x00\x00\x00PK\x05\x06\x00\x00\x00\x00\x04\x00\x04\x00&\x01\x00\x00R\x02'
                       b'\x00\x00\x00\x00')

        data_be_no_bom = (b'PK\x03\x04\x00\x00\x08\x08\x00\x00\x00\x00\x00\x00\x00\x00\x00\x00\x00\x00\x00'
                          b'\x00\x00\x00\x00\x00\x18\x00\n\x00tensor.int16.BE/data.pklFB\x06\x00ZZZZZZ\x80\x02'
                          b'ctorch._utils\n_rebuild_tensor_v2\nq\x00((X\x07\x00\x00\x00storageq\x01ctorch\n'
                          b'ShortStorage\nq\x02X\x01\x00\x00\x000q\x03X\x03\x00\x00\x00cpuq\x04K\x10tq\x05Q'
                          b'K\x00K\x04K\x04\x86q\x06K\x04K\x01\x86q\x07\x89ccollections\nOrderedDict\nq\x08)'
                          b'Rq\ttq\nRq\x0b.PK\x07\x08\xf6\xc8K\xd8\x9a\x00\x00\x00\x9a\x00\x00\x00PK\x03\x04'
                          b'\x00\x00\x08\x08\x00\x00\x00\x00\x00\x00\x00\x00\x00\x00\x00\x00\x00\x00\x00\x00'
                          b'\x00\x00\x16\x00"\x00tensor.int16.BE/data/0FB\x1e\x00ZZZZZZZZZZZZZZZZZZZZZZZZZZZ'
                          b'ZZZ\xa4OJ\x9bZ_\xa5-\xf1#\xefy@\xb11\x06\xe3"\x07\x83\x83;\x08\x80\x18\xf1\xf6q\xf3'
                          b'\xfe,\xc9PK\x07\x08\x8a\xeb\x9b[ \x00\x00\x00 \x00\x00\x00PK\x03\x04\x00\x00\x08'
                          b'\x08\x00\x00\x00\x00\x00\x00\x00\x00\x00\x00\x00\x00\x00\x00\x00\x00\x00\x00\x17'
                          b'\x00\x1b\x00tensor.int16.BE/versionFB\x17\x00ZZZZZZZZZZZZZZZZZZZZZZZ3\nPK\x07'
                          b'\x08\xd1\x9egU\x02\x00\x00\x00\x02\x00\x00\x00PK\x01\x02\x00\x00\x00\x00\x08\x08'
                          b'\x00\x00\x00\x00\x00\x00\xf6\xc8K\xd8\x9a\x00\x00\x00\x9a\x00\x00\x00\x18\x00\x00'
                          b'\x00\x00\x00\x00\x00\x00\x00\x00\x00\x00\x00\x00\x00\x00\x00tensor.int16.BE/dat'
                          b'a.pklPK\x01\x02\x00\x00\x00\x00\x08\x08\x00\x00\x00\x00\x00\x00\x8a\xeb\x9b[ '
                          b'\x00\x00\x00 \x00\x00\x00\x16\x00\x00\x00\x00\x00\x00\x00\x00\x00\x00\x00\x00\x00'
                          b'\xea\x00\x00\x00tensor.int16.BE/data/0PK\x01\x02\x00\x00\x00\x00\x08\x08\x00\x00'
                          b'\x00\x00\x00\x00\xd1\x9egU\x02\x00\x00\x00\x02\x00\x00\x00\x17\x00\x00\x00\x00\x00'
                          b'\x00\x00\x00\x00\x00\x00\x00\x00p\x01\x00\x00tensor.int16.BE/versionPK\x06\x06'
                          b',\x00\x00\x00\x00\x00\x00\x00\x1e\x03-\x00\x00\x00\x00\x00\x00\x00\x00\x00\x03\x00'
                          b'\x00\x00\x00\x00\x00\x00\x03\x00\x00\x00\x00\x00\x00\x00\xcf\x00\x00\x00\x00\x00'
                          b'\x00\x00\xd2\x01\x00\x00\x00\x00\x00\x00PK\x06\x07\x00\x00\x00\x00\xa1\x02\x00'
                          b'\x00\x00\x00\x00\x00\x01\x00\x00\x00PK\x05\x06\x00\x00\x00\x00\x03\x00\x03\x00\xcf'
                          b'\x00\x00\x00\xd2\x01\x00\x00\x00\x00')

        data_be_bom = (b'PK\x03\x04\x00\x00\x08\x08\x00\x00\x00\x00\x00\x00\x00\x00\x00\x00\x00\x00\x00'
                       b'\x00\x00\x00\x00\x00\x1c\x00\x06\x00tensor.int16.BE.BOM/data.pklFB\x02\x00ZZ\x80'
                       b'\x02ctorch._utils\n_rebuild_tensor_v2\nq\x00((X\x07\x00\x00\x00storageq\x01ctorc'
                       b'h\nShortStorage\nq\x02X\x01\x00\x00\x000q\x03X\x03\x00\x00\x00cpuq\x04K\x10tq\x05'
                       b'QK\x00K\x04K\x04\x86q\x06K\x04K\x01\x86q\x07\x89ccollections\nOrderedDict\nq\x08'
                       b')Rq\ttq\nRq\x0b.PK\x07\x08\xf6\xc8K\xd8\x9a\x00\x00\x00\x9a\x00\x00\x00PK\x03\x04'
                       b'\x00\x00\x08\x08\x00\x00\x00\x00\x00\x00\x00\x00\x00\x00\x00\x00\x00\x00\x00\x00'
                       b'\x00\x00\x1d\x00\x1b\x00tensor.int16.BE.BOM/byteorderFB\x17\x00ZZZZZZZZZZZZZZZ'
                       b'ZZZZZZZZbigPK\x07\x08I\xe2\xfb\xd3\x03\x00\x00\x00\x03\x00\x00\x00PK\x03\x04\x00'
                       b'\x00\x08\x08\x00\x00\x00\x00\x00\x00\x00\x00\x00\x00\x00\x00\x00\x00\x00\x00\x00'
                       b'\x00\x1a\x005\x00tensor.int16.BE.BOM/data/0FB1\x00ZZZZZZZZZZZZZZZZZZZZZZZZZZZZZZ'
                       b'ZZZZZZZZZZZZZZZZZZZ\xa4OJ\x9bZ_\xa5-\xf1#\xefy@\xb11\x06\xe3"\x07\x83\x83;\x08\x80'
                       b'\x18\xf1\xf6q\xf3\xfe,\xc9PK\x07\x08\x8a\xeb\x9b[ \x00\x00\x00 \x00\x00\x00PK\x03'
                       b'\x04\x00\x00\x08\x08\x00\x00\x00\x00\x00\x00\x00\x00\x00\x00\x00\x00\x00\x00\x00'
                       b'\x00\x00\x00\x1b\x00\x17\x00tensor.int16.BE.BOM/versionFB\x13\x00ZZZZZZZZZZZZ'
                       b'ZZZZZZZ3\nPK\x07\x08\xd1\x9egU\x02\x00\x00\x00\x02\x00\x00\x00PK\x01\x02\x00\x00'
                       b'\x00\x00\x08\x08\x00\x00\x00\x00\x00\x00\xf6\xc8K\xd8\x9a\x00\x00\x00\x9a\x00\x00'
                       b'\x00\x1c\x00\x00\x00\x00\x00\x00\x00\x00\x00\x00\x00\x00\x00\x00\x00\x00\x00ten'
                       b'sor.int16.BE.BOM/data.pklPK\x01\x02\x00\x00\x00\x00\x08\x08\x00\x00\x00\x00\x00\x00'
                       b'I\xe2\xfb\xd3\x03\x00\x00\x00\x03\x00\x00\x00\x1d\x00\x00\x00\x00\x00\x00\x00'
                       b'\x00\x00\x00\x00\x00\x00\xea\x00\x00\x00tensor.int16.BE.BOM/byteorderPK\x01\x02\x00'
                       b'\x00\x00\x00\x08\x08\x00\x00\x00\x00\x00\x00\x8a\xeb\x9b[ \x00\x00\x00 \x00\x00'
                       b'\x00\x1a\x00\x00\x00\x00\x00\x00\x00\x00\x00\x00\x00\x00\x00S\x01\x00\x00tenso'
                       b'r.int16.BE.BOM/data/0PK\x01\x02\x00\x00\x00\x00\x08\x08\x00\x00\x00\x00\x00\x00\xd1'
                       b'\x9egU\x02\x00\x00\x00\x02\x00\x00\x00\x1b\x00\x00\x00\x00\x00\x00\x00\x00\x00'
                       b'\x00\x00\x00\x00\xf0\x01\x00\x00tensor.int16.BE.BOM/versionPK\x06\x06,\x00\x00\x00'
                       b'\x00\x00\x00\x00\x1e\x03-\x00\x00\x00\x00\x00\x00\x00\x00\x00\x04\x00\x00\x00'
                       b'\x00\x00\x00\x00\x04\x00\x00\x00\x00\x00\x00\x00&\x01\x00\x00\x00\x00\x00\x00R\x02'
                       b'\x00\x00\x00\x00\x00\x00PK\x06\x07\x00\x00\x00\x00x\x03\x00\x00\x00\x00\x00\x00'
                       b'\x01\x00\x00\x00PK\x05\x06\x00\x00\x00\x00\x04\x00\x04\x00&\x01\x00\x00R\x02\x00'
                       b'\x00\x00\x00')

        current_load_endian = get_default_load_endianness()

        buf_le_no_bom = io.BytesIO(data_le_no_bom)
        buf_le_bom = io.BytesIO(data_le_bom)
        buf_be_no_bom = io.BytesIO(data_be_no_bom)
        buf_be_bom = io.BytesIO(data_be_bom)

        try:
            set_default_load_endianness(LoadEndianness.NATIVE)
            tensor_le_no_bom = torch.load(buf_le_no_bom)
            tensor_be_no_bom = torch.load(buf_be_no_bom)
        finally:
            set_default_load_endianness(current_load_endian)

        tensor_le_bom = torch.load(buf_le_bom)
        tensor_be_bom = torch.load(buf_be_bom)

        buf_le_no_bom.seek(0)
        buf_be_no_bom.seek(0)

        try:
            set_default_load_endianness(LoadEndianness.LITTLE)
            tensor_le_no_bom_little = torch.load(buf_le_no_bom)
            tensor_be_no_bom_little = torch.load(buf_be_no_bom)
        finally:
            set_default_load_endianness(current_load_endian)

        buf_le_no_bom.seek(0)
        buf_be_no_bom.seek(0)

        try:
            set_default_load_endianness(LoadEndianness.BIG)
            tensor_le_no_bom_big = torch.load(buf_le_no_bom)
            tensor_be_no_bom_big = torch.load(buf_be_no_bom)
        finally:
            set_default_load_endianness(current_load_endian)

        self.assertTrue(torch.equal(tensor_le_bom, tensor_be_bom))
        self.assertFalse(torch.equal(tensor_le_no_bom, tensor_be_no_bom))
        self.assertTrue(torch.equal(tensor_le_no_bom_little, tensor_le_bom))
        self.assertFalse(torch.equal(tensor_be_no_bom_little, tensor_be_bom))
        self.assertFalse(torch.equal(tensor_le_no_bom_big, tensor_le_bom))
        self.assertTrue(torch.equal(tensor_be_no_bom_big, tensor_be_bom))

        if (sys.byteorder == 'little'):
            self.assertTrue(torch.equal(tensor_le_no_bom, tensor_le_bom))
            self.assertTrue(torch.equal(tensor_le_no_bom, tensor_be_bom))
            self.assertFalse(torch.equal(tensor_be_no_bom, tensor_le_bom))
            self.assertFalse(torch.equal(tensor_be_no_bom, tensor_be_bom))
        else:
            self.assertFalse(torch.equal(tensor_le_no_bom, tensor_le_bom))
            self.assertFalse(torch.equal(tensor_le_no_bom, tensor_be_bom))
            self.assertTrue(torch.equal(tensor_be_no_bom, tensor_le_bom))
            self.assertTrue(torch.equal(tensor_be_no_bom, tensor_be_bom))

    def test_serialization_load_bom_data_int8(self):
        # 1. Generated on LE system using following commands:
        #
        # import torch
        #
        # x = torch.randint(-128, 128, [4, 4], dtype=torch.int8)
        #
        # torch.save(x, "tensor.int8.LE.pt", _disable_byteorder_record=True)
        # torch.save(x, "tensor.int8.LE.BOM.pt")
        #
        # print(x)
        #
        # 2. After that it is resaved on BE system with following commands:
        #
        # import torch
        #
        # x = torch.load('tensor.int8.LE.BOM.pt')
        #
        # torch.save(x, 'tensor.int8.BE.pt', _disable_byteorder_record=True)
        # torch.save(x, 'tensor.int8.BE.BOM.pt')
        #
        # print(x)
        #
        # Following commands and a bit of manual work were used to produce python bytes from resulting files:
        #
        # file = open('filename', 'rb')
        # data = file.read()
        # file.close()
        # print("\n".join(textwrap.wrap(str(data), 80)))
        #
        # BOM in this context is used as Byte Order Mark.
        #
        data_le_no_bom = (b'PK\x03\x04\x00\x00\x08\x08\x00\x00\x00\x00\x00\x00\x00\x00\x00\x00\x00\x00\x00'
                          b'\x00\x00\x00\x00\x00\x17\x00\x0b\x00tensor.int8.LE/data.pklFB\x07\x00ZZZZZZZ\x80'
                          b'\x02ctorch._utils\n_rebuild_tensor_v2\nq\x00((X\x07\x00\x00\x00storageq\x01ctorc'
                          b'h\nCharStorage\nq\x02X\x01\x00\x00\x000q\x03X\x03\x00\x00\x00cpuq\x04K\x10tq\x05'
                          b'QK\x00K\x04K\x04\x86q\x06K\x04K\x01\x86q\x07\x89ccollections\nOrderedDict\nq\x08'
                          b')Rq\ttq\nRq\x0b.PK\x07\x08\xdb6\x08\xe7\x99\x00\x00\x00\x99\x00\x00\x00PK\x03\x04'
                          b'\x00\x00\x08\x08\x00\x00\x00\x00\x00\x00\x00\x00\x00\x00\x00\x00\x00\x00\x00\x00'
                          b'\x00\x00\x15\x00$\x00tensor.int8.LE/data/0FB \x00ZZZZZZZZZZZZZZZZZZZZZZZZZZZZZZ'
                          b'ZZ\x9d\x1en\xb4\xe0l"s\x15bs\x8aa\xa0\xc6+PK\x07\x08\xe0\xffgs\x10\x00\x00\x00\x10'
                          b'\x00\x00\x00PK\x03\x04\x00\x00\x08\x08\x00\x00\x00\x00\x00\x00\x00\x00\x00\x00'
                          b'\x00\x00\x00\x00\x00\x00\x00\x00\x16\x00,\x00tensor.int8.LE/versionFB(\x00ZZZZZZ'
                          b'ZZZZZZZZZZZZZZZZZZZZZZZZZZZZZZZZZZ3\nPK\x07\x08\xd1\x9egU\x02\x00\x00\x00\x02\x00'
                          b'\x00\x00PK\x01\x02\x00\x00\x00\x00\x08\x08\x00\x00\x00\x00\x00\x00\xdb6\x08\xe7'
                          b'\x99\x00\x00\x00\x99\x00\x00\x00\x17\x00\x00\x00\x00\x00\x00\x00\x00\x00\x00\x00'
                          b'\x00\x00\x00\x00\x00\x00tensor.int8.LE/data.pklPK\x01\x02\x00\x00\x00\x00\x08\x08'
                          b'\x00\x00\x00\x00\x00\x00\xe0\xffgs\x10\x00\x00\x00\x10\x00\x00\x00\x15\x00\x00\x00'
                          b'\x00\x00\x00\x00\x00\x00\x00\x00\x00\x00\xe9\x00\x00\x00tensor.int8.LE/data/0'
                          b'PK\x01\x02\x00\x00\x00\x00\x08\x08\x00\x00\x00\x00\x00\x00\xd1\x9egU\x02\x00\x00'
                          b'\x00\x02\x00\x00\x00\x16\x00\x00\x00\x00\x00\x00\x00\x00\x00\x00\x00\x00\x00`\x01'
                          b'\x00\x00tensor.int8.LE/versionPK\x06\x06,\x00\x00\x00\x00\x00\x00\x00\x1e\x03-\x00'
                          b'\x00\x00\x00\x00\x00\x00\x00\x00\x03\x00\x00\x00\x00\x00\x00\x00\x03\x00\x00\x00'
                          b'\x00\x00\x00\x00\xcc\x00\x00\x00\x00\x00\x00\x00\xd2\x01\x00\x00\x00\x00\x00\x00'
                          b'PK\x06\x07\x00\x00\x00\x00\x9e\x02\x00\x00\x00\x00\x00\x00\x01\x00\x00\x00PK\x05'
                          b'\x06\x00\x00\x00\x00\x03\x00\x03\x00\xcc\x00\x00\x00\xd2\x01\x00\x00\x00\x00')

        data_le_bom = (b'PK\x03\x04\x00\x00\x08\x08\x00\x00\x00\x00\x00\x00\x00\x00\x00\x00\x00\x00\x00'
                       b'\x00\x00\x00\x00\x00\x1b\x00\x07\x00tensor.int8.LE.BOM/data.pklFB\x03\x00ZZZ\x80'
                       b'\x02ctorch._utils\n_rebuild_tensor_v2\nq\x00((X\x07\x00\x00\x00storageq\x01ctorc'
                       b'h\nCharStorage\nq\x02X\x01\x00\x00\x000q\x03X\x03\x00\x00\x00cpuq\x04K\x10tq\x05'
                       b'QK\x00K\x04K\x04\x86q\x06K\x04K\x01\x86q\x07\x89ccollections\nOrderedDict\nq\x08'
                       b')Rq\ttq\nRq\x0b.PK\x07\x08\xdb6\x08\xe7\x99\x00\x00\x00\x99\x00\x00\x00PK\x03\x04'
                       b'\x00\x00\x08\x08\x00\x00\x00\x00\x00\x00\x00\x00\x00\x00\x00\x00\x00\x00\x00\x00'
                       b'\x00\x00\x1c\x00\x1d\x00tensor.int8.LE.BOM/byteorderFB\x19\x00ZZZZZZZZZZZZZZZZZ'
                       b'ZZZZZZZZlittlePK\x07\x08\x85=\xe3\x19\x06\x00\x00\x00\x06\x00\x00\x00PK\x03\x04\x00'
                       b'\x00\x08\x08\x00\x00\x00\x00\x00\x00\x00\x00\x00\x00\x00\x00\x00\x00\x00\x00\x00'
                       b'\x00\x19\x003\x00tensor.int8.LE.BOM/data/0FB/\x00ZZZZZZZZZZZZZZZZZZZZZZZZZZZZ'
                       b'ZZZZZZZZZZZZZZZZZZZ\x9d\x1en\xb4\xe0l"s\x15bs\x8aa\xa0\xc6+PK\x07\x08\xe0\xffgs\x10'
                       b'\x00\x00\x00\x10\x00\x00\x00PK\x03\x04\x00\x00\x08\x08\x00\x00\x00\x00\x00\x00'
                       b'\x00\x00\x00\x00\x00\x00\x00\x00\x00\x00\x00\x00\x1a\x00(\x00tensor.int8.LE.BOM'
                       b'/versionFB$\x00ZZZZZZZZZZZZZZZZZZZZZZZZZZZZZZZZZZZZ3\nPK\x07\x08\xd1\x9egU\x02\x00'
                       b'\x00\x00\x02\x00\x00\x00PK\x01\x02\x00\x00\x00\x00\x08\x08\x00\x00\x00\x00\x00'
                       b'\x00\xdb6\x08\xe7\x99\x00\x00\x00\x99\x00\x00\x00\x1b\x00\x00\x00\x00\x00\x00\x00'
                       b'\x00\x00\x00\x00\x00\x00\x00\x00\x00\x00tensor.int8.LE.BOM/data.pklPK\x01\x02\x00'
                       b'\x00\x00\x00\x08\x08\x00\x00\x00\x00\x00\x00\x85=\xe3\x19\x06\x00\x00\x00\x06\x00'
                       b'\x00\x00\x1c\x00\x00\x00\x00\x00\x00\x00\x00\x00\x00\x00\x00\x00\xe9\x00\x00\x00'
                       b'tensor.int8.LE.BOM/byteorderPK\x01\x02\x00\x00\x00\x00\x08\x08\x00\x00\x00\x00'
                       b'\x00\x00\xe0\xffgs\x10\x00\x00\x00\x10\x00\x00\x00\x19\x00\x00\x00\x00\x00\x00\x00'
                       b'\x00\x00\x00\x00\x00\x00V\x01\x00\x00tensor.int8.LE.BOM/data/0PK\x01\x02\x00\x00'
                       b'\x00\x00\x08\x08\x00\x00\x00\x00\x00\x00\xd1\x9egU\x02\x00\x00\x00\x02\x00\x00'
                       b'\x00\x1a\x00\x00\x00\x00\x00\x00\x00\x00\x00\x00\x00\x00\x00\xe0\x01\x00\x00ten'
                       b'sor.int8.LE.BOM/versionPK\x06\x06,\x00\x00\x00\x00\x00\x00\x00\x1e\x03-\x00\x00\x00'
                       b'\x00\x00\x00\x00\x00\x00\x04\x00\x00\x00\x00\x00\x00\x00\x04\x00\x00\x00\x00\x00'
                       b'\x00\x00"\x01\x00\x00\x00\x00\x00\x00R\x02\x00\x00\x00\x00\x00\x00PK\x06\x07\x00'
                       b'\x00\x00\x00t\x03\x00\x00\x00\x00\x00\x00\x01\x00\x00\x00PK\x05\x06\x00\x00\x00'
                       b'\x00\x04\x00\x04\x00"\x01\x00\x00R\x02\x00\x00\x00\x00')

        data_be_no_bom = (b'PK\x03\x04\x00\x00\x08\x08\x00\x00\x00\x00\x00\x00\x00\x00\x00\x00\x00\x00\x00'
                          b'\x00\x00\x00\x00\x00\x17\x00\x0b\x00tensor.int8.BE/data.pklFB\x07\x00ZZZZZZZ\x80'
                          b'\x02ctorch._utils\n_rebuild_tensor_v2\nq\x00((X\x07\x00\x00\x00storageq\x01ctorc'
                          b'h\nCharStorage\nq\x02X\x01\x00\x00\x000q\x03X\x03\x00\x00\x00cpuq\x04K\x10tq\x05'
                          b'QK\x00K\x04K\x04\x86q\x06K\x04K\x01\x86q\x07\x89ccollections\nOrderedDict\nq\x08'
                          b')Rq\ttq\nRq\x0b.PK\x07\x08\xdb6\x08\xe7\x99\x00\x00\x00\x99\x00\x00\x00PK\x03\x04'
                          b'\x00\x00\x08\x08\x00\x00\x00\x00\x00\x00\x00\x00\x00\x00\x00\x00\x00\x00\x00\x00'
                          b'\x00\x00\x15\x00$\x00tensor.int8.BE/data/0FB \x00ZZZZZZZZZZZZZZZZZZZZZZZZZZZZZZ'
                          b'ZZ\x9d\x1en\xb4\xe0l"s\x15bs\x8aa\xa0\xc6+PK\x07\x08\xe0\xffgs\x10\x00\x00\x00\x10'
                          b'\x00\x00\x00PK\x03\x04\x00\x00\x08\x08\x00\x00\x00\x00\x00\x00\x00\x00\x00\x00'
                          b'\x00\x00\x00\x00\x00\x00\x00\x00\x16\x00,\x00tensor.int8.BE/versionFB(\x00ZZZZZZ'
                          b'ZZZZZZZZZZZZZZZZZZZZZZZZZZZZZZZZZZ3\nPK\x07\x08\xd1\x9egU\x02\x00\x00\x00\x02\x00'
                          b'\x00\x00PK\x01\x02\x00\x00\x00\x00\x08\x08\x00\x00\x00\x00\x00\x00\xdb6\x08\xe7'
                          b'\x99\x00\x00\x00\x99\x00\x00\x00\x17\x00\x00\x00\x00\x00\x00\x00\x00\x00\x00\x00'
                          b'\x00\x00\x00\x00\x00\x00tensor.int8.BE/data.pklPK\x01\x02\x00\x00\x00\x00\x08\x08'
                          b'\x00\x00\x00\x00\x00\x00\xe0\xffgs\x10\x00\x00\x00\x10\x00\x00\x00\x15\x00\x00\x00'
                          b'\x00\x00\x00\x00\x00\x00\x00\x00\x00\x00\xe9\x00\x00\x00tensor.int8.BE/data/0'
                          b'PK\x01\x02\x00\x00\x00\x00\x08\x08\x00\x00\x00\x00\x00\x00\xd1\x9egU\x02\x00\x00'
                          b'\x00\x02\x00\x00\x00\x16\x00\x00\x00\x00\x00\x00\x00\x00\x00\x00\x00\x00\x00`\x01'
                          b'\x00\x00tensor.int8.BE/versionPK\x06\x06,\x00\x00\x00\x00\x00\x00\x00\x1e\x03-\x00'
                          b'\x00\x00\x00\x00\x00\x00\x00\x00\x03\x00\x00\x00\x00\x00\x00\x00\x03\x00\x00\x00'
                          b'\x00\x00\x00\x00\xcc\x00\x00\x00\x00\x00\x00\x00\xd2\x01\x00\x00\x00\x00\x00\x00'
                          b'PK\x06\x07\x00\x00\x00\x00\x9e\x02\x00\x00\x00\x00\x00\x00\x01\x00\x00\x00PK\x05'
                          b'\x06\x00\x00\x00\x00\x03\x00\x03\x00\xcc\x00\x00\x00\xd2\x01\x00\x00\x00\x00')

        data_be_bom = (b'PK\x03\x04\x00\x00\x08\x08\x00\x00\x00\x00\x00\x00\x00\x00\x00\x00\x00\x00\x00'
                       b'\x00\x00\x00\x00\x00\x1b\x00\x07\x00tensor.int8.BE.BOM/data.pklFB\x03\x00ZZZ\x80'
                       b'\x02ctorch._utils\n_rebuild_tensor_v2\nq\x00((X\x07\x00\x00\x00storageq\x01ctorc'
                       b'h\nCharStorage\nq\x02X\x01\x00\x00\x000q\x03X\x03\x00\x00\x00cpuq\x04K\x10tq\x05'
                       b'QK\x00K\x04K\x04\x86q\x06K\x04K\x01\x86q\x07\x89ccollections\nOrderedDict\nq\x08'
                       b')Rq\ttq\nRq\x0b.PK\x07\x08\xdb6\x08\xe7\x99\x00\x00\x00\x99\x00\x00\x00PK\x03\x04'
                       b'\x00\x00\x08\x08\x00\x00\x00\x00\x00\x00\x00\x00\x00\x00\x00\x00\x00\x00\x00\x00'
                       b'\x00\x00\x1c\x00\x1d\x00tensor.int8.BE.BOM/byteorderFB\x19\x00ZZZZZZZZZZZZZZZZZ'
                       b'ZZZZZZZZbigPK\x07\x08I\xe2\xfb\xd3\x03\x00\x00\x00\x03\x00\x00\x00PK\x03\x04\x00'
                       b'\x00\x08\x08\x00\x00\x00\x00\x00\x00\x00\x00\x00\x00\x00\x00\x00\x00\x00\x00\x00'
                       b'\x00\x19\x006\x00tensor.int8.BE.BOM/data/0FB2\x00ZZZZZZZZZZZZZZZZZZZZZZZZZZZZZZZ'
                       b'ZZZZZZZZZZZZZZZZZZZ\x9d\x1en\xb4\xe0l"s\x15bs\x8aa\xa0\xc6+PK\x07\x08\xe0\xffgs\x10'
                       b'\x00\x00\x00\x10\x00\x00\x00PK\x03\x04\x00\x00\x08\x08\x00\x00\x00\x00\x00\x00'
                       b'\x00\x00\x00\x00\x00\x00\x00\x00\x00\x00\x00\x00\x1a\x00(\x00tensor.int8.BE.BOM'
                       b'/versionFB$\x00ZZZZZZZZZZZZZZZZZZZZZZZZZZZZZZZZZZZZ3\nPK\x07\x08\xd1\x9egU\x02\x00'
                       b'\x00\x00\x02\x00\x00\x00PK\x01\x02\x00\x00\x00\x00\x08\x08\x00\x00\x00\x00\x00'
                       b'\x00\xdb6\x08\xe7\x99\x00\x00\x00\x99\x00\x00\x00\x1b\x00\x00\x00\x00\x00\x00\x00'
                       b'\x00\x00\x00\x00\x00\x00\x00\x00\x00\x00tensor.int8.BE.BOM/data.pklPK\x01\x02\x00'
                       b'\x00\x00\x00\x08\x08\x00\x00\x00\x00\x00\x00I\xe2\xfb\xd3\x03\x00\x00\x00\x03\x00'
                       b'\x00\x00\x1c\x00\x00\x00\x00\x00\x00\x00\x00\x00\x00\x00\x00\x00\xe9\x00\x00\x00'
                       b'tensor.int8.BE.BOM/byteorderPK\x01\x02\x00\x00\x00\x00\x08\x08\x00\x00\x00\x00'
                       b'\x00\x00\xe0\xffgs\x10\x00\x00\x00\x10\x00\x00\x00\x19\x00\x00\x00\x00\x00\x00\x00'
                       b'\x00\x00\x00\x00\x00\x00S\x01\x00\x00tensor.int8.BE.BOM/data/0PK\x01\x02\x00\x00'
                       b'\x00\x00\x08\x08\x00\x00\x00\x00\x00\x00\xd1\x9egU\x02\x00\x00\x00\x02\x00\x00'
                       b'\x00\x1a\x00\x00\x00\x00\x00\x00\x00\x00\x00\x00\x00\x00\x00\xe0\x01\x00\x00ten'
                       b'sor.int8.BE.BOM/versionPK\x06\x06,\x00\x00\x00\x00\x00\x00\x00\x1e\x03-\x00\x00\x00'
                       b'\x00\x00\x00\x00\x00\x00\x04\x00\x00\x00\x00\x00\x00\x00\x04\x00\x00\x00\x00\x00'
                       b'\x00\x00"\x01\x00\x00\x00\x00\x00\x00R\x02\x00\x00\x00\x00\x00\x00PK\x06\x07\x00'
                       b'\x00\x00\x00t\x03\x00\x00\x00\x00\x00\x00\x01\x00\x00\x00PK\x05\x06\x00\x00\x00'
                       b'\x00\x04\x00\x04\x00"\x01\x00\x00R\x02\x00\x00\x00\x00')

        current_load_endian = get_default_load_endianness()

        buf_le_no_bom = io.BytesIO(data_le_no_bom)
        buf_le_bom = io.BytesIO(data_le_bom)
        buf_be_no_bom = io.BytesIO(data_be_no_bom)
        buf_be_bom = io.BytesIO(data_be_bom)

        try:
            set_default_load_endianness(LoadEndianness.NATIVE)
            tensor_le_no_bom = torch.load(buf_le_no_bom)
            tensor_be_no_bom = torch.load(buf_be_no_bom)
        finally:
            set_default_load_endianness(current_load_endian)

        tensor_le_bom = torch.load(buf_le_bom)
        tensor_be_bom = torch.load(buf_be_bom)

        buf_le_no_bom.seek(0)
        buf_be_no_bom.seek(0)

        try:
            set_default_load_endianness(LoadEndianness.LITTLE)
            tensor_le_no_bom_little = torch.load(buf_le_no_bom)
            tensor_be_no_bom_little = torch.load(buf_be_no_bom)
        finally:
            set_default_load_endianness(current_load_endian)

        buf_le_no_bom.seek(0)
        buf_be_no_bom.seek(0)

        try:
            set_default_load_endianness(LoadEndianness.BIG)
            tensor_le_no_bom_big = torch.load(buf_le_no_bom)
            tensor_be_no_bom_big = torch.load(buf_be_no_bom)
        finally:
            set_default_load_endianness(current_load_endian)

        # 1-byte types are same on BE and LE
        self.assertTrue(torch.equal(tensor_le_bom, tensor_be_bom))
        self.assertTrue(torch.equal(tensor_le_no_bom, tensor_be_no_bom))
        self.assertTrue(torch.equal(tensor_le_no_bom, tensor_le_bom))
        self.assertTrue(torch.equal(tensor_le_no_bom, tensor_be_bom))
        self.assertTrue(torch.equal(tensor_be_no_bom, tensor_le_bom))
        self.assertTrue(torch.equal(tensor_be_no_bom, tensor_be_bom))
        self.assertTrue(torch.equal(tensor_le_no_bom_little, tensor_le_bom))
        self.assertTrue(torch.equal(tensor_be_no_bom_little, tensor_be_bom))
        self.assertTrue(torch.equal(tensor_le_no_bom_big, tensor_le_bom))
        self.assertTrue(torch.equal(tensor_be_no_bom_big, tensor_be_bom))

    def test_serialization_load_bom_data_uint8(self):
        # 1. Generated on LE system using following commands:
        #
        # import torch
        #
        # x = torch.randint(0, 256, [4, 4], dtype=torch.uint8)
        #
        # torch.save(x, "tensor.uint8.LE.pt", _disable_byteorder_record=True)
        # torch.save(x, "tensor.uint8.LE.BOM.pt")
        #
        # print(x)
        #
        # 2. After that it is resaved on BE system with following commands:
        #
        # import torch
        #
        # x = torch.load('tensor.uint8.LE.BOM.pt')
        #
        # torch.save(x, 'tensor.uint8.BE.pt', _disable_byteorder_record=True)
        # torch.save(x, 'tensor.uint8.BE.BOM.pt')
        #
        # print(x)
        #
        # Following commands and a bit of manual work were used to produce python bytes from resulting files:
        #
        # file = open('filename', 'rb')
        # data = file.read()
        # file.close()
        # print("\n".join(textwrap.wrap(str(data), 80)))
        #
        # BOM in this context is used as Byte Order Mark.
        #
        data_le_no_bom = (b'PK\x03\x04\x00\x00\x08\x08\x00\x00\x00\x00\x00\x00\x00\x00\x00\x00\x00\x00\x00'
                          b'\x00\x00\x00\x00\x00\x18\x00\n\x00tensor.uint8.LE/data.pklFB\x06\x00ZZZZZZ\x80\x02'
                          b'ctorch._utils\n_rebuild_tensor_v2\nq\x00((X\x07\x00\x00\x00storageq\x01ctorch\n'
                          b'ByteStorage\nq\x02X\x01\x00\x00\x000q\x03X\x03\x00\x00\x00cpuq\x04K\x10tq\x05QK'
                          b'\x00K\x04K\x04\x86q\x06K\x04K\x01\x86q\x07\x89ccollections\nOrderedDict\nq\x08)R'
                          b'q\ttq\nRq\x0b.PK\x07\x08\xff\xb9!\x97\x99\x00\x00\x00\x99\x00\x00\x00PK\x03\x04\x00'
                          b'\x00\x08\x08\x00\x00\x00\x00\x00\x00\x00\x00\x00\x00\x00\x00\x00\x00\x00\x00\x00'
                          b'\x00\x16\x00#\x00tensor.uint8.LE/data/0FB\x1f\x00ZZZZZZZZZZZZZZZZZZZZZZZZZZZZ'
                          b'ZZZ\xf7\xf20\x04\t\x8a!\xbev\xf4\xbe\x0e";\xbb\tPK\x07\x08\xa8\x94#\x08\x10\x00\x00'
                          b'\x00\x10\x00\x00\x00PK\x03\x04\x00\x00\x08\x08\x00\x00\x00\x00\x00\x00\x00\x00'
                          b'\x00\x00\x00\x00\x00\x00\x00\x00\x00\x00\x17\x00+\x00tensor.uint8.LE/versionFB\''
                          b'\x00ZZZZZZZZZZZZZZZZZZZZZZZZZZZZZZZZZZZZZZZ3\nPK\x07\x08\xd1\x9egU\x02\x00\x00\x00'
                          b'\x02\x00\x00\x00PK\x01\x02\x00\x00\x00\x00\x08\x08\x00\x00\x00\x00\x00\x00\xff'
                          b'\xb9!\x97\x99\x00\x00\x00\x99\x00\x00\x00\x18\x00\x00\x00\x00\x00\x00\x00\x00\x00'
                          b'\x00\x00\x00\x00\x00\x00\x00\x00tensor.uint8.LE/data.pklPK\x01\x02\x00\x00\x00'
                          b'\x00\x08\x08\x00\x00\x00\x00\x00\x00\xa8\x94#\x08\x10\x00\x00\x00\x10\x00\x00\x00'
                          b'\x16\x00\x00\x00\x00\x00\x00\x00\x00\x00\x00\x00\x00\x00\xe9\x00\x00\x00tensor.'
                          b'uint8.LE/data/0PK\x01\x02\x00\x00\x00\x00\x08\x08\x00\x00\x00\x00\x00\x00\xd1\x9e'
                          b'gU\x02\x00\x00\x00\x02\x00\x00\x00\x17\x00\x00\x00\x00\x00\x00\x00\x00\x00\x00\x00'
                          b'\x00\x00`\x01\x00\x00tensor.uint8.LE/versionPK\x06\x06,\x00\x00\x00\x00\x00\x00'
                          b'\x00\x1e\x03-\x00\x00\x00\x00\x00\x00\x00\x00\x00\x03\x00\x00\x00\x00\x00\x00\x00'
                          b'\x03\x00\x00\x00\x00\x00\x00\x00\xcf\x00\x00\x00\x00\x00\x00\x00\xd2\x01\x00\x00'
                          b'\x00\x00\x00\x00PK\x06\x07\x00\x00\x00\x00\xa1\x02\x00\x00\x00\x00\x00\x00\x01'
                          b'\x00\x00\x00PK\x05\x06\x00\x00\x00\x00\x03\x00\x03\x00\xcf\x00\x00\x00\xd2\x01\x00'
                          b'\x00\x00\x00')

        data_le_bom = (b'PK\x03\x04\x00\x00\x08\x08\x00\x00\x00\x00\x00\x00\x00\x00\x00\x00\x00\x00\x00'
                       b'\x00\x00\x00\x00\x00\x1c\x00\x06\x00tensor.uint8.LE.BOM/data.pklFB\x02\x00ZZ\x80'
                       b'\x02ctorch._utils\n_rebuild_tensor_v2\nq\x00((X\x07\x00\x00\x00storageq\x01ctorc'
                       b'h\nByteStorage\nq\x02X\x01\x00\x00\x000q\x03X\x03\x00\x00\x00cpuq\x04K\x10tq\x05'
                       b'QK\x00K\x04K\x04\x86q\x06K\x04K\x01\x86q\x07\x89ccollections\nOrderedDict\nq\x08'
                       b')Rq\ttq\nRq\x0b.PK\x07\x08\xff\xb9!\x97\x99\x00\x00\x00\x99\x00\x00\x00PK\x03\x04'
                       b'\x00\x00\x08\x08\x00\x00\x00\x00\x00\x00\x00\x00\x00\x00\x00\x00\x00\x00\x00\x00'
                       b'\x00\x00\x1d\x00\x1c\x00tensor.uint8.LE.BOM/byteorderFB\x18\x00ZZZZZZZZZZZZZZZZ'
                       b'ZZZZZZZZlittlePK\x07\x08\x85=\xe3\x19\x06\x00\x00\x00\x06\x00\x00\x00PK\x03\x04\x00'
                       b'\x00\x08\x08\x00\x00\x00\x00\x00\x00\x00\x00\x00\x00\x00\x00\x00\x00\x00\x00\x00'
                       b'\x00\x1a\x002\x00tensor.uint8.LE.BOM/data/0FB.\x00ZZZZZZZZZZZZZZZZZZZZZZZZZZZ'
                       b'ZZZZZZZZZZZZZZZZZZZ\xf7\xf20\x04\t\x8a!\xbev\xf4\xbe\x0e";\xbb\tPK\x07\x08\xa8\x94'
                       b'#\x08\x10\x00\x00\x00\x10\x00\x00\x00PK\x03\x04\x00\x00\x08\x08\x00\x00\x00\x00'
                       b'\x00\x00\x00\x00\x00\x00\x00\x00\x00\x00\x00\x00\x00\x00\x1b\x00\'\x00tensor.ui'
                       b'nt8.LE.BOM/versionFB#\x00ZZZZZZZZZZZZZZZZZZZZZZZZZZZZZZZZZZZ3\nPK\x07\x08\xd1\x9e'
                       b'gU\x02\x00\x00\x00\x02\x00\x00\x00PK\x01\x02\x00\x00\x00\x00\x08\x08\x00\x00\x00'
                       b'\x00\x00\x00\xff\xb9!\x97\x99\x00\x00\x00\x99\x00\x00\x00\x1c\x00\x00\x00\x00\x00'
                       b'\x00\x00\x00\x00\x00\x00\x00\x00\x00\x00\x00\x00tensor.uint8.LE.BOM/data.pklPK'
                       b'\x01\x02\x00\x00\x00\x00\x08\x08\x00\x00\x00\x00\x00\x00\x85=\xe3\x19\x06\x00\x00'
                       b'\x00\x06\x00\x00\x00\x1d\x00\x00\x00\x00\x00\x00\x00\x00\x00\x00\x00\x00\x00\xe9'
                       b'\x00\x00\x00tensor.uint8.LE.BOM/byteorderPK\x01\x02\x00\x00\x00\x00\x08\x08\x00'
                       b'\x00\x00\x00\x00\x00\xa8\x94#\x08\x10\x00\x00\x00\x10\x00\x00\x00\x1a\x00\x00\x00'
                       b'\x00\x00\x00\x00\x00\x00\x00\x00\x00\x00V\x01\x00\x00tensor.uint8.LE.BOM/data/0'
                       b'PK\x01\x02\x00\x00\x00\x00\x08\x08\x00\x00\x00\x00\x00\x00\xd1\x9egU\x02\x00\x00'
                       b'\x00\x02\x00\x00\x00\x1b\x00\x00\x00\x00\x00\x00\x00\x00\x00\x00\x00\x00\x00\xe0'
                       b'\x01\x00\x00tensor.uint8.LE.BOM/versionPK\x06\x06,\x00\x00\x00\x00\x00\x00\x00\x1e'
                       b'\x03-\x00\x00\x00\x00\x00\x00\x00\x00\x00\x04\x00\x00\x00\x00\x00\x00\x00\x04\x00'
                       b'\x00\x00\x00\x00\x00\x00&\x01\x00\x00\x00\x00\x00\x00R\x02\x00\x00\x00\x00\x00'
                       b'\x00PK\x06\x07\x00\x00\x00\x00x\x03\x00\x00\x00\x00\x00\x00\x01\x00\x00\x00PK\x05'
                       b'\x06\x00\x00\x00\x00\x04\x00\x04\x00&\x01\x00\x00R\x02\x00\x00\x00\x00')

        data_be_no_bom = (b'PK\x03\x04\x00\x00\x08\x08\x00\x00\x00\x00\x00\x00\x00\x00\x00\x00\x00\x00\x00'
                          b'\x00\x00\x00\x00\x00\x18\x00\n\x00tensor.uint8.BE/data.pklFB\x06\x00ZZZZZZ\x80\x02'
                          b'ctorch._utils\n_rebuild_tensor_v2\nq\x00((X\x07\x00\x00\x00storageq\x01ctorch\n'
                          b'ByteStorage\nq\x02X\x01\x00\x00\x000q\x03X\x03\x00\x00\x00cpuq\x04K\x10tq\x05QK'
                          b'\x00K\x04K\x04\x86q\x06K\x04K\x01\x86q\x07\x89ccollections\nOrderedDict\nq\x08)R'
                          b'q\ttq\nRq\x0b.PK\x07\x08\xff\xb9!\x97\x99\x00\x00\x00\x99\x00\x00\x00PK\x03\x04\x00'
                          b'\x00\x08\x08\x00\x00\x00\x00\x00\x00\x00\x00\x00\x00\x00\x00\x00\x00\x00\x00\x00'
                          b'\x00\x16\x00#\x00tensor.uint8.BE/data/0FB\x1f\x00ZZZZZZZZZZZZZZZZZZZZZZZZZZZZ'
                          b'ZZZ\xf7\xf20\x04\t\x8a!\xbev\xf4\xbe\x0e";\xbb\tPK\x07\x08\xa8\x94#\x08\x10\x00\x00'
                          b'\x00\x10\x00\x00\x00PK\x03\x04\x00\x00\x08\x08\x00\x00\x00\x00\x00\x00\x00\x00'
                          b'\x00\x00\x00\x00\x00\x00\x00\x00\x00\x00\x17\x00+\x00tensor.uint8.BE/versionFB\''
                          b'\x00ZZZZZZZZZZZZZZZZZZZZZZZZZZZZZZZZZZZZZZZ3\nPK\x07\x08\xd1\x9egU\x02\x00\x00\x00'
                          b'\x02\x00\x00\x00PK\x01\x02\x00\x00\x00\x00\x08\x08\x00\x00\x00\x00\x00\x00\xff'
                          b'\xb9!\x97\x99\x00\x00\x00\x99\x00\x00\x00\x18\x00\x00\x00\x00\x00\x00\x00\x00\x00'
                          b'\x00\x00\x00\x00\x00\x00\x00\x00tensor.uint8.BE/data.pklPK\x01\x02\x00\x00\x00'
                          b'\x00\x08\x08\x00\x00\x00\x00\x00\x00\xa8\x94#\x08\x10\x00\x00\x00\x10\x00\x00\x00'
                          b'\x16\x00\x00\x00\x00\x00\x00\x00\x00\x00\x00\x00\x00\x00\xe9\x00\x00\x00tensor.'
                          b'uint8.BE/data/0PK\x01\x02\x00\x00\x00\x00\x08\x08\x00\x00\x00\x00\x00\x00\xd1\x9e'
                          b'gU\x02\x00\x00\x00\x02\x00\x00\x00\x17\x00\x00\x00\x00\x00\x00\x00\x00\x00\x00\x00'
                          b'\x00\x00`\x01\x00\x00tensor.uint8.BE/versionPK\x06\x06,\x00\x00\x00\x00\x00\x00'
                          b'\x00\x1e\x03-\x00\x00\x00\x00\x00\x00\x00\x00\x00\x03\x00\x00\x00\x00\x00\x00\x00'
                          b'\x03\x00\x00\x00\x00\x00\x00\x00\xcf\x00\x00\x00\x00\x00\x00\x00\xd2\x01\x00\x00'
                          b'\x00\x00\x00\x00PK\x06\x07\x00\x00\x00\x00\xa1\x02\x00\x00\x00\x00\x00\x00\x01'
                          b'\x00\x00\x00PK\x05\x06\x00\x00\x00\x00\x03\x00\x03\x00\xcf\x00\x00\x00\xd2\x01\x00'
                          b'\x00\x00\x00')

        data_be_bom = (b'PK\x03\x04\x00\x00\x08\x08\x00\x00\x00\x00\x00\x00\x00\x00\x00\x00\x00\x00\x00'
                       b'\x00\x00\x00\x00\x00\x1c\x00\x06\x00tensor.uint8.BE.BOM/data.pklFB\x02\x00ZZ\x80'
                       b'\x02ctorch._utils\n_rebuild_tensor_v2\nq\x00((X\x07\x00\x00\x00storageq\x01ctorc'
                       b'h\nByteStorage\nq\x02X\x01\x00\x00\x000q\x03X\x03\x00\x00\x00cpuq\x04K\x10tq\x05'
                       b'QK\x00K\x04K\x04\x86q\x06K\x04K\x01\x86q\x07\x89ccollections\nOrderedDict\nq\x08'
                       b')Rq\ttq\nRq\x0b.PK\x07\x08\xff\xb9!\x97\x99\x00\x00\x00\x99\x00\x00\x00PK\x03\x04'
                       b'\x00\x00\x08\x08\x00\x00\x00\x00\x00\x00\x00\x00\x00\x00\x00\x00\x00\x00\x00\x00'
                       b'\x00\x00\x1d\x00\x1c\x00tensor.uint8.BE.BOM/byteorderFB\x18\x00ZZZZZZZZZZZZZZZZ'
                       b'ZZZZZZZZbigPK\x07\x08I\xe2\xfb\xd3\x03\x00\x00\x00\x03\x00\x00\x00PK\x03\x04\x00'
                       b'\x00\x08\x08\x00\x00\x00\x00\x00\x00\x00\x00\x00\x00\x00\x00\x00\x00\x00\x00\x00'
                       b'\x00\x1a\x005\x00tensor.uint8.BE.BOM/data/0FB1\x00ZZZZZZZZZZZZZZZZZZZZZZZZZZZZZZ'
                       b'ZZZZZZZZZZZZZZZZZZZ\xf7\xf20\x04\t\x8a!\xbev\xf4\xbe\x0e";\xbb\tPK\x07\x08\xa8\x94'
                       b'#\x08\x10\x00\x00\x00\x10\x00\x00\x00PK\x03\x04\x00\x00\x08\x08\x00\x00\x00\x00'
                       b'\x00\x00\x00\x00\x00\x00\x00\x00\x00\x00\x00\x00\x00\x00\x1b\x00\'\x00tensor.ui'
                       b'nt8.BE.BOM/versionFB#\x00ZZZZZZZZZZZZZZZZZZZZZZZZZZZZZZZZZZZ3\nPK\x07\x08\xd1\x9e'
                       b'gU\x02\x00\x00\x00\x02\x00\x00\x00PK\x01\x02\x00\x00\x00\x00\x08\x08\x00\x00\x00'
                       b'\x00\x00\x00\xff\xb9!\x97\x99\x00\x00\x00\x99\x00\x00\x00\x1c\x00\x00\x00\x00\x00'
                       b'\x00\x00\x00\x00\x00\x00\x00\x00\x00\x00\x00\x00tensor.uint8.BE.BOM/data.pklPK'
                       b'\x01\x02\x00\x00\x00\x00\x08\x08\x00\x00\x00\x00\x00\x00I\xe2\xfb\xd3\x03\x00\x00'
                       b'\x00\x03\x00\x00\x00\x1d\x00\x00\x00\x00\x00\x00\x00\x00\x00\x00\x00\x00\x00\xe9'
                       b'\x00\x00\x00tensor.uint8.BE.BOM/byteorderPK\x01\x02\x00\x00\x00\x00\x08\x08\x00'
                       b'\x00\x00\x00\x00\x00\xa8\x94#\x08\x10\x00\x00\x00\x10\x00\x00\x00\x1a\x00\x00\x00'
                       b'\x00\x00\x00\x00\x00\x00\x00\x00\x00\x00S\x01\x00\x00tensor.uint8.BE.BOM/data/0'
                       b'PK\x01\x02\x00\x00\x00\x00\x08\x08\x00\x00\x00\x00\x00\x00\xd1\x9egU\x02\x00\x00'
                       b'\x00\x02\x00\x00\x00\x1b\x00\x00\x00\x00\x00\x00\x00\x00\x00\x00\x00\x00\x00\xe0'
                       b'\x01\x00\x00tensor.uint8.BE.BOM/versionPK\x06\x06,\x00\x00\x00\x00\x00\x00\x00\x1e'
                       b'\x03-\x00\x00\x00\x00\x00\x00\x00\x00\x00\x04\x00\x00\x00\x00\x00\x00\x00\x04\x00'
                       b'\x00\x00\x00\x00\x00\x00&\x01\x00\x00\x00\x00\x00\x00R\x02\x00\x00\x00\x00\x00'
                       b'\x00PK\x06\x07\x00\x00\x00\x00x\x03\x00\x00\x00\x00\x00\x00\x01\x00\x00\x00PK\x05'
                       b'\x06\x00\x00\x00\x00\x04\x00\x04\x00&\x01\x00\x00R\x02\x00\x00\x00\x00')

        current_load_endian = get_default_load_endianness()

        buf_le_no_bom = io.BytesIO(data_le_no_bom)
        buf_le_bom = io.BytesIO(data_le_bom)
        buf_be_no_bom = io.BytesIO(data_be_no_bom)
        buf_be_bom = io.BytesIO(data_be_bom)

        try:
            set_default_load_endianness(LoadEndianness.NATIVE)
            tensor_le_no_bom = torch.load(buf_le_no_bom)
            tensor_be_no_bom = torch.load(buf_be_no_bom)
        finally:
            set_default_load_endianness(current_load_endian)

        tensor_le_bom = torch.load(buf_le_bom)
        tensor_be_bom = torch.load(buf_be_bom)

        buf_le_no_bom.seek(0)
        buf_be_no_bom.seek(0)

        try:
            set_default_load_endianness(LoadEndianness.LITTLE)
            tensor_le_no_bom_little = torch.load(buf_le_no_bom)
            tensor_be_no_bom_little = torch.load(buf_be_no_bom)
        finally:
            set_default_load_endianness(current_load_endian)

        buf_le_no_bom.seek(0)
        buf_be_no_bom.seek(0)

        try:
            set_default_load_endianness(LoadEndianness.BIG)
            tensor_le_no_bom_big = torch.load(buf_le_no_bom)
            tensor_be_no_bom_big = torch.load(buf_be_no_bom)
        finally:
            set_default_load_endianness(current_load_endian)

        # 1-byte types are same on BE and LE
        self.assertTrue(torch.equal(tensor_le_bom, tensor_be_bom))
        self.assertTrue(torch.equal(tensor_le_no_bom, tensor_be_no_bom))
        self.assertTrue(torch.equal(tensor_le_no_bom, tensor_le_bom))
        self.assertTrue(torch.equal(tensor_le_no_bom, tensor_be_bom))
        self.assertTrue(torch.equal(tensor_be_no_bom, tensor_le_bom))
        self.assertTrue(torch.equal(tensor_be_no_bom, tensor_be_bom))
        self.assertTrue(torch.equal(tensor_le_no_bom_little, tensor_le_bom))
        self.assertTrue(torch.equal(tensor_be_no_bom_little, tensor_be_bom))
        self.assertTrue(torch.equal(tensor_le_no_bom_big, tensor_le_bom))
        self.assertTrue(torch.equal(tensor_be_no_bom_big, tensor_be_bom))

    def test_serialization_load_bom_data_bool(self):
        # 1. Generated on LE system using following commands:
        #
        # import torch
        #
        # x = torch.randint(0, 2, [4, 4], dtype=torch.bool)
        #
        # torch.save(x, "tensor.bool.LE.pt", _disable_byteorder_record=True)
        # torch.save(x, "tensor.bool.LE.BOM.pt")
        #
        # print(x)
        #
        # 2. After that it is resaved on BE system with following commands:
        #
        # import torch
        #
        # x = torch.load('tensor.bool.LE.BOM.pt')
        #
        # torch.save(x, 'tensor.bool.BE.pt', _disable_byteorder_record=True)
        # torch.save(x, 'tensor.bool.BE.BOM.pt')
        #
        # print(x)
        #
        # Following commands and a bit of manual work were used to produce python bytes from resulting files:
        #
        # file = open('filename', 'rb')
        # data = file.read()
        # file.close()
        # print("\n".join(textwrap.wrap(str(data), 80)))
        #
        # BOM in this context is used as Byte Order Mark.
        #
        data_le_no_bom = (b"PK\x03\x04\x00\x00\x08\x08\x00\x00\x00\x00\x00\x00\x00\x00\x00\x00\x00\x00\x00"
                          b"\x00\x00\x00\x00\x00\x17\x00\x0b\x00tensor.bool.LE/data.pklFB\x07\x00ZZZZZZZ\x80"
                          b"\x02ctorch._utils\n_rebuild_tensor_v2\nq\x00((X\x07\x00\x00\x00storageq\x01ctorc"
                          b"h\nBoolStorage\nq\x02X\x01\x00\x00\x000q\x03X\x03\x00\x00\x00cpuq\x04K\x10tq\x05"
                          b"QK\x00K\x04K\x04\x86q\x06K\x04K\x01\x86q\x07\x89ccollections\nOrderedDict\nq\x08"
                          b")Rq\ttq\nRq\x0b.PK\x07\x08\x9a\xab='\x99\x00\x00\x00\x99\x00\x00\x00PK\x03\x04\x00"
                          b"\x00\x08\x08\x00\x00\x00\x00\x00\x00\x00\x00\x00\x00\x00\x00\x00\x00\x00\x00\x00"
                          b"\x00\x15\x00$\x00tensor.bool.LE/data/0FB \x00ZZZZZZZZZZZZZZZZZZZZZZZZZZZZZZZZ\x01"
                          b"\x00\x00\x01\x00\x01\x00\x00\x00\x00\x01\x00\x01\x00\x01\x00PK\x07\x08\x00Y04"
                          b"\x10\x00\x00\x00\x10\x00\x00\x00PK\x03\x04\x00\x00\x08\x08\x00\x00\x00\x00\x00\x00"
                          b"\x00\x00\x00\x00\x00\x00\x00\x00\x00\x00\x00\x00\x16\x00,\x00tensor.bool.LE/ve"
                          b"rsionFB(\x00ZZZZZZZZZZZZZZZZZZZZZZZZZZZZZZZZZZZZZZZZ3\nPK\x07\x08\xd1\x9egU\x02\x00"
                          b"\x00\x00\x02\x00\x00\x00PK\x01\x02\x00\x00\x00\x00\x08\x08\x00\x00\x00\x00\x00"
                          b"\x00\x9a\xab='\x99\x00\x00\x00\x99\x00\x00\x00\x17\x00\x00\x00\x00\x00\x00\x00\x00"
                          b"\x00\x00\x00\x00\x00\x00\x00\x00\x00tensor.bool.LE/data.pklPK\x01\x02\x00\x00"
                          b"\x00\x00\x08\x08\x00\x00\x00\x00\x00\x00\x00Y04\x10\x00\x00\x00\x10\x00\x00\x00\x15"
                          b"\x00\x00\x00\x00\x00\x00\x00\x00\x00\x00\x00\x00\x00\xe9\x00\x00\x00tensor.bo"
                          b"ol.LE/data/0PK\x01\x02\x00\x00\x00\x00\x08\x08\x00\x00\x00\x00\x00\x00\xd1\x9egU"
                          b"\x02\x00\x00\x00\x02\x00\x00\x00\x16\x00\x00\x00\x00\x00\x00\x00\x00\x00\x00\x00"
                          b"\x00\x00`\x01\x00\x00tensor.bool.LE/versionPK\x06\x06,\x00\x00\x00\x00\x00\x00\x00"
                          b"\x1e\x03-\x00\x00\x00\x00\x00\x00\x00\x00\x00\x03\x00\x00\x00\x00\x00\x00\x00\x03"
                          b"\x00\x00\x00\x00\x00\x00\x00\xcc\x00\x00\x00\x00\x00\x00\x00\xd2\x01\x00\x00\x00"
                          b"\x00\x00\x00PK\x06\x07\x00\x00\x00\x00\x9e\x02\x00\x00\x00\x00\x00\x00\x01\x00"
                          b"\x00\x00PK\x05\x06\x00\x00\x00\x00\x03\x00\x03\x00\xcc\x00\x00\x00\xd2\x01\x00\x00"
                          b"\x00\x00")

        data_le_bom = (b'PK\x03\x04\x00\x00\x08\x08\x00\x00\x00\x00\x00\x00\x00\x00\x00\x00\x00\x00\x00'
                       b'\x00\x00\x00\x00\x00\x1b\x00\x07\x00tensor.bool.LE.BOM/data.pklFB\x03\x00ZZZ\x80'
                       b'\x02ctorch._utils\n_rebuild_tensor_v2\nq\x00((X\x07\x00\x00\x00storageq\x01ctorc'
                       b'h\nBoolStorage\nq\x02X\x01\x00\x00\x000q\x03X\x03\x00\x00\x00cpuq\x04K\x10tq\x05'
                       b'QK\x00K\x04K\x04\x86q\x06K\x04K\x01\x86q\x07\x89ccollections\nOrderedDict\nq\x08'
                       b')Rq\ttq\nRq\x0b.PK\x07\x08\x9a\xab=\'\x99\x00\x00\x00\x99\x00\x00\x00PK\x03\x04\x00'
                       b'\x00\x08\x08\x00\x00\x00\x00\x00\x00\x00\x00\x00\x00\x00\x00\x00\x00\x00\x00\x00'
                       b'\x00\x1c\x00\x1d\x00tensor.bool.LE.BOM/byteorderFB\x19\x00ZZZZZZZZZZZZZZZZZZZ'
                       b'ZZZZZZlittlePK\x07\x08\x85=\xe3\x19\x06\x00\x00\x00\x06\x00\x00\x00PK\x03\x04\x00'
                       b'\x00\x08\x08\x00\x00\x00\x00\x00\x00\x00\x00\x00\x00\x00\x00\x00\x00\x00\x00\x00'
                       b'\x00\x19\x003\x00tensor.bool.LE.BOM/data/0FB/\x00ZZZZZZZZZZZZZZZZZZZZZZZZZZZZZZ'
                       b'ZZZZZZZZZZZZZZZZZ\x01\x00\x00\x01\x00\x01\x00\x00\x00\x00\x01\x00\x01\x00\x01\x00'
                       b'PK\x07\x08\x00Y04\x10\x00\x00\x00\x10\x00\x00\x00PK\x03\x04\x00\x00\x08\x08\x00'
                       b'\x00\x00\x00\x00\x00\x00\x00\x00\x00\x00\x00\x00\x00\x00\x00\x00\x00\x1a\x00(\x00'
                       b'tensor.bool.LE.BOM/versionFB$\x00ZZZZZZZZZZZZZZZZZZZZZZZZZZZZZZZZZZZZ3\nPK\x07\x08'
                       b'\xd1\x9egU\x02\x00\x00\x00\x02\x00\x00\x00PK\x01\x02\x00\x00\x00\x00\x08\x08\x00'
                       b'\x00\x00\x00\x00\x00\x9a\xab=\'\x99\x00\x00\x00\x99\x00\x00\x00\x1b\x00\x00\x00'
                       b'\x00\x00\x00\x00\x00\x00\x00\x00\x00\x00\x00\x00\x00\x00tensor.bool.LE.BOM/dat'
                       b'a.pklPK\x01\x02\x00\x00\x00\x00\x08\x08\x00\x00\x00\x00\x00\x00\x85=\xe3\x19\x06'
                       b'\x00\x00\x00\x06\x00\x00\x00\x1c\x00\x00\x00\x00\x00\x00\x00\x00\x00\x00\x00\x00'
                       b'\x00\xe9\x00\x00\x00tensor.bool.LE.BOM/byteorderPK\x01\x02\x00\x00\x00\x00\x08\x08'
                       b'\x00\x00\x00\x00\x00\x00\x00Y04\x10\x00\x00\x00\x10\x00\x00\x00\x19\x00\x00\x00'
                       b'\x00\x00\x00\x00\x00\x00\x00\x00\x00\x00V\x01\x00\x00tensor.bool.LE.BOM/data/0P'
                       b'K\x01\x02\x00\x00\x00\x00\x08\x08\x00\x00\x00\x00\x00\x00\xd1\x9egU\x02\x00\x00\x00'
                       b'\x02\x00\x00\x00\x1a\x00\x00\x00\x00\x00\x00\x00\x00\x00\x00\x00\x00\x00\xe0\x01'
                       b'\x00\x00tensor.bool.LE.BOM/versionPK\x06\x06,\x00\x00\x00\x00\x00\x00\x00\x1e'
                       b'\x03-\x00\x00\x00\x00\x00\x00\x00\x00\x00\x04\x00\x00\x00\x00\x00\x00\x00\x04\x00'
                       b'\x00\x00\x00\x00\x00\x00"\x01\x00\x00\x00\x00\x00\x00R\x02\x00\x00\x00\x00\x00\x00'
                       b'PK\x06\x07\x00\x00\x00\x00t\x03\x00\x00\x00\x00\x00\x00\x01\x00\x00\x00PK\x05'
                       b'\x06\x00\x00\x00\x00\x04\x00\x04\x00"\x01\x00\x00R\x02\x00\x00\x00\x00')

        data_be_no_bom = (b"PK\x03\x04\x00\x00\x08\x08\x00\x00\x00\x00\x00\x00\x00\x00\x00\x00\x00\x00\x00"
                          b"\x00\x00\x00\x00\x00\x17\x00\x0b\x00tensor.bool.BE/data.pklFB\x07\x00ZZZZZZZ\x80"
                          b"\x02ctorch._utils\n_rebuild_tensor_v2\nq\x00((X\x07\x00\x00\x00storageq\x01ctorc"
                          b"h\nBoolStorage\nq\x02X\x01\x00\x00\x000q\x03X\x03\x00\x00\x00cpuq\x04K\x10tq\x05"
                          b"QK\x00K\x04K\x04\x86q\x06K\x04K\x01\x86q\x07\x89ccollections\nOrderedDict\nq\x08"
                          b")Rq\ttq\nRq\x0b.PK\x07\x08\x9a\xab='\x99\x00\x00\x00\x99\x00\x00\x00PK\x03\x04\x00"
                          b"\x00\x08\x08\x00\x00\x00\x00\x00\x00\x00\x00\x00\x00\x00\x00\x00\x00\x00\x00\x00"
                          b"\x00\x15\x00$\x00tensor.bool.BE/data/0FB \x00ZZZZZZZZZZZZZZZZZZZZZZZZZZZZZZZZ\x01"
                          b"\x00\x00\x01\x00\x01\x00\x00\x00\x00\x01\x00\x01\x00\x01\x00PK\x07\x08\x00Y04"
                          b"\x10\x00\x00\x00\x10\x00\x00\x00PK\x03\x04\x00\x00\x08\x08\x00\x00\x00\x00\x00\x00"
                          b"\x00\x00\x00\x00\x00\x00\x00\x00\x00\x00\x00\x00\x16\x00,\x00tensor.bool.BE/ve"
                          b"rsionFB(\x00ZZZZZZZZZZZZZZZZZZZZZZZZZZZZZZZZZZZZZZZZ3\nPK\x07\x08\xd1\x9egU\x02\x00"
                          b"\x00\x00\x02\x00\x00\x00PK\x01\x02\x00\x00\x00\x00\x08\x08\x00\x00\x00\x00\x00"
                          b"\x00\x9a\xab='\x99\x00\x00\x00\x99\x00\x00\x00\x17\x00\x00\x00\x00\x00\x00\x00\x00"
                          b"\x00\x00\x00\x00\x00\x00\x00\x00\x00tensor.bool.BE/data.pklPK\x01\x02\x00\x00"
                          b"\x00\x00\x08\x08\x00\x00\x00\x00\x00\x00\x00Y04\x10\x00\x00\x00\x10\x00\x00\x00\x15"
                          b"\x00\x00\x00\x00\x00\x00\x00\x00\x00\x00\x00\x00\x00\xe9\x00\x00\x00tensor.bo"
                          b"ol.BE/data/0PK\x01\x02\x00\x00\x00\x00\x08\x08\x00\x00\x00\x00\x00\x00\xd1\x9egU"
                          b"\x02\x00\x00\x00\x02\x00\x00\x00\x16\x00\x00\x00\x00\x00\x00\x00\x00\x00\x00\x00"
                          b"\x00\x00`\x01\x00\x00tensor.bool.BE/versionPK\x06\x06,\x00\x00\x00\x00\x00\x00\x00"
                          b"\x1e\x03-\x00\x00\x00\x00\x00\x00\x00\x00\x00\x03\x00\x00\x00\x00\x00\x00\x00\x03"
                          b"\x00\x00\x00\x00\x00\x00\x00\xcc\x00\x00\x00\x00\x00\x00\x00\xd2\x01\x00\x00\x00"
                          b"\x00\x00\x00PK\x06\x07\x00\x00\x00\x00\x9e\x02\x00\x00\x00\x00\x00\x00\x01\x00"
                          b"\x00\x00PK\x05\x06\x00\x00\x00\x00\x03\x00\x03\x00\xcc\x00\x00\x00\xd2\x01\x00\x00"
                          b"\x00\x00")

        data_be_bom = (b'PK\x03\x04\x00\x00\x08\x08\x00\x00\x00\x00\x00\x00\x00\x00\x00\x00\x00\x00\x00'
                       b'\x00\x00\x00\x00\x00\x1b\x00\x07\x00tensor.bool.BE.BOM/data.pklFB\x03\x00ZZZ\x80'
                       b'\x02ctorch._utils\n_rebuild_tensor_v2\nq\x00((X\x07\x00\x00\x00storageq\x01ctorc'
                       b'h\nBoolStorage\nq\x02X\x01\x00\x00\x000q\x03X\x03\x00\x00\x00cpuq\x04K\x10tq\x05'
                       b'QK\x00K\x04K\x04\x86q\x06K\x04K\x01\x86q\x07\x89ccollections\nOrderedDict\nq\x08'
                       b')Rq\ttq\nRq\x0b.PK\x07\x08\x9a\xab=\'\x99\x00\x00\x00\x99\x00\x00\x00PK\x03\x04\x00'
                       b'\x00\x08\x08\x00\x00\x00\x00\x00\x00\x00\x00\x00\x00\x00\x00\x00\x00\x00\x00\x00'
                       b'\x00\x1c\x00\x1d\x00tensor.bool.BE.BOM/byteorderFB\x19\x00ZZZZZZZZZZZZZZZZZZZ'
                       b'ZZZZZZbigPK\x07\x08I\xe2\xfb\xd3\x03\x00\x00\x00\x03\x00\x00\x00PK\x03\x04\x00\x00'
                       b'\x08\x08\x00\x00\x00\x00\x00\x00\x00\x00\x00\x00\x00\x00\x00\x00\x00\x00\x00\x00'
                       b'\x19\x006\x00tensor.bool.BE.BOM/data/0FB2\x00ZZZZZZZZZZZZZZZZZZZZZZZZZZZZZZZZZ'
                       b'ZZZZZZZZZZZZZZZZZ\x01\x00\x00\x01\x00\x01\x00\x00\x00\x00\x01\x00\x01\x00\x01\x00'
                       b'PK\x07\x08\x00Y04\x10\x00\x00\x00\x10\x00\x00\x00PK\x03\x04\x00\x00\x08\x08\x00'
                       b'\x00\x00\x00\x00\x00\x00\x00\x00\x00\x00\x00\x00\x00\x00\x00\x00\x00\x1a\x00(\x00'
                       b'tensor.bool.BE.BOM/versionFB$\x00ZZZZZZZZZZZZZZZZZZZZZZZZZZZZZZZZZZZZ3\nPK\x07\x08'
                       b'\xd1\x9egU\x02\x00\x00\x00\x02\x00\x00\x00PK\x01\x02\x00\x00\x00\x00\x08\x08\x00'
                       b'\x00\x00\x00\x00\x00\x9a\xab=\'\x99\x00\x00\x00\x99\x00\x00\x00\x1b\x00\x00\x00'
                       b'\x00\x00\x00\x00\x00\x00\x00\x00\x00\x00\x00\x00\x00\x00tensor.bool.BE.BOM/dat'
                       b'a.pklPK\x01\x02\x00\x00\x00\x00\x08\x08\x00\x00\x00\x00\x00\x00I\xe2\xfb\xd3\x03'
                       b'\x00\x00\x00\x03\x00\x00\x00\x1c\x00\x00\x00\x00\x00\x00\x00\x00\x00\x00\x00\x00'
                       b'\x00\xe9\x00\x00\x00tensor.bool.BE.BOM/byteorderPK\x01\x02\x00\x00\x00\x00\x08\x08'
                       b'\x00\x00\x00\x00\x00\x00\x00Y04\x10\x00\x00\x00\x10\x00\x00\x00\x19\x00\x00\x00'
                       b'\x00\x00\x00\x00\x00\x00\x00\x00\x00\x00S\x01\x00\x00tensor.bool.BE.BOM/data/0P'
                       b'K\x01\x02\x00\x00\x00\x00\x08\x08\x00\x00\x00\x00\x00\x00\xd1\x9egU\x02\x00\x00\x00'
                       b'\x02\x00\x00\x00\x1a\x00\x00\x00\x00\x00\x00\x00\x00\x00\x00\x00\x00\x00\xe0\x01'
                       b'\x00\x00tensor.bool.BE.BOM/versionPK\x06\x06,\x00\x00\x00\x00\x00\x00\x00\x1e'
                       b'\x03-\x00\x00\x00\x00\x00\x00\x00\x00\x00\x04\x00\x00\x00\x00\x00\x00\x00\x04\x00'
                       b'\x00\x00\x00\x00\x00\x00"\x01\x00\x00\x00\x00\x00\x00R\x02\x00\x00\x00\x00\x00\x00'
                       b'PK\x06\x07\x00\x00\x00\x00t\x03\x00\x00\x00\x00\x00\x00\x01\x00\x00\x00PK\x05'
                       b'\x06\x00\x00\x00\x00\x04\x00\x04\x00"\x01\x00\x00R\x02\x00\x00\x00\x00')

        current_load_endian = get_default_load_endianness()

        buf_le_no_bom = io.BytesIO(data_le_no_bom)
        buf_le_bom = io.BytesIO(data_le_bom)
        buf_be_no_bom = io.BytesIO(data_be_no_bom)
        buf_be_bom = io.BytesIO(data_be_bom)

        try:
            set_default_load_endianness(LoadEndianness.NATIVE)
            tensor_le_no_bom = torch.load(buf_le_no_bom)
            tensor_be_no_bom = torch.load(buf_be_no_bom)
        finally:
            set_default_load_endianness(current_load_endian)

        tensor_le_bom = torch.load(buf_le_bom)
        tensor_be_bom = torch.load(buf_be_bom)

        buf_le_no_bom.seek(0)
        buf_be_no_bom.seek(0)

        try:
            set_default_load_endianness(LoadEndianness.LITTLE)
            tensor_le_no_bom_little = torch.load(buf_le_no_bom)
            tensor_be_no_bom_little = torch.load(buf_be_no_bom)
        finally:
            set_default_load_endianness(current_load_endian)

        buf_le_no_bom.seek(0)
        buf_be_no_bom.seek(0)

        try:
            set_default_load_endianness(LoadEndianness.BIG)
            tensor_le_no_bom_big = torch.load(buf_le_no_bom)
            tensor_be_no_bom_big = torch.load(buf_be_no_bom)
        finally:
            set_default_load_endianness(current_load_endian)

        # 1-byte types are same on BE and LE
        self.assertTrue(torch.equal(tensor_le_bom, tensor_be_bom))
        self.assertTrue(torch.equal(tensor_le_no_bom, tensor_be_no_bom))
        self.assertTrue(torch.equal(tensor_le_no_bom, tensor_le_bom))
        self.assertTrue(torch.equal(tensor_le_no_bom, tensor_be_bom))
        self.assertTrue(torch.equal(tensor_be_no_bom, tensor_le_bom))
        self.assertTrue(torch.equal(tensor_be_no_bom, tensor_be_bom))
        self.assertTrue(torch.equal(tensor_le_no_bom_little, tensor_le_bom))
        self.assertTrue(torch.equal(tensor_be_no_bom_little, tensor_be_bom))
        self.assertTrue(torch.equal(tensor_le_no_bom_big, tensor_le_bom))
        self.assertTrue(torch.equal(tensor_be_no_bom_big, tensor_be_bom))

    def test_serialization_load_bom_data_bfloat16(self):
        # 1. Generated on LE system using following commands:
        #
        # import torch
        #
        # x = torch.randn(2,2, dtype=torch.bfloat16)
        #
        # torch.save(x, "tensor.bfloat16.LE.pt", _disable_byteorder_record=True)
        # torch.save(x, "tensor.bfloat16.LE.BOM.pt")
        #
        # print(x)
        #
        # 2. After that it is resaved on BE system with following commands:
        #
        # import torch
        #
        # x = torch.load('tensor.bfloat16.LE.BOM.pt')
        #
        # torch.save(x, 'tensor.bfloat16.BE.pt', _disable_byteorder_record=True)
        # torch.save(x, 'tensor.bfloat16.BE.BOM.pt')
        #
        # print(x)
        #
        # Following commands and a bit of manual work were used to produce python bytes from resulting files:
        #
        # file = open('filename', 'rb')
        # data = file.read()
        # file.close()
        # print("\n".join(textwrap.wrap(str(data), 80)))
        #
        # BOM in this context is used as Byte Order Mark.
        #
        data_le_no_bom = (b'PK\x03\x04\x00\x00\x08\x08\x00\x00\x00\x00\x00\x00\x00\x00\x00\x00\x00\x00\x00'
                          b'\x00\x00\x00\x00\x00\x1b\x00\x07\x00tensor.bfloat16.LE/data.pklFB\x03\x00ZZZ\x80'
                          b'\x02ctorch._utils\n_rebuild_tensor_v2\nq\x00((X\x07\x00\x00\x00storageq\x01ctorc'
                          b'h\nBFloat16Storage\nq\x02X\x01\x00\x00\x000q\x03X\x03\x00\x00\x00cpuq\x04K\x04tq'
                          b'\x05QK\x00K\x02K\x02\x86q\x06K\x02K\x01\x86q\x07\x89ccollections\nOrderedDict\nq'
                          b'\x08)Rq\ttq\nRq\x0b.PK\x07\x08\x1f>\xd9\x7f\x9d\x00\x00\x00\x9d\x00\x00\x00PK\x03'
                          b'\x04\x00\x00\x08\x08\x00\x00\x00\x00\x00\x00\x00\x00\x00\x00\x00\x00\x00\x00\x00'
                          b'\x00\x00\x00\x19\x00\x1c\x00tensor.bfloat16.LE/data/0FB\x18\x00ZZZZZZZZZZZZZZZZ'
                          b'ZZZZZZZZ\r@i\xber?\xbc\xbfPK\x07\x085\xd2\x8f\xc7\x08\x00\x00\x00\x08\x00\x00\x00'
                          b'PK\x03\x04\x00\x00\x08\x08\x00\x00\x00\x00\x00\x00\x00\x00\x00\x00\x00\x00\x00\x00'
                          b'\x00\x00\x00\x00\x1a\x000\x00tensor.bfloat16.LE/versionFB,\x00ZZZZZZZZZZZZZZZ'
                          b'ZZZZZZZZZZZZZZZZZZZZZZZZZZZZZ3\nPK\x07\x08\xd1\x9egU\x02\x00\x00\x00\x02\x00\x00'
                          b'\x00PK\x01\x02\x00\x00\x00\x00\x08\x08\x00\x00\x00\x00\x00\x00\x1f>\xd9\x7f\x9d\x00'
                          b'\x00\x00\x9d\x00\x00\x00\x1b\x00\x00\x00\x00\x00\x00\x00\x00\x00\x00\x00\x00\x00'
                          b'\x00\x00\x00\x00tensor.bfloat16.LE/data.pklPK\x01\x02\x00\x00\x00\x00\x08\x08'
                          b'\x00\x00\x00\x00\x00\x005\xd2\x8f\xc7\x08\x00\x00\x00\x08\x00\x00\x00\x19\x00\x00'
                          b'\x00\x00\x00\x00\x00\x00\x00\x00\x00\x00\x00\xed\x00\x00\x00tensor.bfloat16.LE/'
                          b'data/0PK\x01\x02\x00\x00\x00\x00\x08\x08\x00\x00\x00\x00\x00\x00\xd1\x9egU\x02\x00'
                          b'\x00\x00\x02\x00\x00\x00\x1a\x00\x00\x00\x00\x00\x00\x00\x00\x00\x00\x00\x00\x00'
                          b'X\x01\x00\x00tensor.bfloat16.LE/versionPK\x06\x06,\x00\x00\x00\x00\x00\x00\x00'
                          b'\x1e\x03-\x00\x00\x00\x00\x00\x00\x00\x00\x00\x03\x00\x00\x00\x00\x00\x00\x00\x03'
                          b'\x00\x00\x00\x00\x00\x00\x00\xd8\x00\x00\x00\x00\x00\x00\x00\xd2\x01\x00\x00\x00'
                          b'\x00\x00\x00PK\x06\x07\x00\x00\x00\x00\xaa\x02\x00\x00\x00\x00\x00\x00\x01\x00\x00'
                          b'\x00PK\x05\x06\x00\x00\x00\x00\x03\x00\x03\x00\xd8\x00\x00\x00\xd2\x01\x00\x00'
                          b'\x00\x00')

        data_le_bom = (b'PK\x03\x04\x00\x00\x08\x08\x00\x00\x00\x00\x00\x00\x00\x00\x00\x00\x00\x00\x00'
                       b'\x00\x00\x00\x00\x00\x1f\x00C\x00tensor.bfloat16.LE.BOM/data.pklFB?\x00ZZZZZZZZZ'
                       b'ZZZZZZZZZZZZZZZZZZZZZZZZZZZZZZZZZZZZZZZZZZZZZZZZZZZZZZ\x80\x02ctorch._utils\n_re'
                       b'build_tensor_v2\nq\x00((X\x07\x00\x00\x00storageq\x01ctorch\nBFloat16Storage\nq\x02'
                       b'X\x01\x00\x00\x000q\x03X\x03\x00\x00\x00cpuq\x04K\x04tq\x05QK\x00K\x02K\x02\x86'
                       b'q\x06K\x02K\x01\x86q\x07\x89ccollections\nOrderedDict\nq\x08)Rq\ttq\nRq\x0b.PK'
                       b'\x07\x08\x1f>\xd9\x7f\x9d\x00\x00\x00\x9d\x00\x00\x00PK\x03\x04\x00\x00\x08\x08\x00'
                       b'\x00\x00\x00\x00\x00\x00\x00\x00\x00\x00\x00\x00\x00\x00\x00\x00\x00 \x00\x15'
                       b'\x00tensor.bfloat16.LE.BOM/byteorderFB\x11\x00ZZZZZZZZZZZZZZZZZlittlePK\x07\x08\x85'
                       b'=\xe3\x19\x06\x00\x00\x00\x06\x00\x00\x00PK\x03\x04\x00\x00\x08\x08\x00\x00\x00'
                       b'\x00\x00\x00\x00\x00\x00\x00\x00\x00\x00\x00\x00\x00\x00\x00\x1d\x00/\x00tenso'
                       b'r.bfloat16.LE.BOM/data/0FB+\x00ZZZZZZZZZZZZZZZZZZZZZZZZZZZZZZZZZZZZZZZZZZZ\r@i\xbe'
                       b'r?\xbc\xbfPK\x07\x085\xd2\x8f\xc7\x08\x00\x00\x00\x08\x00\x00\x00PK\x03\x04\x00'
                       b'\x00\x08\x08\x00\x00\x00\x00\x00\x00\x00\x00\x00\x00\x00\x00\x00\x00\x00\x00\x00'
                       b'\x00\x1e\x00,\x00tensor.bfloat16.LE.BOM/versionFB(\x00ZZZZZZZZZZZZZZZZZZZZZZZZZ'
                       b'ZZZZZZZZZZZZZZZ3\nPK\x07\x08\xd1\x9egU\x02\x00\x00\x00\x02\x00\x00\x00PK\x01\x02'
                       b'\x00\x00\x00\x00\x08\x08\x00\x00\x00\x00\x00\x00\x1f>\xd9\x7f\x9d\x00\x00\x00\x9d'
                       b'\x00\x00\x00\x1f\x00\x00\x00\x00\x00\x00\x00\x00\x00\x00\x00\x00\x00\x00\x00\x00'
                       b'\x00tensor.bfloat16.LE.BOM/data.pklPK\x01\x02\x00\x00\x00\x00\x08\x08\x00\x00\x00'
                       b'\x00\x00\x00\x85=\xe3\x19\x06\x00\x00\x00\x06\x00\x00\x00 \x00\x00\x00\x00\x00'
                       b'\x00\x00\x00\x00\x00\x00\x00\x00-\x01\x00\x00tensor.bfloat16.LE.BOM/byteorderPK\x01'
                       b'\x02\x00\x00\x00\x00\x08\x08\x00\x00\x00\x00\x00\x005\xd2\x8f\xc7\x08\x00\x00'
                       b'\x00\x08\x00\x00\x00\x1d\x00\x00\x00\x00\x00\x00\x00\x00\x00\x00\x00\x00\x00\x96'
                       b'\x01\x00\x00tensor.bfloat16.LE.BOM/data/0PK\x01\x02\x00\x00\x00\x00\x08\x08\x00\x00'
                       b'\x00\x00\x00\x00\xd1\x9egU\x02\x00\x00\x00\x02\x00\x00\x00\x1e\x00\x00\x00\x00'
                       b'\x00\x00\x00\x00\x00\x00\x00\x00\x00\x18\x02\x00\x00tensor.bfloat16.LE.BOM/vers'
                       b'ionPK\x06\x06,\x00\x00\x00\x00\x00\x00\x00\x1e\x03-\x00\x00\x00\x00\x00\x00\x00\x00'
                       b'\x00\x04\x00\x00\x00\x00\x00\x00\x00\x04\x00\x00\x00\x00\x00\x00\x002\x01\x00'
                       b'\x00\x00\x00\x00\x00\x92\x02\x00\x00\x00\x00\x00\x00PK\x06\x07\x00\x00\x00\x00\xc4'
                       b'\x03\x00\x00\x00\x00\x00\x00\x01\x00\x00\x00PK\x05\x06\x00\x00\x00\x00\x04\x00'
                       b'\x04\x002\x01\x00\x00\x92\x02\x00\x00\x00\x00')

        data_be_no_bom = (b'PK\x03\x04\x00\x00\x08\x08\x00\x00\x00\x00\x00\x00\x00\x00\x00\x00\x00\x00\x00'
                          b'\x00\x00\x00\x00\x00\x1b\x00\x07\x00tensor.bfloat16.BE/data.pklFB\x03\x00ZZZ\x80'
                          b'\x02ctorch._utils\n_rebuild_tensor_v2\nq\x00((X\x07\x00\x00\x00storageq\x01ctorc'
                          b'h\nBFloat16Storage\nq\x02X\x01\x00\x00\x000q\x03X\x03\x00\x00\x00cpuq\x04K\x04tq'
                          b'\x05QK\x00K\x02K\x02\x86q\x06K\x02K\x01\x86q\x07\x89ccollections\nOrderedDict\nq'
                          b'\x08)Rq\ttq\nRq\x0b.PK\x07\x08\x1f>\xd9\x7f\x9d\x00\x00\x00\x9d\x00\x00\x00PK\x03'
                          b'\x04\x00\x00\x08\x08\x00\x00\x00\x00\x00\x00\x00\x00\x00\x00\x00\x00\x00\x00\x00'
                          b'\x00\x00\x00\x19\x00\x1c\x00tensor.bfloat16.BE/data/0FB\x18\x00ZZZZZZZZZZZZZZZZ'
                          b'ZZZZZZZZ@\r\xbei?r\xbf\xbcPK\x07\x08d\x02=\xc7\x08\x00\x00\x00\x08\x00\x00\x00PK'
                          b'\x03\x04\x00\x00\x08\x08\x00\x00\x00\x00\x00\x00\x00\x00\x00\x00\x00\x00\x00\x00'
                          b'\x00\x00\x00\x00\x1a\x000\x00tensor.bfloat16.BE/versionFB,\x00ZZZZZZZZZZZZZZZZZZ'
                          b'ZZZZZZZZZZZZZZZZZZZZZZZZZZ3\nPK\x07\x08\xd1\x9egU\x02\x00\x00\x00\x02\x00\x00\x00'
                          b'PK\x01\x02\x00\x00\x00\x00\x08\x08\x00\x00\x00\x00\x00\x00\x1f>\xd9\x7f\x9d\x00'
                          b'\x00\x00\x9d\x00\x00\x00\x1b\x00\x00\x00\x00\x00\x00\x00\x00\x00\x00\x00\x00\x00'
                          b'\x00\x00\x00\x00tensor.bfloat16.BE/data.pklPK\x01\x02\x00\x00\x00\x00\x08\x08\x00'
                          b'\x00\x00\x00\x00\x00d\x02=\xc7\x08\x00\x00\x00\x08\x00\x00\x00\x19\x00\x00\x00\x00'
                          b'\x00\x00\x00\x00\x00\x00\x00\x00\x00\xed\x00\x00\x00tensor.bfloat16.BE/data/0'
                          b'PK\x01\x02\x00\x00\x00\x00\x08\x08\x00\x00\x00\x00\x00\x00\xd1\x9egU\x02\x00\x00'
                          b'\x00\x02\x00\x00\x00\x1a\x00\x00\x00\x00\x00\x00\x00\x00\x00\x00\x00\x00\x00X\x01'
                          b'\x00\x00tensor.bfloat16.BE/versionPK\x06\x06,\x00\x00\x00\x00\x00\x00\x00\x1e\x03'
                          b'-\x00\x00\x00\x00\x00\x00\x00\x00\x00\x03\x00\x00\x00\x00\x00\x00\x00\x03\x00\x00'
                          b'\x00\x00\x00\x00\x00\xd8\x00\x00\x00\x00\x00\x00\x00\xd2\x01\x00\x00\x00\x00\x00'
                          b'\x00PK\x06\x07\x00\x00\x00\x00\xaa\x02\x00\x00\x00\x00\x00\x00\x01\x00\x00\x00'
                          b'PK\x05\x06\x00\x00\x00\x00\x03\x00\x03\x00\xd8\x00\x00\x00\xd2\x01\x00\x00\x00\x00')

        data_be_bom = (b'PK\x03\x04\x00\x00\x08\x08\x00\x00\x00\x00\x00\x00\x00\x00\x00\x00\x00\x00\x00'
                       b'\x00\x00\x00\x00\x00\x1f\x00C\x00tensor.bfloat16.BE.BOM/data.pklFB?\x00ZZZZZZZZZ'
                       b'ZZZZZZZZZZZZZZZZZZZZZZZZZZZZZZZZZZZZZZZZZZZZZZZZZZZZZZ\x80\x02ctorch._utils\n_re'
                       b'build_tensor_v2\nq\x00((X\x07\x00\x00\x00storageq\x01ctorch\nBFloat16Storage\nq\x02'
                       b'X\x01\x00\x00\x000q\x03X\x03\x00\x00\x00cpuq\x04K\x04tq\x05QK\x00K\x02K\x02\x86'
                       b'q\x06K\x02K\x01\x86q\x07\x89ccollections\nOrderedDict\nq\x08)Rq\ttq\nRq\x0b.PK'
                       b'\x07\x08\x1f>\xd9\x7f\x9d\x00\x00\x00\x9d\x00\x00\x00PK\x03\x04\x00\x00\x08\x08\x00'
                       b'\x00\x00\x00\x00\x00\x00\x00\x00\x00\x00\x00\x00\x00\x00\x00\x00\x00 \x00\x15'
                       b'\x00tensor.bfloat16.BE.BOM/byteorderFB\x11\x00ZZZZZZZZZZZZZZZZZbigPK\x07\x08I\xe2'
                       b'\xfb\xd3\x03\x00\x00\x00\x03\x00\x00\x00PK\x03\x04\x00\x00\x08\x08\x00\x00\x00\x00'
                       b'\x00\x00\x00\x00\x00\x00\x00\x00\x00\x00\x00\x00\x00\x00\x1d\x002\x00tensor.b'
                       b'float16.BE.BOM/data/0FB.\x00ZZZZZZZZZZZZZZZZZZZZZZZZZZZZZZZZZZZZZZZZZZZZZZ@\r\xbe'
                       b'i?r\xbf\xbcPK\x07\x08d\x02=\xc7\x08\x00\x00\x00\x08\x00\x00\x00PK\x03\x04\x00\x00'
                       b'\x08\x08\x00\x00\x00\x00\x00\x00\x00\x00\x00\x00\x00\x00\x00\x00\x00\x00\x00\x00'
                       b'\x1e\x00,\x00tensor.bfloat16.BE.BOM/versionFB(\x00ZZZZZZZZZZZZZZZZZZZZZZZZZZZZ'
                       b'ZZZZZZZZZZZZ3\nPK\x07\x08\xd1\x9egU\x02\x00\x00\x00\x02\x00\x00\x00PK\x01\x02\x00'
                       b'\x00\x00\x00\x08\x08\x00\x00\x00\x00\x00\x00\x1f>\xd9\x7f\x9d\x00\x00\x00\x9d\x00'
                       b'\x00\x00\x1f\x00\x00\x00\x00\x00\x00\x00\x00\x00\x00\x00\x00\x00\x00\x00\x00\x00'
                       b'tensor.bfloat16.BE.BOM/data.pklPK\x01\x02\x00\x00\x00\x00\x08\x08\x00\x00\x00\x00'
                       b'\x00\x00I\xe2\xfb\xd3\x03\x00\x00\x00\x03\x00\x00\x00 \x00\x00\x00\x00\x00\x00'
                       b'\x00\x00\x00\x00\x00\x00\x00-\x01\x00\x00tensor.bfloat16.BE.BOM/byteorderPK\x01'
                       b'\x02\x00\x00\x00\x00\x08\x08\x00\x00\x00\x00\x00\x00d\x02=\xc7\x08\x00\x00\x00\x08'
                       b'\x00\x00\x00\x1d\x00\x00\x00\x00\x00\x00\x00\x00\x00\x00\x00\x00\x00\x93\x01\x00'
                       b'\x00tensor.bfloat16.BE.BOM/data/0PK\x01\x02\x00\x00\x00\x00\x08\x08\x00\x00\x00'
                       b'\x00\x00\x00\xd1\x9egU\x02\x00\x00\x00\x02\x00\x00\x00\x1e\x00\x00\x00\x00\x00\x00'
                       b'\x00\x00\x00\x00\x00\x00\x00\x18\x02\x00\x00tensor.bfloat16.BE.BOM/versionPK\x06'
                       b'\x06,\x00\x00\x00\x00\x00\x00\x00\x1e\x03-\x00\x00\x00\x00\x00\x00\x00\x00\x00'
                       b'\x04\x00\x00\x00\x00\x00\x00\x00\x04\x00\x00\x00\x00\x00\x00\x002\x01\x00\x00\x00'
                       b'\x00\x00\x00\x92\x02\x00\x00\x00\x00\x00\x00PK\x06\x07\x00\x00\x00\x00\xc4\x03'
                       b'\x00\x00\x00\x00\x00\x00\x01\x00\x00\x00PK\x05\x06\x00\x00\x00\x00\x04\x00\x04\x00'
                       b'2\x01\x00\x00\x92\x02\x00\x00\x00\x00')

        current_load_endian = get_default_load_endianness()

        buf_le_no_bom = io.BytesIO(data_le_no_bom)
        buf_le_bom = io.BytesIO(data_le_bom)
        buf_be_no_bom = io.BytesIO(data_be_no_bom)
        buf_be_bom = io.BytesIO(data_be_bom)

        try:
            set_default_load_endianness(LoadEndianness.NATIVE)
            tensor_le_no_bom = torch.load(buf_le_no_bom)
            tensor_be_no_bom = torch.load(buf_be_no_bom)
        finally:
            set_default_load_endianness(current_load_endian)

        tensor_le_bom = torch.load(buf_le_bom)
        tensor_be_bom = torch.load(buf_be_bom)

        buf_le_no_bom.seek(0)
        buf_be_no_bom.seek(0)

        try:
            set_default_load_endianness(LoadEndianness.LITTLE)
            tensor_le_no_bom_little = torch.load(buf_le_no_bom)
            tensor_be_no_bom_little = torch.load(buf_be_no_bom)
        finally:
            set_default_load_endianness(current_load_endian)

        buf_le_no_bom.seek(0)
        buf_be_no_bom.seek(0)

        try:
            set_default_load_endianness(LoadEndianness.BIG)
            tensor_le_no_bom_big = torch.load(buf_le_no_bom)
            tensor_be_no_bom_big = torch.load(buf_be_no_bom)
        finally:
            set_default_load_endianness(current_load_endian)

        self.assertTrue(torch.equal(tensor_le_bom, tensor_be_bom))
        self.assertFalse(torch.equal(tensor_le_no_bom, tensor_be_no_bom))
        self.assertTrue(torch.equal(tensor_le_no_bom_little, tensor_le_bom))
        self.assertFalse(torch.equal(tensor_be_no_bom_little, tensor_be_bom))
        self.assertFalse(torch.equal(tensor_le_no_bom_big, tensor_le_bom))
        self.assertTrue(torch.equal(tensor_be_no_bom_big, tensor_be_bom))

        if (sys.byteorder == 'little'):
            self.assertTrue(torch.equal(tensor_le_no_bom, tensor_le_bom))
            self.assertTrue(torch.equal(tensor_le_no_bom, tensor_be_bom))
            self.assertFalse(torch.equal(tensor_be_no_bom, tensor_le_bom))
            self.assertFalse(torch.equal(tensor_be_no_bom, tensor_be_bom))
        else:
            self.assertFalse(torch.equal(tensor_le_no_bom, tensor_le_bom))
            self.assertFalse(torch.equal(tensor_le_no_bom, tensor_be_bom))
            self.assertTrue(torch.equal(tensor_be_no_bom, tensor_le_bom))
            self.assertTrue(torch.equal(tensor_be_no_bom, tensor_be_bom))

    def test_serialization_load_bom_data_cdouble(self):
        # 1. Generated on LE system using following commands:
        #
        # import torch
        #
        # x = torch.randn(2,2, dtype=torch.cdouble)
        #
        # torch.save(x, "tensor.cdouble.LE.pt", _disable_byteorder_record=True)
        # torch.save(x, "tensor.cdouble.LE.BOM.pt")
        #
        # print(x)
        #
        # 2. After that it is resaved on BE system with following commands:
        #
        # import torch
        #
        # x = torch.load('tensor.cdouble.LE.BOM.pt')
        #
        # torch.save(x, 'tensor.cdouble.BE.pt', _disable_byteorder_record=True)
        # torch.save(x, 'tensor.cdouble.BE.BOM.pt')
        #
        # print(x)
        #
        # Following commands and a bit of manual work were used to produce python bytes from resulting files:
        #
        # file = open('filename', 'rb')
        # data = file.read()
        # file.close()
        # print("\n".join(textwrap.wrap(str(data), 80)))
        #
        # BOM in this context is used as Byte Order Mark.
        #
        data_le_no_bom = (b'PK\x03\x04\x00\x00\x08\x08\x00\x00\x00\x00\x00\x00\x00\x00\x00\x00\x00\x00\x00'
                          b'\x00\x00\x00\x00\x00\x1a\x00\x08\x00tensor.cdouble.LE/data.pklFB\x04\x00ZZZZ\x80'
                          b'\x02ctorch._utils\n_rebuild_tensor_v2\nq\x00((X\x07\x00\x00\x00storageq\x01ctorc'
                          b'h\nComplexDoubleStorage\nq\x02X\x01\x00\x00\x000q\x03X\x03\x00\x00\x00cpuq\x04K\x04'
                          b'tq\x05QK\x00K\x02K\x02\x86q\x06K\x02K\x01\x86q\x07\x89ccollections\nOrderedDi'
                          b'ct\nq\x08)Rq\ttq\nRq\x0b.PK\x07\x08(W{\xca\xa2\x00\x00\x00\xa2\x00\x00\x00PK\x03'
                          b'\x04\x00\x00\x08\x08\x00\x00\x00\x00\x00\x00\x00\x00\x00\x00\x00\x00\x00\x00\x00'
                          b'\x00\x00\x00\x18\x00\x18\x00tensor.cdouble.LE/data/0FB\x14\x00ZZZZZZZZZZZZZZZZZZ'
                          b'ZZ\xd1/\x84\xd8,\x00\xcd\xbf|L\xcf\xd0O\xee\xd7\xbfb\xb6<\xb4\xe2_\xec?v+\x86\xd9'
                          b'\xca\x0e\xf8?i#\xbb\xfcU\x1b\xe0\xbf\x984\xcd\x02q\x8a\xe9?\xc1_\xd7R\xe3\xfb\xe3'
                          b'\xbf\xcf\xce>\xcd\xa2\x9f\xe8?PK\x07\x08\x1d\xed\xed\xa0@\x00\x00\x00@\x00\x00'
                          b'\x00PK\x03\x04\x00\x00\x08\x08\x00\x00\x00\x00\x00\x00\x00\x00\x00\x00\x00\x00\x00'
                          b'\x00\x00\x00\x00\x00\x19\x009\x00tensor.cdouble.LE/versionFB5\x00ZZZZZZZZZZZZZ'
                          b'ZZZZZZZZZZZZZZZZZZZZZZZZZZZZZZZZZZZZZZZZ3\nPK\x07\x08\xd1\x9egU\x02\x00\x00\x00\x02'
                          b'\x00\x00\x00PK\x01\x02\x00\x00\x00\x00\x08\x08\x00\x00\x00\x00\x00\x00(W{\xca'
                          b'\xa2\x00\x00\x00\xa2\x00\x00\x00\x1a\x00\x00\x00\x00\x00\x00\x00\x00\x00\x00\x00'
                          b'\x00\x00\x00\x00\x00\x00tensor.cdouble.LE/data.pklPK\x01\x02\x00\x00\x00\x00\x08'
                          b'\x08\x00\x00\x00\x00\x00\x00\x1d\xed\xed\xa0@\x00\x00\x00@\x00\x00\x00\x18\x00\x00'
                          b'\x00\x00\x00\x00\x00\x00\x00\x00\x00\x00\x00\xf2\x00\x00\x00tensor.cdouble.LE/'
                          b'data/0PK\x01\x02\x00\x00\x00\x00\x08\x08\x00\x00\x00\x00\x00\x00\xd1\x9egU\x02\x00'
                          b'\x00\x00\x02\x00\x00\x00\x19\x00\x00\x00\x00\x00\x00\x00\x00\x00\x00\x00\x00\x00'
                          b'\x90\x01\x00\x00tensor.cdouble.LE/versionPK\x06\x06,\x00\x00\x00\x00\x00\x00\x00'
                          b'\x1e\x03-\x00\x00\x00\x00\x00\x00\x00\x00\x00\x03\x00\x00\x00\x00\x00\x00\x00\x03'
                          b'\x00\x00\x00\x00\x00\x00\x00\xd5\x00\x00\x00\x00\x00\x00\x00\x12\x02\x00\x00\x00'
                          b'\x00\x00\x00PK\x06\x07\x00\x00\x00\x00\xe7\x02\x00\x00\x00\x00\x00\x00\x01\x00'
                          b'\x00\x00PK\x05\x06\x00\x00\x00\x00\x03\x00\x03\x00\xd5\x00\x00\x00\x12\x02\x00\x00'
                          b'\x00\x00')

        data_le_bom = (b'PK\x03\x04\x00\x00\x08\x08\x00\x00\x00\x00\x00\x00\x00\x00\x00\x00\x00\x00\x00'
                       b'\x00\x00\x00\x00\x00\x1e\x00\x04\x00tensor.cdouble.LE.BOM/data.pklFB\x00\x00\x80'
                       b'\x02ctorch._utils\n_rebuild_tensor_v2\nq\x00((X\x07\x00\x00\x00storageq\x01ctorc'
                       b'h\nComplexDoubleStorage\nq\x02X\x01\x00\x00\x000q\x03X\x03\x00\x00\x00cpuq\x04K\x04'
                       b'tq\x05QK\x00K\x02K\x02\x86q\x06K\x02K\x01\x86q\x07\x89ccollections\nOrderedDi'
                       b'ct\nq\x08)Rq\ttq\nRq\x0b.PK\x07\x08(W{\xca\xa2\x00\x00\x00\xa2\x00\x00\x00PK\x03'
                       b'\x04\x00\x00\x08\x08\x00\x00\x00\x00\x00\x00\x00\x00\x00\x00\x00\x00\x00\x00\x00'
                       b'\x00\x00\x00\x1f\x00\x11\x00tensor.cdouble.LE.BOM/byteorderFB\r\x00ZZZZZZZZZZZZZ'
                       b'littlePK\x07\x08\x85=\xe3\x19\x06\x00\x00\x00\x06\x00\x00\x00PK\x03\x04\x00\x00\x08'
                       b'\x08\x00\x00\x00\x00\x00\x00\x00\x00\x00\x00\x00\x00\x00\x00\x00\x00\x00\x00\x1c'
                       b'\x000\x00tensor.cdouble.LE.BOM/data/0FB,\x00ZZZZZZZZZZZZZZZZZZZZZZZZZZZZZZZZZ'
                       b'ZZZZZZZZZZZ\xd1/\x84\xd8,\x00\xcd\xbf|L\xcf\xd0O\xee\xd7\xbfb\xb6<\xb4\xe2_\xec?'
                       b'v+\x86\xd9\xca\x0e\xf8?i#\xbb\xfcU\x1b\xe0\xbf\x984\xcd\x02q\x8a\xe9?\xc1_\xd7R\xe3'
                       b'\xfb\xe3\xbf\xcf\xce>\xcd\xa2\x9f\xe8?PK\x07\x08\x1d\xed\xed\xa0@\x00\x00\x00'
                       b'@\x00\x00\x00PK\x03\x04\x00\x00\x08\x08\x00\x00\x00\x00\x00\x00\x00\x00\x00\x00\x00'
                       b'\x00\x00\x00\x00\x00\x00\x00\x1d\x005\x00tensor.cdouble.LE.BOM/versionFB1\x00'
                       b'ZZZZZZZZZZZZZZZZZZZZZZZZZZZZZZZZZZZZZZZZZZZZZZZZZ3\nPK\x07\x08\xd1\x9egU\x02\x00'
                       b'\x00\x00\x02\x00\x00\x00PK\x01\x02\x00\x00\x00\x00\x08\x08\x00\x00\x00\x00\x00\x00'
                       b'(W{\xca\xa2\x00\x00\x00\xa2\x00\x00\x00\x1e\x00\x00\x00\x00\x00\x00\x00\x00\x00'
                       b'\x00\x00\x00\x00\x00\x00\x00\x00tensor.cdouble.LE.BOM/data.pklPK\x01\x02\x00\x00'
                       b'\x00\x00\x08\x08\x00\x00\x00\x00\x00\x00\x85=\xe3\x19\x06\x00\x00\x00\x06\x00\x00'
                       b'\x00\x1f\x00\x00\x00\x00\x00\x00\x00\x00\x00\x00\x00\x00\x00\xf2\x00\x00\x00te'
                       b'nsor.cdouble.LE.BOM/byteorderPK\x01\x02\x00\x00\x00\x00\x08\x08\x00\x00\x00\x00\x00'
                       b'\x00\x1d\xed\xed\xa0@\x00\x00\x00@\x00\x00\x00\x1c\x00\x00\x00\x00\x00\x00\x00'
                       b'\x00\x00\x00\x00\x00\x00V\x01\x00\x00tensor.cdouble.LE.BOM/data/0PK\x01\x02\x00'
                       b'\x00\x00\x00\x08\x08\x00\x00\x00\x00\x00\x00\xd1\x9egU\x02\x00\x00\x00\x02\x00\x00'
                       b'\x00\x1d\x00\x00\x00\x00\x00\x00\x00\x00\x00\x00\x00\x00\x00\x10\x02\x00\x00te'
                       b'nsor.cdouble.LE.BOM/versionPK\x06\x06,\x00\x00\x00\x00\x00\x00\x00\x1e\x03-\x00\x00'
                       b'\x00\x00\x00\x00\x00\x00\x00\x04\x00\x00\x00\x00\x00\x00\x00\x04\x00\x00\x00\x00'
                       b'\x00\x00\x00.\x01\x00\x00\x00\x00\x00\x00\x92\x02\x00\x00\x00\x00\x00\x00PK\x06'
                       b'\x07\x00\x00\x00\x00\xc0\x03\x00\x00\x00\x00\x00\x00\x01\x00\x00\x00PK\x05\x06'
                       b'\x00\x00\x00\x00\x04\x00\x04\x00.\x01\x00\x00\x92\x02\x00\x00\x00\x00')

        data_be_no_bom = (b'PK\x03\x04\x00\x00\x08\x08\x00\x00\x00\x00\x00\x00\x00\x00\x00\x00\x00\x00\x00'
                          b'\x00\x00\x00\x00\x00\x1a\x00\x08\x00tensor.cdouble.BE/data.pklFB\x04\x00ZZZZ\x80'
                          b'\x02ctorch._utils\n_rebuild_tensor_v2\nq\x00((X\x07\x00\x00\x00storageq\x01ctorc'
                          b'h\nComplexDoubleStorage\nq\x02X\x01\x00\x00\x000q\x03X\x03\x00\x00\x00cpuq\x04K\x04'
                          b'tq\x05QK\x00K\x02K\x02\x86q\x06K\x02K\x01\x86q\x07\x89ccollections\nOrderedDi'
                          b'ct\nq\x08)Rq\ttq\nRq\x0b.PK\x07\x08(W{\xca\xa2\x00\x00\x00\xa2\x00\x00\x00PK\x03'
                          b'\x04\x00\x00\x08\x08\x00\x00\x00\x00\x00\x00\x00\x00\x00\x00\x00\x00\x00\x00\x00'
                          b'\x00\x00\x00\x18\x00\x18\x00tensor.cdouble.BE/data/0FB\x14\x00ZZZZZZZZZZZZZZZZZZ'
                          b'ZZ\xbf\xcd\x00,\xd8\x84/\xd1\xbf\xd7\xeeO\xd0\xcfL|?\xec_\xe2\xb4<\xb6b?\xf8\x0e'
                          b'\xca\xd9\x86+v\xbf\xe0\x1bU\xfc\xbb#i?\xe9\x8aq\x02\xcd4\x98\xbf\xe3\xfb\xe3R\xd7'
                          b'_\xc1?\xe8\x9f\xa2\xcd>\xce\xcfPK\x07\x08\x91\xbey\x14@\x00\x00\x00@\x00\x00\x00'
                          b'PK\x03\x04\x00\x00\x08\x08\x00\x00\x00\x00\x00\x00\x00\x00\x00\x00\x00\x00\x00\x00'
                          b'\x00\x00\x00\x00\x19\x009\x00tensor.cdouble.BE/versionFB5\x00ZZZZZZZZZZZZZZZZ'
                          b'ZZZZZZZZZZZZZZZZZZZZZZZZZZZZZZZZZZZZZ3\nPK\x07\x08\xd1\x9egU\x02\x00\x00\x00\x02'
                          b'\x00\x00\x00PK\x01\x02\x00\x00\x00\x00\x08\x08\x00\x00\x00\x00\x00\x00(W{\xca\xa2'
                          b'\x00\x00\x00\xa2\x00\x00\x00\x1a\x00\x00\x00\x00\x00\x00\x00\x00\x00\x00\x00\x00'
                          b'\x00\x00\x00\x00\x00tensor.cdouble.BE/data.pklPK\x01\x02\x00\x00\x00\x00\x08\x08'
                          b'\x00\x00\x00\x00\x00\x00\x91\xbey\x14@\x00\x00\x00@\x00\x00\x00\x18\x00\x00\x00'
                          b'\x00\x00\x00\x00\x00\x00\x00\x00\x00\x00\xf2\x00\x00\x00tensor.cdouble.BE/data/0'
                          b'PK\x01\x02\x00\x00\x00\x00\x08\x08\x00\x00\x00\x00\x00\x00\xd1\x9egU\x02\x00\x00'
                          b'\x00\x02\x00\x00\x00\x19\x00\x00\x00\x00\x00\x00\x00\x00\x00\x00\x00\x00\x00\x90'
                          b'\x01\x00\x00tensor.cdouble.BE/versionPK\x06\x06,\x00\x00\x00\x00\x00\x00\x00\x1e'
                          b'\x03-\x00\x00\x00\x00\x00\x00\x00\x00\x00\x03\x00\x00\x00\x00\x00\x00\x00\x03\x00'
                          b'\x00\x00\x00\x00\x00\x00\xd5\x00\x00\x00\x00\x00\x00\x00\x12\x02\x00\x00\x00\x00'
                          b'\x00\x00PK\x06\x07\x00\x00\x00\x00\xe7\x02\x00\x00\x00\x00\x00\x00\x01\x00\x00\x00'
                          b'PK\x05\x06\x00\x00\x00\x00\x03\x00\x03\x00\xd5\x00\x00\x00\x12\x02\x00\x00\x00'
                          b'\x00')

        data_be_bom = (b'PK\x03\x04\x00\x00\x08\x08\x00\x00\x00\x00\x00\x00\x00\x00\x00\x00\x00\x00\x00'
                       b'\x00\x00\x00\x00\x00\x1e\x00\x04\x00tensor.cdouble.BE.BOM/data.pklFB\x00\x00\x80'
                       b'\x02ctorch._utils\n_rebuild_tensor_v2\nq\x00((X\x07\x00\x00\x00storageq\x01ctorc'
                       b'h\nComplexDoubleStorage\nq\x02X\x01\x00\x00\x000q\x03X\x03\x00\x00\x00cpuq\x04K\x04'
                       b'tq\x05QK\x00K\x02K\x02\x86q\x06K\x02K\x01\x86q\x07\x89ccollections\nOrderedDi'
                       b'ct\nq\x08)Rq\ttq\nRq\x0b.PK\x07\x08(W{\xca\xa2\x00\x00\x00\xa2\x00\x00\x00PK\x03'
                       b'\x04\x00\x00\x08\x08\x00\x00\x00\x00\x00\x00\x00\x00\x00\x00\x00\x00\x00\x00\x00'
                       b'\x00\x00\x00\x1f\x00\x11\x00tensor.cdouble.BE.BOM/byteorderFB\r\x00ZZZZZZZZZZZZZ'
                       b'bigPK\x07\x08I\xe2\xfb\xd3\x03\x00\x00\x00\x03\x00\x00\x00PK\x03\x04\x00\x00\x08'
                       b'\x08\x00\x00\x00\x00\x00\x00\x00\x00\x00\x00\x00\x00\x00\x00\x00\x00\x00\x00\x1c'
                       b'\x003\x00tensor.cdouble.BE.BOM/data/0FB/\x00ZZZZZZZZZZZZZZZZZZZZZZZZZZZZZZZZZZZZ'
                       b'ZZZZZZZZZZZ\xbf\xcd\x00,\xd8\x84/\xd1\xbf\xd7\xeeO\xd0\xcfL|?\xec_\xe2\xb4<\xb6b'
                       b'?\xf8\x0e\xca\xd9\x86+v\xbf\xe0\x1bU\xfc\xbb#i?\xe9\x8aq\x02\xcd4\x98\xbf\xe3\xfb'
                       b'\xe3R\xd7_\xc1?\xe8\x9f\xa2\xcd>\xce\xcfPK\x07\x08\x91\xbey\x14@\x00\x00\x00@\x00'
                       b'\x00\x00PK\x03\x04\x00\x00\x08\x08\x00\x00\x00\x00\x00\x00\x00\x00\x00\x00\x00'
                       b'\x00\x00\x00\x00\x00\x00\x00\x1d\x005\x00tensor.cdouble.BE.BOM/versionFB1\x00ZZZ'
                       b'ZZZZZZZZZZZZZZZZZZZZZZZZZZZZZZZZZZZZZZZZZZZZZZ3\nPK\x07\x08\xd1\x9egU\x02\x00\x00'
                       b'\x00\x02\x00\x00\x00PK\x01\x02\x00\x00\x00\x00\x08\x08\x00\x00\x00\x00\x00\x00('
                       b'W{\xca\xa2\x00\x00\x00\xa2\x00\x00\x00\x1e\x00\x00\x00\x00\x00\x00\x00\x00\x00\x00'
                       b'\x00\x00\x00\x00\x00\x00\x00tensor.cdouble.BE.BOM/data.pklPK\x01\x02\x00\x00\x00'
                       b'\x00\x08\x08\x00\x00\x00\x00\x00\x00I\xe2\xfb\xd3\x03\x00\x00\x00\x03\x00\x00\x00'
                       b'\x1f\x00\x00\x00\x00\x00\x00\x00\x00\x00\x00\x00\x00\x00\xf2\x00\x00\x00tenso'
                       b'r.cdouble.BE.BOM/byteorderPK\x01\x02\x00\x00\x00\x00\x08\x08\x00\x00\x00\x00\x00'
                       b'\x00\x91\xbey\x14@\x00\x00\x00@\x00\x00\x00\x1c\x00\x00\x00\x00\x00\x00\x00\x00\x00'
                       b'\x00\x00\x00\x00S\x01\x00\x00tensor.cdouble.BE.BOM/data/0PK\x01\x02\x00\x00\x00'
                       b'\x00\x08\x08\x00\x00\x00\x00\x00\x00\xd1\x9egU\x02\x00\x00\x00\x02\x00\x00\x00'
                       b'\x1d\x00\x00\x00\x00\x00\x00\x00\x00\x00\x00\x00\x00\x00\x10\x02\x00\x00tensor.c'
                       b'double.BE.BOM/versionPK\x06\x06,\x00\x00\x00\x00\x00\x00\x00\x1e\x03-\x00\x00\x00'
                       b'\x00\x00\x00\x00\x00\x00\x04\x00\x00\x00\x00\x00\x00\x00\x04\x00\x00\x00\x00\x00'
                       b'\x00\x00.\x01\x00\x00\x00\x00\x00\x00\x92\x02\x00\x00\x00\x00\x00\x00PK\x06\x07'
                       b'\x00\x00\x00\x00\xc0\x03\x00\x00\x00\x00\x00\x00\x01\x00\x00\x00PK\x05\x06\x00\x00'
                       b'\x00\x00\x04\x00\x04\x00.\x01\x00\x00\x92\x02\x00\x00\x00\x00')

        current_load_endian = get_default_load_endianness()

        buf_le_no_bom = io.BytesIO(data_le_no_bom)
        buf_le_bom = io.BytesIO(data_le_bom)
        buf_be_no_bom = io.BytesIO(data_be_no_bom)
        buf_be_bom = io.BytesIO(data_be_bom)

        try:
            set_default_load_endianness(LoadEndianness.NATIVE)
            tensor_le_no_bom = torch.load(buf_le_no_bom)
            tensor_be_no_bom = torch.load(buf_be_no_bom)
        finally:
            set_default_load_endianness(current_load_endian)

        tensor_le_bom = torch.load(buf_le_bom)
        tensor_be_bom = torch.load(buf_be_bom)

        buf_le_no_bom.seek(0)
        buf_be_no_bom.seek(0)

        try:
            set_default_load_endianness(LoadEndianness.LITTLE)
            tensor_le_no_bom_little = torch.load(buf_le_no_bom)
            tensor_be_no_bom_little = torch.load(buf_be_no_bom)
        finally:
            set_default_load_endianness(current_load_endian)

        buf_le_no_bom.seek(0)
        buf_be_no_bom.seek(0)

        try:
            set_default_load_endianness(LoadEndianness.BIG)
            tensor_le_no_bom_big = torch.load(buf_le_no_bom)
            tensor_be_no_bom_big = torch.load(buf_be_no_bom)
        finally:
            set_default_load_endianness(current_load_endian)

        self.assertTrue(torch.equal(tensor_le_bom, tensor_be_bom))
        self.assertFalse(torch.equal(tensor_le_no_bom, tensor_be_no_bom))
        self.assertTrue(torch.equal(tensor_le_no_bom_little, tensor_le_bom))
        self.assertFalse(torch.equal(tensor_be_no_bom_little, tensor_be_bom))
        self.assertFalse(torch.equal(tensor_le_no_bom_big, tensor_le_bom))
        self.assertTrue(torch.equal(tensor_be_no_bom_big, tensor_be_bom))

        if (sys.byteorder == 'little'):
            self.assertTrue(torch.equal(tensor_le_no_bom, tensor_le_bom))
            self.assertTrue(torch.equal(tensor_le_no_bom, tensor_be_bom))
            self.assertFalse(torch.equal(tensor_be_no_bom, tensor_le_bom))
            self.assertFalse(torch.equal(tensor_be_no_bom, tensor_be_bom))
        else:
            self.assertFalse(torch.equal(tensor_le_no_bom, tensor_le_bom))
            self.assertFalse(torch.equal(tensor_le_no_bom, tensor_be_bom))
            self.assertTrue(torch.equal(tensor_be_no_bom, tensor_le_bom))
            self.assertTrue(torch.equal(tensor_be_no_bom, tensor_be_bom))

    def test_serialization_load_bom_data_cfloat(self):
        # 1. Generated on LE system using following commands:
        #
        # import torch
        #
        # x = torch.randn(2,2, dtype=torch.cfloat)
        #
        # torch.save(x, "tensor.cfloat.LE.pt", _disable_byteorder_record=True)
        # torch.save(x, "tensor.cfloat.LE.BOM.pt")
        #
        # print(x)
        #
        # 2. After that it is resaved on BE system with following commands:
        #
        # import torch
        #
        # x = torch.load('tensor.cfloat.LE.BOM.pt')
        #
        # torch.save(x, 'tensor.cfloat.BE.pt', _disable_byteorder_record=True)
        # torch.save(x, 'tensor.cfloat.BE.BOM.pt')
        #
        # print(x)
        #
        # Following commands and a bit of manual work were used to produce python bytes from resulting files:
        #
        # file = open('filename', 'rb')
        # data = file.read()
        # file.close()
        # print("\n".join(textwrap.wrap(str(data), 80)))
        #
        # BOM in this context is used as Byte Order Mark.
        #
        data_le_no_bom = (b'PK\x03\x04\x00\x00\x08\x08\x00\x00\x00\x00\x00\x00\x00\x00\x00\x00\x00\x00\x00'
                          b'\x00\x00\x00\x00\x00\x12\x00\x10\x00tensor.le/data.pklFB\x0c\x00ZZZZZZZZZZZZ\x80'
                          b'\x02ctorch._utils\n_rebuild_tensor_v2\nq\x00((X\x07\x00\x00\x00storageq\x01ctorc'
                          b'h\nComplexFloatStorage\nq\x02X\x01\x00\x00\x000q\x03X\x03\x00\x00\x00cpuq\x04K\x04'
                          b'tq\x05QK\x00K\x02K\x02\x86q\x06K\x02K\x01\x86q\x07\x89ccollections\nOrderedDic'
                          b't\nq\x08)Rq\ttq\nRq\x0b.PK\x07\x08\xe4\x04T\xec\xa1\x00\x00\x00\xa1\x00\x00\x00P'
                          b'K\x03\x04\x00\x00\x08\x08\x00\x00\x00\x00\x00\x00\x00\x00\x00\x00\x00\x00\x00\x00'
                          b'\x00\x00\x00\x00\x10\x00!\x00tensor.le/data/0FB\x1d\x00ZZZZZZZZZZZZZZZZZZZZZZZZ'
                          b'ZZZZZ\x9e<5\xbe\x96\xd1\xf1=Q\xeaj\xbfiX\x02\xbfW`\xfe?+\xfd\x0c>;a\\\xbe.b\xe2>'
                          b'PK\x07\x08\xaa\x05\x14\x12 \x00\x00\x00 \x00\x00\x00PK\x03\x04\x00\x00\x08\x08\x00'
                          b'\x00\x00\x00\x00\x00\x00\x00\x00\x00\x00\x00\x00\x00\x00\x00\x00\x00\x11\x00!\x00'
                          b'tensor.le/versionFB\x1d\x00ZZZZZZZZZZZZZZZZZZZZZZZZZZZZZ3\nPK\x07\x08\xd1\x9e'
                          b'gU\x02\x00\x00\x00\x02\x00\x00\x00PK\x01\x02\x00\x00\x00\x00\x08\x08\x00\x00\x00'
                          b'\x00\x00\x00\xe4\x04T\xec\xa1\x00\x00\x00\xa1\x00\x00\x00\x12\x00\x00\x00\x00\x00'
                          b'\x00\x00\x00\x00\x00\x00\x00\x00\x00\x00\x00\x00tensor.le/data.pklPK\x01\x02\x00'
                          b'\x00\x00\x00\x08\x08\x00\x00\x00\x00\x00\x00\xaa\x05\x14\x12 \x00\x00\x00 \x00\x00'
                          b'\x00\x10\x00\x00\x00\x00\x00\x00\x00\x00\x00\x00\x00\x00\x00\xf1\x00\x00\x00t'
                          b'ensor.le/data/0PK\x01\x02\x00\x00\x00\x00\x08\x08\x00\x00\x00\x00\x00\x00\xd1\x9e'
                          b'gU\x02\x00\x00\x00\x02\x00\x00\x00\x11\x00\x00\x00\x00\x00\x00\x00\x00\x00\x00\x00'
                          b'\x00\x00p\x01\x00\x00tensor.le/versionPK\x06\x06,\x00\x00\x00\x00\x00\x00\x00'
                          b'\x1e\x03-\x00\x00\x00\x00\x00\x00\x00\x00\x00\x03\x00\x00\x00\x00\x00\x00\x00\x03'
                          b'\x00\x00\x00\x00\x00\x00\x00\xbd\x00\x00\x00\x00\x00\x00\x00\xd2\x01\x00\x00\x00'
                          b'\x00\x00\x00PK\x06\x07\x00\x00\x00\x00\x8f\x02\x00\x00\x00\x00\x00\x00\x01\x00\x00'
                          b'\x00PK\x05\x06\x00\x00\x00\x00\x03\x00\x03\x00\xbd\x00\x00\x00\xd2\x01\x00\x00'
                          b'\x00\x00')

        data_le_bom = (b'PK\x03\x04\x00\x00\x08\x08\x00\x00\x00\x00\x00\x00\x00\x00\x00\x00\x00\x00\x00'
                       b'\x00\x00\x00\x00\x00\x12\x00\x10\x00tensor.le/data.pklFB\x0c\x00ZZZZZZZZZZZZ\x80'
                       b'\x02ctorch._utils\n_rebuild_tensor_v2\nq\x00((X\x07\x00\x00\x00storageq\x01ctorc'
                       b'h\nComplexFloatStorage\nq\x02X\x01\x00\x00\x000q\x03X\x03\x00\x00\x00cpuq\x04K\x04'
                       b'tq\x05QK\x00K\x02K\x02\x86q\x06K\x02K\x01\x86q\x07\x89ccollections\nOrderedDic'
                       b't\nq\x08)Rq\ttq\nRq\x0b.PK\x07\x08\xe4\x04T\xec\xa1\x00\x00\x00\xa1\x00\x00\x00P'
                       b'K\x03\x04\x00\x00\x08\x08\x00\x00\x00\x00\x00\x00\x00\x00\x00\x00\x00\x00\x00\x00'
                       b'\x00\x00\x00\x00\x13\x00\x1e\x00tensor.le/byteorderFB\x1a\x00ZZZZZZZZZZZZZZZZZZ'
                       b'ZZZZZZZZlittlePK\x07\x08\x85=\xe3\x19\x06\x00\x00\x00\x06\x00\x00\x00PK\x03\x04\x00'
                       b'\x00\x08\x08\x00\x00\x00\x00\x00\x00\x00\x00\x00\x00\x00\x00\x00\x00\x00\x00\x00'
                       b'\x00\x10\x00<\x00tensor.le/data/0FB8\x00ZZZZZZZZZZZZZZZZZZZZZZZZZZZZZZZZZZZZZ'
                       b'ZZZZZZZZZZZZZZZZZZZ\x9e<5\xbe\x96\xd1\xf1=Q\xeaj\xbfiX\x02\xbfW`\xfe?+\xfd\x0c>;'
                       b'a\\\xbe.b\xe2>PK\x07\x08\xaa\x05\x14\x12 \x00\x00\x00 \x00\x00\x00PK\x03\x04\x00'
                       b'\x00\x08\x08\x00\x00\x00\x00\x00\x00\x00\x00\x00\x00\x00\x00\x00\x00\x00\x00\x00'
                       b'\x00\x11\x00!\x00tensor.le/versionFB\x1d\x00ZZZZZZZZZZZZZZZZZZZZZZZZZZZZZ3\nPK\x07'
                       b'\x08\xd1\x9egU\x02\x00\x00\x00\x02\x00\x00\x00PK\x01\x02\x00\x00\x00\x00\x08\x08'
                       b'\x00\x00\x00\x00\x00\x00\xe4\x04T\xec\xa1\x00\x00\x00\xa1\x00\x00\x00\x12\x00\x00'
                       b'\x00\x00\x00\x00\x00\x00\x00\x00\x00\x00\x00\x00\x00\x00\x00tensor.le/data.pk'
                       b'lPK\x01\x02\x00\x00\x00\x00\x08\x08\x00\x00\x00\x00\x00\x00\x85=\xe3\x19\x06\x00'
                       b'\x00\x00\x06\x00\x00\x00\x13\x00\x00\x00\x00\x00\x00\x00\x00\x00\x00\x00\x00\x00'
                       b'\xf1\x00\x00\x00tensor.le/byteorderPK\x01\x02\x00\x00\x00\x00\x08\x08\x00\x00\x00'
                       b'\x00\x00\x00\xaa\x05\x14\x12 \x00\x00\x00 \x00\x00\x00\x10\x00\x00\x00\x00\x00\x00'
                       b'\x00\x00\x00\x00\x00\x00\x00V\x01\x00\x00tensor.le/data/0PK\x01\x02\x00\x00\x00'
                       b'\x00\x08\x08\x00\x00\x00\x00\x00\x00\xd1\x9egU\x02\x00\x00\x00\x02\x00\x00\x00'
                       b'\x11\x00\x00\x00\x00\x00\x00\x00\x00\x00\x00\x00\x00\x00\xf0\x01\x00\x00tensor.l'
                       b'e/versionPK\x06\x06,\x00\x00\x00\x00\x00\x00\x00\x1e\x03-\x00\x00\x00\x00\x00\x00'
                       b'\x00\x00\x00\x04\x00\x00\x00\x00\x00\x00\x00\x04\x00\x00\x00\x00\x00\x00\x00\xfe'
                       b'\x00\x00\x00\x00\x00\x00\x00R\x02\x00\x00\x00\x00\x00\x00PK\x06\x07\x00\x00\x00'
                       b'\x00P\x03\x00\x00\x00\x00\x00\x00\x01\x00\x00\x00PK\x05\x06\x00\x00\x00\x00\x04\x00'
                       b'\x04\x00\xfe\x00\x00\x00R\x02\x00\x00\x00\x00')

        data_be_no_bom = (b'PK\x03\x04\x00\x00\x08\x08\x00\x00\x00\x00\x00\x00\x00\x00\x00\x00\x00\x00\x00'
                          b'\x00\x00\x00\x00\x00\x12\x00\x10\x00tensor.be/data.pklFB\x0c\x00ZZZZZZZZZZZZ\x80'
                          b'\x02ctorch._utils\n_rebuild_tensor_v2\nq\x00((X\x07\x00\x00\x00storageq\x01ctorc'
                          b'h\nComplexFloatStorage\nq\x02X\x01\x00\x00\x000q\x03X\x03\x00\x00\x00cpuq\x04K\x04'
                          b'tq\x05QK\x00K\x02K\x02\x86q\x06K\x02K\x01\x86q\x07\x89ccollections\nOrderedDic'
                          b't\nq\x08)Rq\ttq\nRq\x0b.PK\x07\x08\xe4\x04T\xec\xa1\x00\x00\x00\xa1\x00\x00\x00P'
                          b'K\x03\x04\x00\x00\x08\x08\x00\x00\x00\x00\x00\x00\x00\x00\x00\x00\x00\x00\x00\x00'
                          b'\x00\x00\x00\x00\x10\x00!\x00tensor.be/data/0FB\x1d\x00ZZZZZZZZZZZZZZZZZZZZZZZZ'
                          b'ZZZZZ\xbe5<\x9e=\xf1\xd1\x96\xbfj\xeaQ\xbf\x02Xi?\xfe`W>\x0c\xfd+\xbe\\a;>\xe2b.'
                          b'PK\x07\x08\xe0\x07\xaa8 \x00\x00\x00 \x00\x00\x00PK\x03\x04\x00\x00\x08\x08\x00\x00'
                          b'\x00\x00\x00\x00\x00\x00\x00\x00\x00\x00\x00\x00\x00\x00\x00\x00\x11\x00!\x00'
                          b'tensor.be/versionFB\x1d\x00ZZZZZZZZZZZZZZZZZZZZZZZZZZZZZ3\nPK\x07\x08\xd1\x9egU\x02'
                          b'\x00\x00\x00\x02\x00\x00\x00PK\x01\x02\x00\x00\x00\x00\x08\x08\x00\x00\x00\x00'
                          b'\x00\x00\xe4\x04T\xec\xa1\x00\x00\x00\xa1\x00\x00\x00\x12\x00\x00\x00\x00\x00\x00'
                          b'\x00\x00\x00\x00\x00\x00\x00\x00\x00\x00\x00tensor.be/data.pklPK\x01\x02\x00\x00'
                          b'\x00\x00\x08\x08\x00\x00\x00\x00\x00\x00\xe0\x07\xaa8 \x00\x00\x00 \x00\x00\x00'
                          b'\x10\x00\x00\x00\x00\x00\x00\x00\x00\x00\x00\x00\x00\x00\xf1\x00\x00\x00tensor.'
                          b'be/data/0PK\x01\x02\x00\x00\x00\x00\x08\x08\x00\x00\x00\x00\x00\x00\xd1\x9egU\x02'
                          b'\x00\x00\x00\x02\x00\x00\x00\x11\x00\x00\x00\x00\x00\x00\x00\x00\x00\x00\x00\x00'
                          b'\x00p\x01\x00\x00tensor.be/versionPK\x06\x06,\x00\x00\x00\x00\x00\x00\x00\x1e\x03'
                          b'-\x00\x00\x00\x00\x00\x00\x00\x00\x00\x03\x00\x00\x00\x00\x00\x00\x00\x03\x00\x00'
                          b'\x00\x00\x00\x00\x00\xbd\x00\x00\x00\x00\x00\x00\x00\xd2\x01\x00\x00\x00\x00\x00'
                          b'\x00PK\x06\x07\x00\x00\x00\x00\x8f\x02\x00\x00\x00\x00\x00\x00\x01\x00\x00\x00'
                          b'PK\x05\x06\x00\x00\x00\x00\x03\x00\x03\x00\xbd\x00\x00\x00\xd2\x01\x00\x00\x00\x00')

        data_be_bom = (b'PK\x03\x04\x00\x00\x08\x08\x00\x00\x00\x00\x00\x00\x00\x00\x00\x00\x00\x00\x00'
                       b'\x00\x00\x00\x00\x00\x12\x00\x10\x00tensor.be/data.pklFB\x0c\x00ZZZZZZZZZZZZ\x80'
                       b'\x02ctorch._utils\n_rebuild_tensor_v2\nq\x00((X\x07\x00\x00\x00storageq\x01ctorc'
                       b'h\nComplexFloatStorage\nq\x02X\x01\x00\x00\x000q\x03X\x03\x00\x00\x00cpuq\x04K\x04'
                       b'tq\x05QK\x00K\x02K\x02\x86q\x06K\x02K\x01\x86q\x07\x89ccollections\nOrderedDic'
                       b't\nq\x08)Rq\ttq\nRq\x0b.PK\x07\x08\xe4\x04T\xec\xa1\x00\x00\x00\xa1\x00\x00\x00P'
                       b'K\x03\x04\x00\x00\x08\x08\x00\x00\x00\x00\x00\x00\x00\x00\x00\x00\x00\x00\x00\x00'
                       b'\x00\x00\x00\x00\x13\x00\x1e\x00tensor.be/byteorderFB\x1a\x00ZZZZZZZZZZZZZZZZZZ'
                       b'ZZZZZZZZbigPK\x07\x08I\xe2\xfb\xd3\x03\x00\x00\x00\x03\x00\x00\x00PK\x03\x04\x00'
                       b'\x00\x08\x08\x00\x00\x00\x00\x00\x00\x00\x00\x00\x00\x00\x00\x00\x00\x00\x00\x00'
                       b'\x00\x10\x00?\x00tensor.be/data/0FB;\x00ZZZZZZZZZZZZZZZZZZZZZZZZZZZZZZZZZZZZZZZZ'
                       b'ZZZZZZZZZZZZZZZZZZZ\xbe5<\x9e=\xf1\xd1\x96\xbfj\xeaQ\xbf\x02Xi?\xfe`W>\x0c\xfd+\xbe'
                       b'\\a;>\xe2b.PK\x07\x08\xe0\x07\xaa8 \x00\x00\x00 \x00\x00\x00PK\x03\x04\x00\x00'
                       b'\x08\x08\x00\x00\x00\x00\x00\x00\x00\x00\x00\x00\x00\x00\x00\x00\x00\x00\x00\x00'
                       b'\x11\x00!\x00tensor.be/versionFB\x1d\x00ZZZZZZZZZZZZZZZZZZZZZZZZZZZZZ3\nPK\x07\x08'
                       b'\xd1\x9egU\x02\x00\x00\x00\x02\x00\x00\x00PK\x01\x02\x00\x00\x00\x00\x08\x08\x00'
                       b'\x00\x00\x00\x00\x00\xe4\x04T\xec\xa1\x00\x00\x00\xa1\x00\x00\x00\x12\x00\x00'
                       b'\x00\x00\x00\x00\x00\x00\x00\x00\x00\x00\x00\x00\x00\x00\x00tensor.be/data.pklPK'
                       b'\x01\x02\x00\x00\x00\x00\x08\x08\x00\x00\x00\x00\x00\x00I\xe2\xfb\xd3\x03\x00\x00'
                       b'\x00\x03\x00\x00\x00\x13\x00\x00\x00\x00\x00\x00\x00\x00\x00\x00\x00\x00\x00\xf1'
                       b'\x00\x00\x00tensor.be/byteorderPK\x01\x02\x00\x00\x00\x00\x08\x08\x00\x00\x00\x00'
                       b'\x00\x00\xe0\x07\xaa8 \x00\x00\x00 \x00\x00\x00\x10\x00\x00\x00\x00\x00\x00\x00'
                       b'\x00\x00\x00\x00\x00\x00S\x01\x00\x00tensor.be/data/0PK\x01\x02\x00\x00\x00\x00'
                       b'\x08\x08\x00\x00\x00\x00\x00\x00\xd1\x9egU\x02\x00\x00\x00\x02\x00\x00\x00\x11\x00'
                       b'\x00\x00\x00\x00\x00\x00\x00\x00\x00\x00\x00\x00\xf0\x01\x00\x00tensor.be/vers'
                       b'ionPK\x06\x06,\x00\x00\x00\x00\x00\x00\x00\x1e\x03-\x00\x00\x00\x00\x00\x00\x00\x00'
                       b'\x00\x04\x00\x00\x00\x00\x00\x00\x00\x04\x00\x00\x00\x00\x00\x00\x00\xfe\x00\x00'
                       b'\x00\x00\x00\x00\x00R\x02\x00\x00\x00\x00\x00\x00PK\x06\x07\x00\x00\x00\x00P\x03'
                       b'\x00\x00\x00\x00\x00\x00\x01\x00\x00\x00PK\x05\x06\x00\x00\x00\x00\x04\x00\x04'
                       b'\x00\xfe\x00\x00\x00R\x02\x00\x00\x00\x00')

        current_load_endian = get_default_load_endianness()

        buf_le_no_bom = io.BytesIO(data_le_no_bom)
        buf_le_bom = io.BytesIO(data_le_bom)
        buf_be_no_bom = io.BytesIO(data_be_no_bom)
        buf_be_bom = io.BytesIO(data_be_bom)

        try:
            set_default_load_endianness(LoadEndianness.NATIVE)
            tensor_le_no_bom = torch.load(buf_le_no_bom)
            tensor_be_no_bom = torch.load(buf_be_no_bom)
        finally:
            set_default_load_endianness(current_load_endian)

        tensor_le_bom = torch.load(buf_le_bom)
        tensor_be_bom = torch.load(buf_be_bom)

        buf_le_no_bom.seek(0)
        buf_be_no_bom.seek(0)

        try:
            set_default_load_endianness(LoadEndianness.LITTLE)
            tensor_le_no_bom_little = torch.load(buf_le_no_bom)
            tensor_be_no_bom_little = torch.load(buf_be_no_bom)
        finally:
            set_default_load_endianness(current_load_endian)

        buf_le_no_bom.seek(0)
        buf_be_no_bom.seek(0)

        try:
            set_default_load_endianness(LoadEndianness.BIG)
            tensor_le_no_bom_big = torch.load(buf_le_no_bom)
            tensor_be_no_bom_big = torch.load(buf_be_no_bom)
        finally:
            set_default_load_endianness(current_load_endian)

        self.assertTrue(torch.equal(tensor_le_bom, tensor_be_bom))
        self.assertFalse(torch.equal(tensor_le_no_bom, tensor_be_no_bom))
        self.assertTrue(torch.equal(tensor_le_no_bom_little, tensor_le_bom))
        self.assertFalse(torch.equal(tensor_be_no_bom_little, tensor_be_bom))
        self.assertFalse(torch.equal(tensor_le_no_bom_big, tensor_le_bom))
        self.assertTrue(torch.equal(tensor_be_no_bom_big, tensor_be_bom))

        if (sys.byteorder == 'little'):
            self.assertTrue(torch.equal(tensor_le_no_bom, tensor_le_bom))
            self.assertTrue(torch.equal(tensor_le_no_bom, tensor_be_bom))
            self.assertFalse(torch.equal(tensor_be_no_bom, tensor_le_bom))
            self.assertFalse(torch.equal(tensor_be_no_bom, tensor_be_bom))
        else:
            self.assertFalse(torch.equal(tensor_le_no_bom, tensor_le_bom))
            self.assertFalse(torch.equal(tensor_le_no_bom, tensor_be_bom))
            self.assertTrue(torch.equal(tensor_be_no_bom, tensor_le_bom))
            self.assertTrue(torch.equal(tensor_be_no_bom, tensor_be_bom))

    @unittest.skipIf(platform.machine() != 's390x', "s390x-specific test")
    def test_serialization_warning_s390x(self):
        data_be_no_bom = (b'PK\x03\x04\x00\x00\x08\x08\x00\x00\x00\x00\x00\x00\x00\x00\x00\x00\x00\x00\x00'
                          b'\x00\x00\x00\x00\x00\x19\x00\t\x00tensor.double.BE/data.pklFB\x05\x00ZZZZZ\x80\x02'
                          b'ctorch._utils\n_rebuild_tensor_v2\nq\x00((X\x07\x00\x00\x00storageq\x01ctorch\n'
                          b'DoubleStorage\nq\x02X\x01\x00\x00\x000q\x03X\x03\x00\x00\x00cpuq\x04K\x04tq\x05'
                          b'QK\x00K\x02K\x02\x86q\x06K\x02K\x01\x86q\x07\x89ccollections\nOrderedDict\nq\x08'
                          b')Rq\ttq\nRq\x0b.PK\x07\x08S\xd3\xba&\x9b\x00\x00\x00\x9b\x00\x00\x00PK\x03\x04\x00'
                          b'\x00\x08\x08\x00\x00\x00\x00\x00\x00\x00\x00\x00\x00\x00\x00\x00\x00\x00\x00\x00'
                          b'\x00\x17\x00 \x00tensor.double.BE/data/0FB\x1c\x00ZZZZZZZZZZZZZZZZZZZZZZZZZZZZ'
                          b'?\xc9^|\xff\xa4v\x97\xbf\xe9\xb0\x8dP\x8c\xbc\xce\xbf\xd3\xdb\xb7[\xef\x0e\xdc?\xde'
                          b'\x00\xf9Q\x08\xb14PK\x07\x083@\x82/ \x00\x00\x00 \x00\x00\x00PK\x03\x04\x00\x00'
                          b'\x08\x08\x00\x00\x00\x00\x00\x00\x00\x00\x00\x00\x00\x00\x00\x00\x00\x00\x00\x00'
                          b'\x18\x00\x1a\x00tensor.double.BE/versionFB\x16\x00ZZZZZZZZZZZZZZZZZZZZZZ3\nPK\x07'
                          b'\x08\xd1\x9egU\x02\x00\x00\x00\x02\x00\x00\x00PK\x01\x02\x00\x00\x00\x00\x08\x08'
                          b'\x00\x00\x00\x00\x00\x00S\xd3\xba&\x9b\x00\x00\x00\x9b\x00\x00\x00\x19\x00\x00'
                          b'\x00\x00\x00\x00\x00\x00\x00\x00\x00\x00\x00\x00\x00\x00\x00tensor.double.BE/da'
                          b'ta.pklPK\x01\x02\x00\x00\x00\x00\x08\x08\x00\x00\x00\x00\x00\x003@\x82/ '
                          b'\x00\x00\x00 \x00\x00\x00\x17\x00\x00\x00\x00\x00\x00\x00\x00\x00\x00\x00\x00\x00'
                          b'\xeb\x00\x00\x00tensor.double.BE/data/0PK\x01\x02\x00\x00\x00\x00\x08\x08\x00\x00'
                          b'\x00\x00\x00\x00\xd1\x9egU\x02\x00\x00\x00\x02\x00\x00\x00\x18\x00\x00\x00\x00'
                          b'\x00\x00\x00\x00\x00\x00\x00\x00\x00p\x01\x00\x00tensor.double.BE/versionPK\x06\x06'
                          b',\x00\x00\x00\x00\x00\x00\x00\x1e\x03-\x00\x00\x00\x00\x00\x00\x00\x00\x00\x03'
                          b'\x00\x00\x00\x00\x00\x00\x00\x03\x00\x00\x00\x00\x00\x00\x00\xd2\x00\x00\x00\x00'
                          b'\x00\x00\x00\xd2\x01\x00\x00\x00\x00\x00\x00PK\x06\x07\x00\x00\x00\x00\xa4\x02\x00'
                          b'\x00\x00\x00\x00\x00\x01\x00\x00\x00PK\x05\x06\x00\x00\x00\x00\x03\x00\x03\x00'
                          b'\xd2\x00\x00\x00\xd2\x01\x00\x00\x00\x00')

        current_load_endian = get_default_load_endianness()

        buf_be_no_bom = io.BytesIO(data_be_no_bom)

        try:
            set_default_load_endianness(None)
            with self.assertWarnsRegex(UserWarning, "The default load endianness for checkpoints "
                                       "without a byteorder mark on big endian machines "
                                       "was changed from 'native' to 'little' endian"):
                tensor_be_no_bom = torch.load(buf_be_no_bom)
        finally:
            set_default_load_endianness(current_load_endian)

    @parametrize('path_type', (str, Path))
    @parametrize('weights_only', (True, False))
    @unittest.skipIf(IS_WINDOWS, "NamedTemporaryFile on windows")
    def test_serialization_mmap_loading(self, weights_only, path_type):
        class DummyModel(torch.nn.Module):
            def __init__(self):
                super().__init__()
                self.fc1 = torch.nn.Linear(3, 1024)
                self.fc2 = torch.nn.Linear(1024, 5)

            def forward(self, input):
                return self.fc2(self.fc1(input))

        with TemporaryFileName() as f:
            f = path_type(f)
            state_dict = DummyModel().state_dict()
            torch.save(state_dict, f)
            result = torch.load(f, mmap=True, weights_only=weights_only)
            result_non_mmap = torch.load(f, mmap=False, weights_only=weights_only)

        model_mmap_state_dict = DummyModel()
        model_mmap_state_dict.load_state_dict(result)
        model_non_mmap_state_dict = DummyModel()
        model_non_mmap_state_dict.load_state_dict(result_non_mmap)
        input = torch.randn(4, 3)
        self.assertEqual(model_mmap_state_dict(input), model_non_mmap_state_dict(input.clone()))

    @unittest.skipIf(not torch.cuda.is_available() or IS_WINDOWS,
                     "CUDA is unavailable or NamedTemporaryFile on Windows")
    def test_serialization_mmap_loading_with_map_location(self):
        class DummyModel(torch.nn.Module):
            def __init__(self):
                super().__init__()
                self.fc1 = torch.nn.Linear(3, 1024)
                self.fc2 = torch.nn.Linear(1024, 5)

            def forward(self, input):
                return self.fc2(self.fc1(input))

        # make sure mmap where tensors' location tags are not CPU does not crash
        # zipfile will first be mmap-ed on CPU and storages are extracted using
        # overall_storage[start_offset:end_offset] before running
        # _{device}_deserialize, which moves the storage to device
        with TemporaryFileName() as f:
            with torch.device('cuda'):
                m = DummyModel()
            state_dict = m.state_dict()
            torch.save(state_dict, f)
            result = torch.load(f, mmap=True)
            for v in result.values():
                self.assertTrue(v.is_cuda)

    def test_serialization_mmap_loading_options(self):
        if IS_WINDOWS:
            with self.assertRaisesRegex(RuntimeError, "Changing the default mmap options is currently not supported"):
                torch.serialization.set_default_mmap_options(2)
            return
        m = torch.nn.Linear(3, 5)
        sd = m.state_dict()
        with tempfile.NamedTemporaryFile() as f:
            torch.save(sd, f)
            # with MmapVisibility.MAP_PRIVATE, should not be able to modify file
            sd_loaded = torch.load(f.name, mmap=True)
            sd_loaded['weight'][0][0] = 0
            sd_loaded2 = torch.load(f.name, mmap=True)
            self.assertEqual(sd_loaded2['weight'], sd['weight'])
            # with MmapVisibility.MAP_SHARED, should be able to modify file
            torch.serialization.set_default_mmap_options(MAP_SHARED)
            try:
                sd_loaded = torch.load(f.name, mmap=True)
                sd_loaded['weight'][0][0] = 0
                sd_loaded2 = torch.load(f.name, mmap=True)
                self.assertNotEqual(sd_loaded2['weight'], sd['weight'])
                self.assertEqual(sd_loaded2['weight'][0][0].item(), 0)
                self.assertEqual(sd_loaded2['weight'], sd_loaded['weight'])
            finally:
                torch.serialization.set_default_mmap_options(MAP_PRIVATE)

    @parametrize('dtype', (torch.float8_e5m2, torch.float8_e4m3fn, torch.complex32))
    @parametrize('weights_only', (True, False))
    def test_serialization_dtype(self, dtype, weights_only):
        """ Tests that newer dtypes can be serialized using `_rebuild_tensor_v3` """
        with tempfile.NamedTemporaryFile() as f:
            x = torch.arange(0.0, 100.0).to(dtype=dtype)
            torch.save({'x': x, 'even': x[0::2], 'odd': x[1::2]}, f)
            f.seek(0)
            y = torch.load(f, weights_only=weights_only)
            self.assertEqual(y['x'], x)
            # Check that views are actually views
            y['odd'][0] = torch.tensor(0.25, dtype=dtype)
            y['even'][0] = torch.tensor(-0.25, dtype=dtype)
            self.assertEqual(y['x'][:2].to(dtype=torch.float32), torch.tensor([-0.25, 0.25]))

    @parametrize('filename', (True, False))
    @unittest.skipIf(IS_WINDOWS, "NamedTemporaryFile on windows")
    @unittest.skipIf(IS_FBCODE, "miniz version differs between fbcode and oss")
    def test_filewriter_metadata_writing(self, filename):
        sd = torch.nn.Linear(3, 5).state_dict()
        weight_nbytes = sd['weight'].untyped_storage().nbytes()
        bias_nbytes = sd['bias'].untyped_storage().nbytes()
        # TemporaryFileName will give a string
        # NamedTemporaryFile will be treated as a buffer
        file_creation_func = TemporaryFileName if filename else tempfile.NamedTemporaryFile

        with file_creation_func() as f, file_creation_func() as g:
            # save state_dict in f
            torch.save(sd, f)
            if not filename:
                f.seek(0)
            # extract 'data.pkl' for use in our fake checkpoint
            with torch.serialization._open_file_like(f, 'rb') as opened_file:
                with torch.serialization._open_zipfile_reader(opened_file) as zip_file:
                    data_file = io.BytesIO(zip_file.get_record('data.pkl'))
                    data_0_offset = zip_file.get_record_offset('data/0')
                    data_1_offset = zip_file.get_record_offset('data/1')

            # write nulls for 'data/0' and 'data/1'
            with open(f if filename else f.name, 'rb+') as opened_f:
                opened_f.seek(data_0_offset)
                opened_f.write(b'0' * weight_nbytes)
                opened_f.seek(data_1_offset)
                opened_f.write(b'0' * bias_nbytes)

            with torch.serialization._open_zipfile_writer(g) as zip_file:
                data_value = data_file.getvalue()
                zip_file.write_record('data.pkl', data_value, len(data_value))
                zip_file.write_record('byteorder', sys.byteorder, len(sys.byteorder))
                # Only write metadata for storages
                zip_file.write_record_metadata('data/0', weight_nbytes)
                zip_file.write_record_metadata('data/1', bias_nbytes)

            if not filename:
                f.seek(0)
                g.seek(0)
            sd_loaded = torch.load(g)
            sd_loaded_ref = torch.load(f)
            self.assertEqual(sd_loaded, sd_loaded_ref)

    def run(self, *args, **kwargs):
        with serialization_method(use_zip=True):
            return super().run(*args, **kwargs)

class TestWrapperSubclass(torch.Tensor):
    elem: torch.Tensor
    __slots__ = ['elem', 'other']

    @staticmethod
    def __new__(cls, elem, *args, **kwargs):
        # The wrapping tensor (TestSubclass) is just a meta tensor, so it
        # doesn't hold any memory (meta tensor is generally the preferred type
        # of tensor you want to make a subclass from)...
        r = torch.Tensor._make_subclass(cls, elem.to('meta'), elem.requires_grad)
        # ...the real tensor is held as an element on the tensor.
        r.elem = elem
        return r

    def clone(self):
        return type(self)(self.elem.clone())


class TestGetStateSubclass(torch.Tensor):
    elem: torch.Tensor
    __slots__ = ['elem']

    @staticmethod
    def __new__(cls, elem, *args, **kwargs):
        # The wrapping tensor (TestSubclass) is just a meta tensor, so it
        # doesn't hold any memory (meta tensor is generally the preferred type
        # of tensor you want to make a subclass from)...
        r = torch.Tensor._make_subclass(cls, elem.to('meta'), elem.requires_grad)
        # ...the real tensor is held as an element on the tensor.
        r.elem = elem
        return r

    def __getstate__(self):
        return ("foo", getattr(self, "elem", None), self.__dict__)

    def __setstate__(self, state):
        marker, self.elem, self.__dict__ = state
        if not marker == "foo":
            raise RuntimeError("Invalid state for TestGetStateSubclass")
        self.reloaded = True


class TestEmptySubclass(torch.Tensor):
    ...


class TestSubclassSerialization(TestCase):
    def test_tensor_subclass_wrapper_serialization(self):
        wrapped_tensor = torch.rand(2)
        my_tensor = TestWrapperSubclass(wrapped_tensor)

        foo_val = "bar"
        my_tensor.foo = foo_val
        self.assertEqual(my_tensor.foo, foo_val)

        with BytesIOContext() as f:
            torch.save(my_tensor, f)
            f.seek(0)
            new_tensor = torch.load(f)

        self.assertIsInstance(new_tensor, TestWrapperSubclass)
        self.assertEqual(new_tensor.elem, my_tensor.elem)
        self.assertEqual(new_tensor.foo, foo_val)

    def test_tensor_subclass_getstate_overwrite(self):
        wrapped_tensor = torch.rand(2)
        my_tensor = TestGetStateSubclass(wrapped_tensor)

        foo_val = "bar"
        my_tensor.foo = foo_val
        self.assertEqual(my_tensor.foo, foo_val)

        with BytesIOContext() as f:
            torch.save(my_tensor, f)
            f.seek(0)
            new_tensor = torch.load(f)

        self.assertIsInstance(new_tensor, TestGetStateSubclass)
        self.assertEqual(new_tensor.elem, my_tensor.elem)
        self.assertEqual(new_tensor.foo, foo_val)
        self.assertTrue(new_tensor.reloaded)

    def test_tensor_subclass_deepcopy(self):
        wrapped_tensor = torch.rand(2)
        my_tensor = TestWrapperSubclass(wrapped_tensor)

        foo_val = "bar"
        my_tensor.foo = foo_val
        self.assertEqual(my_tensor.foo, foo_val)

        new_tensor = deepcopy(my_tensor)

        self.assertIsInstance(new_tensor, TestWrapperSubclass)
        self.assertEqual(new_tensor.elem, my_tensor.elem)
        self.assertEqual(new_tensor.foo, foo_val)

    @parametrize('requires_grad', (True, False))
    def test_cloned_deepcopy(self, requires_grad):
        my_tensor = torch.rand(2, requires_grad=requires_grad, device='meta')

        new_tensor = deepcopy(my_tensor)

        self.assertEqual(new_tensor.requires_grad, my_tensor.requires_grad)

    def test_empty_class_serialization(self):
        tensor = TestEmptySubclass([1.])
        # Ensures it runs fine
        tensor2 = copy.copy(tensor)

        with BytesIOContext() as f:
            torch.save(tensor, f)
            f.seek(0)
            tensor2 = torch.load(f)

        tensor = TestEmptySubclass()
        # Ensures it runs fine
        # Note that tensor.data_ptr() == 0 here
        tensor2 = copy.copy(tensor)

        with BytesIOContext() as f:
            torch.save(tensor, f)
            f.seek(0)
            tensor2 = torch.load(f)

    @skipIfTorchDynamo("name 'SYNTHETIC_LOCAL' is not defined")
    def test_safe_globals_for_weights_only(self):
        '''
        Tests import semantic for tensor subclass and the {add/get/clear}_safe_globals APIs
        '''
        t = TwoTensor(torch.randn(2, 3), torch.randn(2, 3))
        p = torch.nn.Parameter(t)
        sd = OrderedDict([('t', t), ('p', p)])

        with tempfile.NamedTemporaryFile() as f:
            torch.save(sd, f)

            # Loading tensor subclass with weights_only=True should fail
            # since tensor subclass is not in safe_globals
            with self.assertRaisesRegex(pickle.UnpicklingError,
                                        "Unsupported global: GLOBAL torch.testing._internal.two_tensor.TwoTensor"):
                f.seek(0)
                sd = torch.load(f, weights_only=True)

            # Loading tensor subclass should work if the class is marked safe
            f.seek(0)
            try:
                torch.serialization.add_safe_globals([TwoTensor])
                self.assertTrue(torch.serialization.get_safe_globals() == [TwoTensor])
                sd = torch.load(f, weights_only=True)
                self.assertEqual(sd['t'], t)
                self.assertEqual(sd['p'], p)

                # Should fail again when safe globals are cleared
                torch.serialization.clear_safe_globals()
                f.seek(0)
                with self.assertRaisesRegex(pickle.UnpicklingError,
                                            "Unsupported global: GLOBAL torch.testing._internal.two_tensor.TwoTensor"):
                    torch.load(f, weights_only=True)
            finally:
                torch.serialization.clear_safe_globals()

    @unittest.skipIf(not torch.cuda.is_available(), "map_location loads to cuda")
    def test_tensor_subclass_map_location(self):
        t = TwoTensor(torch.randn(2, 3), torch.randn(2, 3))
        sd = {'t': t}

        with TemporaryFileName() as f:
            torch.save(sd, f)
            sd_loaded = torch.load(f, map_location=torch.device('cuda:0'))
            self.assertTrue(sd_loaded['t'].device == torch.device('cuda:0'))
            self.assertTrue(sd_loaded['t'].a.device == torch.device('cuda:0'))
            self.assertTrue(sd_loaded['t'].b.device == torch.device('cuda:0'))
            # make sure map_location is not propagated over multiple torch.load calls
            sd_loaded = torch.load(f)
            self.assertTrue(sd_loaded['t'].device == torch.device('cpu'))
            self.assertTrue(sd_loaded['t'].a.device == torch.device('cpu'))
            self.assertTrue(sd_loaded['t'].b.device == torch.device('cpu'))


instantiate_device_type_tests(TestBothSerialization, globals())
instantiate_parametrized_tests(TestSubclassSerialization)
instantiate_parametrized_tests(TestOldSerialization)
instantiate_parametrized_tests(TestSerialization)

if __name__ == '__main__':
    run_tests()<|MERGE_RESOLUTION|>--- conflicted
+++ resolved
@@ -7,15 +7,12 @@
 import os
 import pickle
 import platform
-<<<<<<< HEAD
-=======
 import shutil
 import sys
 import tempfile
 import unittest
 import warnings
 import zipfile
->>>>>>> 600bf978
 from collections import namedtuple, OrderedDict
 from copy import deepcopy
 from itertools import product
@@ -23,16 +20,6 @@
 
 import torch
 from torch._utils import _rebuild_tensor
-<<<<<<< HEAD
-from torch.utils._import_utils import import_dill
-from torch.serialization import check_module_version_greater_or_equal, get_default_load_endianness, \
-    set_default_load_endianness, LoadEndianness, SourceChangeWarning
-
-from torch.testing._internal.common_utils import (
-    IS_FILESYSTEM_UTF8_ENCODING, TemporaryDirectoryName,
-    TestCase, IS_FBCODE, IS_WINDOWS, TEST_DILL, run_tests, download_file, BytesIOContext, TemporaryFileName,
-    parametrize, instantiate_parametrized_tests, AlwaysWarnTypedStorageRemoval, serialTest, skipIfTorchDynamo)
-=======
 from torch._utils_internal import get_file_path_2
 from torch.serialization import (
     check_module_version_greater_or_equal,
@@ -41,7 +28,6 @@
     set_default_load_endianness,
     SourceChangeWarning,
 )
->>>>>>> 600bf978
 from torch.testing._internal.common_device_type import instantiate_device_type_tests
 from torch.testing._internal.common_dtype import all_types_and_complex_and
 from torch.testing._internal.common_utils import (
@@ -1087,7 +1073,6 @@
             f.seek(0)
             # Safe load should assert
             with self.assertRaisesRegex(pickle.UnpicklingError, "Unsupported global: GLOBAL builtins.print"):
-<<<<<<< HEAD
                 torch.load(f, weights_only=True)
             try:
                 torch.serialization.add_safe_globals([print])
@@ -1105,25 +1090,6 @@
             with self.assertRaisesRegex(pickle.UnpicklingError,
                                         "GLOBAL __main__.Point was not an allowed global by default"):
                 torch.load(f, weights_only=True)
-=======
-                torch.load(f, weights_only=True)
-            try:
-                torch.serialization.add_safe_globals([print])
-                f.seek(0)
-                torch.load(f, weights_only=True)
-            finally:
-                torch.serialization.clear_safe_globals()
-
-    def test_weights_only_safe_globals_newobj(self):
-        # This will use NEWOBJ
-        p = Point(x=1, y=2)
-        with BytesIOContext() as f:
-            torch.save(p, f)
-            f.seek(0)
-            with self.assertRaisesRegex(pickle.UnpicklingError,
-                                        "GLOBAL __main__.Point was not an allowed global by default"):
-                torch.load(f, weights_only=True)
->>>>>>> 600bf978
             f.seek(0)
             try:
                 torch.serialization.add_safe_globals([Point])

# Owner(s): ["oncall: export"]

import copy
import unittest

import torch._dynamo as torchdynamo
from torch._export.db.case import ExportCase, normalize_inputs, SupportLevel
from torch._export.db.examples import (
    filter_examples_by_support_level,
    get_rewrite_cases,
)
from torch.export import export
from torch.testing._internal.common_utils import (
    instantiate_parametrized_tests,
    IS_WINDOWS,
    parametrize,
    run_tests,
    TestCase,
    IS_WINDOWS
)

<<<<<<< HEAD
=======

>>>>>>> f34905f6
@unittest.skipIf(IS_WINDOWS, "Windows not supported for this test")
@unittest.skipIf(not torchdynamo.is_dynamo_supported(), "dynamo doesn't support")
class ExampleTests(TestCase):
    # TODO Maybe we should make this tests actually show up in a file?
    @parametrize(
        "name,case",
        filter_examples_by_support_level(SupportLevel.SUPPORTED).items(),
        name_fn=lambda name, case: f"case_{name}",
    )
    def test_exportdb_supported(self, name: str, case: ExportCase) -> None:
        model = case.model

        inputs_export = normalize_inputs(case.example_inputs)
        inputs_model = copy.deepcopy(inputs_export)
        exported_program = export(
            model,
            inputs_export.args,
            inputs_export.kwargs,
            dynamic_shapes=case.dynamic_shapes,
        )
        exported_program.graph_module.print_readable()

        self.assertEqual(
            exported_program.module()(*inputs_export.args, **inputs_export.kwargs),
            model(*inputs_model.args, **inputs_model.kwargs),
        )

        if case.extra_inputs is not None:
            inputs = normalize_inputs(case.extra_inputs)
            self.assertEqual(
                exported_program.module()(*inputs.args, **inputs.kwargs),
                model(*inputs.args, **inputs.kwargs),
            )

    @parametrize(
        "name,case",
        filter_examples_by_support_level(SupportLevel.NOT_SUPPORTED_YET).items(),
        name_fn=lambda name, case: f"case_{name}",
    )
    def test_exportdb_not_supported(self, name: str, case: ExportCase) -> None:
        model = case.model
        # pyre-ignore
        with self.assertRaises(
            (torchdynamo.exc.Unsupported, AssertionError, RuntimeError)
        ):
            inputs = normalize_inputs(case.example_inputs)
            exported_model = export(
                model,
                inputs.args,
                inputs.kwargs,
                dynamic_shapes=case.dynamic_shapes,
            )

    exportdb_not_supported_rewrite_cases = [
        (name, rewrite_case)
        for name, case in filter_examples_by_support_level(
            SupportLevel.NOT_SUPPORTED_YET
        ).items()
        for rewrite_case in get_rewrite_cases(case)
    ]
    if exportdb_not_supported_rewrite_cases:

        @parametrize(
            "name,rewrite_case",
            exportdb_not_supported_rewrite_cases,
            name_fn=lambda name, case: f"case_{name}_{case.name}",
        )
        def test_exportdb_not_supported_rewrite(
            self, name: str, rewrite_case: ExportCase
        ) -> None:
            # pyre-ignore
            inputs = normalize_inputs(rewrite_case.example_inputs)
            exported_model = export(
                rewrite_case.model,
                inputs.args,
                inputs.kwargs,
                dynamic_shapes=rewrite_case.dynamic_shapes,
            )


instantiate_parametrized_tests(ExampleTests)


if __name__ == "__main__":
    run_tests()<|MERGE_RESOLUTION|>--- conflicted
+++ resolved
@@ -16,13 +16,9 @@
     parametrize,
     run_tests,
     TestCase,
-    IS_WINDOWS
 )
 
-<<<<<<< HEAD
-=======
 
->>>>>>> f34905f6
 @unittest.skipIf(IS_WINDOWS, "Windows not supported for this test")
 @unittest.skipIf(not torchdynamo.is_dynamo_supported(), "dynamo doesn't support")
 class ExampleTests(TestCase):

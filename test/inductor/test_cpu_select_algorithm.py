--- conflicted
+++ resolved
@@ -13,11 +13,7 @@
 import torch._inductor.config as inductor_config
 import torch._inductor.select_algorithm as select_algorithm
 from torch._dynamo.utils import counters
-<<<<<<< HEAD
-from torch._inductor.codecache import VecAMX
-=======
 from torch._inductor.cpu_vec_isa import VecAMX
->>>>>>> 9ae78a57
 from torch._inductor.test_case import run_tests, TestCase
 from torch.testing._internal.common_device_type import (
     dtypes,
@@ -395,37 +391,6 @@
         self.assertEqual(counters["inductor"]["select_algorithm_autotune"], 1)
         self.assertEqual(counters["inductor"]["cpp_epilogue_fusion_counter"], 1)
 
-    @inductor_config.patch({"freezing": True})
-    @patches
-    @torch.no_grad
-    @parametrize("bias", (True, False))
-    def test_linear_amx(self, bias):
-        batch_size = 1024
-        in_features = 1024
-        out_features = 1024
-        dtype = torch.bfloat16
-
-        class M(torch.nn.Module):
-            def __init__(self, bias):
-                super().__init__()
-                self.linear = torch.nn.Linear(in_features, out_features, bias)
-
-            def forward(self, x):
-                return self.linear(x)
-
-        counters.clear()
-        v = torch.randn(batch_size, in_features).to(dtype=dtype)
-        mod = M(bias=bias).to(dtype=dtype).eval()
-        atol, rtol = 1e-2, 1e-2
-        with patch.object(select_algorithm, "VERIFY", dict(atol=atol, rtol=rtol)):
-            self.common(mod, (v,), atol=atol, rtol=rtol)
-        self.assertEqual(counters["inductor"]["select_algorithm_autotune"], 1)
-        vec_amx = VecAMX()
-        if vec_amx:
-            self.assertTrue(counters["inductor"]["cpp_micro_gemm_amx_counter"] > 0)
-        else:
-            self.assertEqual(counters["inductor"]["cpp_micro_gemm_amx_counter"], 0)
-
 
 @dynamo_config.patch({"dynamic_shapes": True, "assume_static_by_default": False})
 class _DynamicShapesTestBase(TestCase):
@@ -445,12 +410,9 @@
         TestSelectAlgorithm.test_linear_with_unary_binary
     )
     test_linear_amx_dynamic_shapes = TestSelectAlgorithm.test_linear_amx
-<<<<<<< HEAD
-=======
     test_linear_with_embedding_dynamic_shapes = (
         TestSelectAlgorithm.test_linear_with_embedding
     )
->>>>>>> 9ae78a57
 
 
 instantiate_device_type_tests(TestSelectAlgorithm, globals(), only_for="cpu")

--- conflicted
+++ resolved
@@ -4,11 +4,8 @@
 import sys
 
 import torch
-<<<<<<< HEAD
-=======
 from torch._inductor.test_case import TestCase as InductorTestCase
->>>>>>> f2f8eeea
-from torch._inductor.utils import run_and_get_code
+from torch._inductor.utils import fresh_inductor_cache, run_and_get_code
 from torch.testing import FileCheck
 from torch.testing._internal.common_utils import (
     IS_CI,
@@ -39,7 +36,6 @@
         sys.exit(0)
     raise unittest.SkipTest("requires sympy/functorch/filelock")
 
-from torch._inductor.select_algorithm import ExternKernelCaller, TritonTemplateCaller
 
 from inductor.test_torchinductor import check_model, check_model_cuda, copy_tests
 
@@ -64,10 +60,6 @@
         super().tearDownClass()
 
 
-def filter_extern(choice):
-    return isinstance(choice, ExternKernelCaller)
-
-
 class BenchmarkFusionTestTemplate:
     def test_softmax(self):
         def f(x):
@@ -129,8 +121,6 @@
             opt_f = torch.compile(f)
             opt_f(*inputs)
 
-<<<<<<< HEAD
-=======
     def test_foreach_kernel(self):
         """
         Benchmark fusion should skip benchmarking kernels involves foreach kernel
@@ -145,7 +135,6 @@
 
         self.common(f, (a, b))
 
->>>>>>> f2f8eeea
     @torch._inductor.config.patch(max_autotune_gemm_backends="TRITON")
     def test_avoid_register_spilling(self):
         if self.device != "cuda":
@@ -172,13 +161,10 @@
 
             _, out_code = run_and_get_code(foo_c, m, inp)
 
-<<<<<<< HEAD
-=======
             # occasionally, CI will make this one kernel. just skip in this case
             if not out_code[0].count("def triton_") == 2:
                 return
 
->>>>>>> f2f8eeea
             # should be multiple triton invocations
             FileCheck().check("async_compile.wait").check_count(
                 ".run", 2, exactly=True
@@ -207,7 +193,7 @@
 
     copy_tests(BenchmarkFusionTestTemplate, BenchmarkFusionCudaTest, "cuda")
 
-    class BenchmarkMultiTemplateFusionCudaTest(TorchTestCase):
+    class BenchmarkMultiTemplateFusionCudaTest(InductorTestCase):
         @classmethod
         def setUpClass(cls):
             super().setUpClass()
@@ -227,15 +213,18 @@
             cls._stack.close()
             super().tearDownClass()
 
-        def _equivalent_output_code_impl(self):
+        def _equivalent_output_code_impl(self, size, first_dim=None, activation=True):
             def foo(m, inp):
                 a = m(inp)
-                return torch.nn.functional.relu(a)
+                if activation:
+                    return torch.nn.functional.relu(a)
+                return a
 
             foo_c = torch.compile(mode="max-autotune-no-cudagraphs")(foo)
-
-            m = torch.nn.Linear(512, 512, bias=True).half().cuda()
-            inp = torch.rand([512, 512]).half().cuda()
+            first_dim = first_dim if first_dim is not None else size
+
+            m = torch.nn.Linear(size, size, bias=True).half().cuda()
+            inp = torch.rand([first_dim, size]).half().cuda()
 
             with torch.no_grad():
                 res, code = run_and_get_code(foo_c, m, inp)
@@ -251,9 +240,10 @@
             self.assertEqual(res, res2, atol=1e-4, rtol=1.1)
             return code, code2
 
+        @fresh_inductor_cache()
         @torch._inductor.config.patch(max_autotune_gemm_backends="TRITON")
         def test_equivalent_template_code(self):
-            code, code2 = self._equivalent_output_code_impl()
+            code, code2 = self._equivalent_output_code_impl(256)
             for out_code in [code, code2]:
                 FileCheck().check("def call").check_count(
                     "empty_strided_cuda", 1, exactly=True
@@ -265,18 +255,17 @@
                     out_code[0]
                 )
 
-        @torch._inductor.config.patch(debug_filter_choice=filter_extern)
+        @fresh_inductor_cache()
+        @torch._inductor.config.patch(max_autotune_gemm_backends="ATEN")
         def test_equivalent_extern_code(self):
             torch._dynamo.reset()
 
-            code, code2 = self._equivalent_output_code_impl()
+            code, code2 = self._equivalent_output_code_impl(512, 1, False)
 
             for out_code in [code, code2]:
                 FileCheck().check("def call").check_count(
                     "empty_strided_cuda", 1, exactly=True
-                ).check("extern_kernels.mm").check_count("del", 3, exactly=True).check(
-                    "reuse"
-                ).check(
+                ).check("extern_kernels.").check_count("del", 3, exactly=True).check(
                     "return"
                 ).run(
                     out_code[0]
@@ -284,33 +273,26 @@
 
         def test_changed_layout(self):
             # cat addmm planning will change layout - make sure propagated
-
-            for allowed_type in [ExternKernelCaller, TritonTemplateCaller]:
-
-                def fn(a: torch.Tensor, b: torch.Tensor, c: torch.Tensor):
-                    return torch.cat(
-                        [
-                            torch.addmm(a, b, c),
-                            torch.addmm(b, c, a),
-                        ],
-                        1,
-                    )
-
-                args = [
-                    torch.randn(4, 4, device="cuda"),
-                    torch.randn(4, 4, device="cuda"),
-                    torch.randn(4, 4, device="cuda"),
-                ]
-
-                def filter_choice(choice):
-                    return isinstance(choice, allowed_type)
-
-                with config.patch("debug_filter_choice", filter_choice):
-                    expected = fn(*args)
-                    actual = torch.compile(fn, mode="max-autotune")(*args)
-                    self.assertEqual(expected, actual)
-
-                torch._dynamo.reset()
+            def fn(a: torch.Tensor, b: torch.Tensor, c: torch.Tensor):
+                return torch.cat(
+                    [
+                        torch.addmm(a, b, c),
+                        torch.addmm(b, c, a),
+                    ],
+                    1,
+                )
+
+            args = [
+                torch.randn(4, 4, device="cuda"),
+                torch.randn(4, 4, device="cuda"),
+                torch.randn(4, 4, device="cuda"),
+            ]
+
+            expected = fn(*args)
+            actual = torch.compile(fn, mode="max-autotune")(*args)
+            self.assertEqual(expected, actual)
+
+            torch._dynamo.reset()
 
 
 if HAS_CPU and not torch.backends.mps.is_available():

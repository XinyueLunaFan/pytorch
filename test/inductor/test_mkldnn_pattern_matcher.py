--- conflicted
+++ resolved
@@ -10,7 +10,7 @@
 from torch._dynamo import config as dynamo_config
 from torch._dynamo.utils import counters
 from torch._export import capture_pre_autograd_graph
-from torch._inductor import config
+from torch._inductor import config, metrics
 from torch._inductor.test_case import run_tests, TestCase
 from torch._inductor.utils import run_and_get_code
 from torch.ao.quantization.quantize_pt2e import (
@@ -81,6 +81,36 @@
         )
     )
     return quantizer
+
+
+def cal_conv_generated_kernel_number(mod, input, dtype):
+    # this function is to decide how many kernels are generated
+    # while testing conv2d/3d/deconv2d
+    # the assumption is:
+    #   (1) There will be a to_dtype kernel for input for lp
+    #   (2) inductor always use channe_last format, there will
+    #       be a to_channel_last format for input
+    #   (3) to_dtype and to_channel_last for input can be fused
+    #   (4) inductor always get channel last format from mkldnn_conv_pointwise(binary),
+    #       and force the output to have same stride with eager.
+    #       So there will be a to_contiguous for output if eager output is contiguouse
+    mod = copy.deepcopy(mod)
+    input = input.clone()
+    if dtype == torch.float32:
+        maybe_autocast = contextlib.nullcontext()
+    else:
+        maybe_autocast = torch.cpu.amp.autocast(dtype=dtype)
+    with torch.no_grad(), maybe_autocast:
+        output = mod(input)
+    input_kernel, output_kernel = 0, 0
+    if (
+        input.is_contiguous(memory_format=torch.contiguous_format)
+        or dtype != torch.float32
+    ):
+        input_kernel = 1
+    if output.is_contiguous(memory_format=torch.contiguous_format):
+        output_kernel = 1
+    return input_kernel + output_kernel
 
 
 @config.patch({"freezing": True})
@@ -264,6 +294,7 @@
             memory_format,
             dtype,
         ) in options:
+            metrics.reset()
             if dim == 4:
                 x_shape = (1, 3, 56, 56)
             else:
@@ -284,10 +315,18 @@
                 # Has extra dtype conversion nodes for autocast.
                 match_nodes += 2
             self._test_common(mod, (v,), 2, match_nodes, check_autocast=dtype)
-
+            generated_kernel_count = cal_conv_generated_kernel_number(mod, v, dtype)
+            self.assertEqual(metrics.generated_kernel_count, generated_kernel_count)
+
+    @skipIfNoDynamoSupport
+    @skipIfNoONEDNN
+    @skipIfRocm
     def test_conv2d_unary_cpu(self):
         self._test_conv_unary_cpu_base(dim=4)
 
+    @skipIfNoDynamoSupport
+    @skipIfNoONEDNN
+    @skipIfRocm
     def test_conv3d_unary_cpu(self):
         self._test_conv_unary_cpu_base(dim=5)
 
@@ -321,6 +360,7 @@
             dtypes.append(torch.float16)
         options = itertools.product(unary_list, [True, False], dtypes)
         for unary_fn, bias, dtype in options:
+            metrics.reset()
             mod = M(unary_fn, 10, 30, bias=bias).eval()
             # only fuse for linear when the dtype is bf16
             mod = mod
@@ -335,6 +375,8 @@
             self._test_common(
                 mod, (v,), matcher_count, matcher_nodes, check_autocast=dtype
             )
+            # only generated 1 kernel for "to"
+            self.assertEqual(metrics.generated_kernel_count, 1)
 
     @unittest.skipIf(not TEST_MKL, "Test requires MKL")
     def test_linear_fp32(self):
@@ -354,8 +396,6 @@
             matcher_nodes = 1
             self._test_common(mod, (v,), matcher_count, matcher_nodes)
 
-<<<<<<< HEAD
-=======
     def test_linear_add_bias(self):
         class M(torch.nn.Module):
             def __init__(self, dtype, unary_fn):
@@ -392,7 +432,6 @@
     @skipIfNoDynamoSupport
     @skipIfNoONEDNN
     @skipIfRocm
->>>>>>> e216df48
     def test_conv_transpose2d_unary(self):
         class M(torch.nn.Module):
             def __init__(
@@ -425,6 +464,7 @@
         )
 
         for unary_fn, memory_format, dtype in options:
+            metrics.reset()
             x_shape = (1, 3, 28, 28)
             mod = M(unary_fn).eval()
 
@@ -440,6 +480,8 @@
                 # Has extra dtype conversion nodes for autocast.
                 match_nodes += 2
             self._test_common(mod, (v,), 2, match_nodes, check_autocast=dtype)
+            generated_kernel_count = cal_conv_generated_kernel_number(mod, v, dtype)
+            self.assertEqual(metrics.generated_kernel_count, generated_kernel_count)
 
     def _test_conv_binary_base(self, dim=4):
         assert dim == 4 or dim == 5
@@ -469,19 +511,29 @@
                 else:
                     return self.binary_fn(x1, x2)
 
+        dtypes = [
+            torch.float,
+        ]
+        if torch.ops.mkldnn._is_mkldnn_bf16_supported():
+            dtypes.append(torch.bfloat16)
+        if torch.ops.mkldnn._is_mkldnn_fp16_supported():
+            dtypes.append(torch.float16)
         cl_format = torch.channels_last if dim == 4 else torch.channels_last_3d
         test_memory_format = [torch.contiguous_format, cl_format]
         options = itertools.product(
             binary_list,
             [True, False],
             test_memory_format,
+            dtypes,
         )
 
         for (
             binary_fn,
             has_relu,
             memory_format,
+            dtype,
         ) in options:
+            metrics.reset()
             if dim == 4:
                 x_shape = (1, 3, 56, 56)
             else:
@@ -496,11 +548,21 @@
             match_nodes = binary_list[binary_fn][1]
             if has_relu:
                 match_nodes += 1
-            self._test_common(mod, (v,), match_count, match_nodes + 2)
-
+            self._test_common(
+                mod, (v,), match_count, match_nodes + 2, check_autocast=dtype
+            )
+            generated_kernel_count = cal_conv_generated_kernel_number(mod, v, dtype)
+            self.assertEqual(metrics.generated_kernel_count, generated_kernel_count)
+
+    @skipIfNoDynamoSupport
+    @skipIfNoONEDNN
+    @skipIfRocm
     def test_conv2d_binary(self):
         self._test_conv_binary_base(dim=4)
 
+    @skipIfNoDynamoSupport
+    @skipIfNoONEDNN
+    @skipIfRocm
     def test_conv3d_binary(self):
         self._test_conv_binary_base(dim=5)
 
@@ -528,7 +590,7 @@
         )
         out_feature = 30
         for binary_fn, input_shape, bias, dtype in options:
-            torch._dynamo.reset()
+            metrics.reset()
             # addmm(mm) + (linear+add)
             match_count = 2
             match_nodes = 3
@@ -537,13 +599,20 @@
                 # view + linear + view(joint_graph+freeze pass)
                 match_count = match_count + 5 if is_inplace else match_count + 3
                 match_nodes = match_nodes + 7 if is_inplace else match_nodes + 5
-            mod = M(binary_fn, input_shape[-1], out_feature, bias).to(dtype).eval()
-            v = torch.randn(input_shape).to(dtype)
+            mod = M(binary_fn, input_shape[-1], out_feature, bias).eval()
+            v = torch.randn(input_shape)
             other = torch.randn(input_shape[:-1] + [out_feature]).to(dtype)
-            mod_c = torch.compile(mod)
-            out, code = run_and_get_code(mod_c, v, other)
-            self.assertEqual(out, mod(v, other), rtol=1e-2, atol=1e-2)
-            # TODO - assert fusions work code
+            self._test_common(
+                mod,
+                (
+                    v,
+                    other,
+                ),
+                match_count,
+                match_nodes,
+                check_autocast=dtype,
+            )
+            self.assertEqual(metrics.generated_kernel_count, 1)
 
     def test_multi_linear_share_same_input(self):
         # llama pattern.

--- conflicted
+++ resolved
@@ -1,17 +1,27 @@
 # Owner(s): ["oncall: pt2"]
+import sys
 import textwrap
 import unittest
 
 import torch
 import torch._inductor.async_compile  # noqa: F401 required to warm up AsyncCompile pools
+from torch._inductor import config
 from torch._inductor.codecache import HalideCodeCache
 from torch._inductor.runtime.hints import HalideInputSpec, HalideMeta
 from torch._inductor.test_case import run_tests, TestCase
 from torch._inductor.utils import parallel_num_threads
 
-from torch.testing._internal.common_utils import IS_MACOS
+from torch.testing._internal.common_utils import IS_CI, IS_MACOS, IS_WINDOWS
 from torch.testing._internal.inductor_utils import HAS_CPU
 
+
+if IS_WINDOWS and IS_CI:
+    sys.stderr.write(
+        "Windows CI does not have necessary dependencies for test_torchinductor_dynamic_shapes yet\n"
+    )
+    if __name__ == "__main__":
+        sys.exit(0)
+    raise unittest.SkipTest("requires sympy/functorch/filelock")
 
 try:
     import halide
@@ -21,7 +31,6 @@
     HAS_HALIDE = False
 
 
-<<<<<<< HEAD
 try:
     from . import test_torchinductor
 except ImportError:
@@ -32,31 +41,43 @@
     {
         "cpu_backend": "halide",
         "cuda_backend": "halide",
+        "fallback_random": True,  # TODO(jansel): support random
     }
 )
 
 
-=======
->>>>>>> 00f675bb
 @unittest.skipUnless(HAS_HALIDE, "requires halide")
 class HalideTests(TestCase):
     def test_codecache(self):
         fn = HalideCodeCache.generate_halide(
             HalideMeta(
                 argtypes=[
-                    HalideInputSpec(ctype="float*", name="in_ptr0", numel="1024L"),
-                    HalideInputSpec(ctype="float*", name="in_ptr1", numel="1024L"),
+                    HalideInputSpec(
+                        ctype="float*",
+                        name="in_ptr0",
+                        shape=["1024L"],
+                        stride=["1L"],
+                        offset="0",
+                    ),
+                    HalideInputSpec(
+                        ctype="float*",
+                        name="in_ptr1",
+                        shape=["1024L"],
+                        stride=["1L"],
+                        offset="0",
+                    ),
                     HalideInputSpec(
                         ctype="float*",
                         name="out_ptr0",
-                        numel="1024L",
+                        shape=["1024L"],
+                        stride=["1L"],
+                        offset="0",
                     ),
                 ],
-                target="host",
+                target="host-no_runtime",
                 scheduler="Mullapudi2016",
                 scheduler_flags={
                     "parallelism": parallel_num_threads(),
-                    "last_level_cache_size": HalideCodeCache.cpu_cache_size(),
                 },
             ),
             textwrap.dedent(
@@ -99,16 +120,14 @@
         self.assertEqual(c, a + b)
 
 
-<<<<<<< HEAD
-SweepInputsCpuHalideTest = make_halide(test_torchinductor.SweepInputsCpuTest)
-CpuHalideTests = make_halide(test_torchinductor.CpuTests)
+if test_torchinductor.HAS_CPU and HAS_HALIDE:
+    SweepInputsCpuHalideTest = make_halide(test_torchinductor.SweepInputsCpuTest)
+    CpuHalideTests = make_halide(test_torchinductor.CpuTests)
 
 if test_torchinductor.HAS_GPU:
     SweepInputsGPUHalideTest = make_halide(test_torchinductor.SweepInputsGPUTest)
     GPUHalideTests = make_halide(test_torchinductor.GPUTests)
 
-=======
->>>>>>> 00f675bb
 if __name__ == "__main__":
     if HAS_CPU and not IS_MACOS and HAS_HALIDE:
         run_tests(needs="filelock")
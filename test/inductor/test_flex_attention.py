# Owner(s): ["module: inductor"]
# flake8: noqa: B950

import functools
from collections import namedtuple
from typing import Callable, Optional

from unittest import expectedFailure, skip, skipUnless
from unittest.mock import patch

import torch

from torch._dynamo.testing import CompileCounterWithBackend, normalize_gm
from torch._higher_order_ops.flex_attention import flex_attention as flex_attention_hop
from torch._inductor import metrics
from torch._inductor.test_case import TestCase as InductorTestCase
from torch._inductor.utils import run_and_get_code
from torch.nn.attention._flex_attention import (
    _causal,
    _compose,
    _flex_attention,
    _generate_alibi_bias,
    _identity,
    _rel_bias,
    _rel_causal,
)
from torch.testing import FileCheck
from torch.testing._internal import common_utils
from torch.testing._internal.common_cuda import PLATFORM_SUPPORTS_BF16
from torch.utils._triton import has_triton

# Skip tests if Triton is not available
supported_platform = skipUnless(
    torch.cuda.is_available()
<<<<<<< HEAD
=======
    and torch.version.hip is None
>>>>>>> d21f311a
    and has_triton()
    and torch.cuda.get_device_capability() >= (8, 0),
    "Requires CUDA and Triton",
)

Tolerances = namedtuple("Tolerances", ["atol", "rtol"])
torch.set_float32_matmul_precision("high")

index = torch.ops.aten.index


def create_attention(score_mod):
    return functools.partial(_flex_attention, score_mod=score_mod)


test_dtypes = (
    [torch.float16, torch.bfloat16, torch.float32]
    if PLATFORM_SUPPORTS_BF16
    else [torch.float16, torch.float32]
)

test_dtypes_fast = [torch.float16]


# --------- Useful score mod functions for testing ---------
def _inverse_causal(score, b, h, m, n):
    return torch.where(m <= n, score, float("-inf"))


def _times_two(score, b, h, m, n):
    """Joint graph needed for correctness"""
    return score * 2


def _squared(score, b, h, m, n):
    """Joint graph needed for correctness"""
    return score * score


def _head_offset(dtype: torch.dtype):
    """Captured Buffer"""
    head_offset = torch.rand(H, device="cuda", dtype=dtype)

    def score_mod(score, b, h, m, n):
        return score * head_offset[h]

    return score_mod


def _trig(score, b, h, m, n):
    """Joint graph needed for correctness"""
    return torch.sin(torch.cos(score)) + torch.tan(b)


def _trig2(score, b, h, m, n):
    """Branching joint graph"""
    cos_score = torch.cos(score)
    sin_score = torch.sin(score)
    z = cos_score * sin_score + torch.tan(b)
    return z


test_score_mods = [
    _identity,
    _times_two,
    _squared,
    _causal,
    _inverse_causal,
    _rel_bias,
    _rel_causal,
    _generate_alibi_bias(8),
]

captured_buffers_map = {
    "_head_offset": _head_offset,
}

B = 4
H = 8
S = 2048
D = 64


def query_key_value_clones(
    query: torch.Tensor,
    key: torch.Tensor,
    value: torch.Tensor,
    dtype: torch.dtype = None,
):
    """Clones the query, key, and value tensors and moves them to the specified dtype."""
    if dtype is None:
        dtype = query.dtype
    query_ref = query.clone().detach().to(dtype).requires_grad_(query.requires_grad)
    key_ref = key.clone().detach().to(dtype).requires_grad_(key.requires_grad)
    value_ref = value.clone().detach().to(dtype).requires_grad_(value.requires_grad)
    return query_ref, key_ref, value_ref


class TestFlexAttention(InductorTestCase):
    def _check_equal(
        self,
        golden_out: torch.Tensor,
        ref_out: torch.Tensor,
        compiled_out: torch.Tensor,
        fudge_factor: float,
        tensor_name: Optional[str] = None,
    ):
        compiled_error = (golden_out - compiled_out).abs().mean()
        ref_error = (golden_out - ref_out).abs().mean()
        if torch.isnan(compiled_error).any() and not torch.isnan(ref_error).any():
            self.assertTrue(False, "Output/Grad with NaN")
        if compiled_error > ref_error * fudge_factor:
            name = tensor_name if tensor_name is not None else ""
            msg = f"{name} Compiled error {compiled_error} is greater than ref error {ref_error} by more than {fudge_factor}X."
            self.assertTrue(False, msg)

    def _check_out_and_grad(
        self,
        golden_out: torch.Tensor,
        ref_out: torch.Tensor,
        compiled_out: torch.Tensor,
        q_gold: torch.Tensor,
        q_ref: torch.Tensor,
        q: torch.Tensor,
        k_gold: torch.Tensor,
        k_ref: torch.Tensor,
        k: torch.Tensor,
        v_gold: torch.Tensor,
        v_ref: torch.Tensor,
        v: torch.Tensor,
    ):
        dtype = ref_out.dtype
        with torch.no_grad():
            # Note, it seems like we really are less accurate than the float32
            # computation, likely due to the online softmax
            if dtype == torch.float32:
                fudge_factor = 10.0
            else:
                fudge_factor = 1.1

            # Checkout output
            self._check_equal(golden_out, ref_out, compiled_out, fudge_factor, "Out")

            # Check gradients
            q_fudge_factor = 2.5 * fudge_factor
            self._check_equal(
                q_gold.grad, q_ref.grad, q.grad, q_fudge_factor, "Grad_Query"
            )
            k_fudge_factor = 4 * fudge_factor
            self._check_equal(
                k_gold.grad, k_ref.grad, k.grad, k_fudge_factor, "Grad_Key"
            )
            v_fudge_factor = 4 * fudge_factor
            self._check_equal(
                v_gold.grad, v_ref.grad, v.grad, v_fudge_factor, "Grad_Value"
            )

    def run_test(
        self,
        score_mod: Callable,
        dtype: torch.dtype = torch.float16,
        Q_B: int = B,
        Q_H: int = H,
        Q_S: int = S,
        Q_D: int = D,
        KV_B: int = B,
        KV_H: int = H,
        KV_S: int = S,
        KV_D: int = D,
    ):
        sdpa_partial = create_attention(score_mod)
        compiled_sdpa = torch.compile(sdpa_partial)
        q = torch.randn(
            (Q_B, Q_H, Q_S, Q_D), dtype=dtype, device="cuda", requires_grad=True
        )
        k = torch.randn(
            (KV_B, KV_H, KV_S, KV_D), dtype=dtype, device="cuda", requires_grad=True
        )
        v = torch.randn(
            (KV_B, KV_H, KV_S, KV_D), dtype=dtype, device="cuda", requires_grad=True
        )
        q_ref, k_ref, v_ref = query_key_value_clones(q, k, v)
        q_gold, k_gold, v_gold = query_key_value_clones(q, k, v, torch.float64)
        golden_out = sdpa_partial(q_gold, k_gold, v_gold)
        ref_out = sdpa_partial(q_ref, k_ref, v_ref)
        compiled_out = compiled_sdpa(q, k, v)

        backward_grad = torch.randn((Q_B, Q_H, Q_S, Q_D), dtype=dtype, device="cuda")

        golden_out.backward(backward_grad.to(torch.float64))
        ref_out.backward(backward_grad)
        compiled_out.backward(backward_grad)

        self._check_out_and_grad(
            golden_out,
            ref_out,
            compiled_out,
            q_gold,
            q_ref,
            q,
            k_gold,
            k_ref,
            k,
            v_gold,
            v_ref,
            v,
        )

    def run_dynamic_test(
        self,
        score_mod: Callable,
        dtype: torch.dtype = torch.float16,
        B: int = B,
        H: int = H,
        S: int = S,
        D: int = D,
    ):
        sdpa_partial = create_attention(score_mod)
        # The first eager batch, shape (B, H, S, D)
        q1 = torch.randn((B, H, S, D), dtype=dtype, device="cuda", requires_grad=True)
        k1 = torch.randn((B, H, S, D), dtype=dtype, device="cuda", requires_grad=True)
        v1 = torch.randn((B, H, S, D), dtype=dtype, device="cuda", requires_grad=True)
        q1_ref, k1_ref, v1_ref = query_key_value_clones(q1, k1, v1)
        q1_gold, k1_gold, v1_gold = query_key_value_clones(q1, k1, v1, torch.float64)
        ref_out1 = sdpa_partial(q1_ref, k1_ref, v1_ref)
        golden_out1 = sdpa_partial(q1_gold, k1_gold, v1_gold)

        backward_grad1 = torch.randn((B, H, S, D), dtype=dtype, device="cuda")

        golden_out1.backward(backward_grad1.to(torch.float64))
        ref_out1.backward(backward_grad1)

        # The second eager batch, shape (B * 2, H, S / 2, D)
        B = int(B * 2)
        S = int(S / 2)
        q2 = torch.randn((B, H, S, D), dtype=dtype, device="cuda", requires_grad=True)
        k2 = torch.randn((B, H, S, D), dtype=dtype, device="cuda", requires_grad=True)
        v2 = torch.randn((B, H, S, D), dtype=dtype, device="cuda", requires_grad=True)
        q2_ref, k2_ref, v2_ref = query_key_value_clones(q2, k2, v2)
        q2_gold, k2_gold, v2_gold = query_key_value_clones(q2, k2, v2, torch.float64)
        ref_out2 = sdpa_partial(q2_ref, k2_ref, v2_ref)
        golden_out2 = sdpa_partial(q2_gold, k2_gold, v2_gold)

        backward_grad2 = torch.randn((B, H, S, D), dtype=dtype, device="cuda")

        golden_out2.backward(backward_grad2.to(torch.float64))
        ref_out2.backward(backward_grad2)

        # Need to clear dynamo counters, since flex attention eager mode also uses dynamo tracing.
        # We check dynamo counters["frames"]["ok"] to ensure there is no re-compilation.
        torch._dynamo.reset()
        # Compiling with dynamic shape in the first batch.
        compiled_sdpa = torch.compile(sdpa_partial, dynamic=True)
        compiled_out1 = compiled_sdpa(q1, k1, v1)
        compiled_out1.backward(backward_grad1)

        self._check_out_and_grad(
            golden_out1,
            ref_out1,
            compiled_out1,
            q1_gold,
            q1_ref,
            q1,
            k1_gold,
            k1_ref,
            k1,
            v1_gold,
            v1_ref,
            v1,
        )
        self.assertEqual(torch._dynamo.utils.counters["frames"]["ok"], 1)

        # No re-compilation, use the compiled dynamic shape version.
        compiled_out2 = compiled_sdpa(q2, k2, v2)
        compiled_out2.backward(backward_grad2)
        self._check_out_and_grad(
            golden_out2,
            ref_out2,
            compiled_out2,
            q2_gold,
            q2_ref,
            q2,
            k2_gold,
            k2_ref,
            k2,
            v2_gold,
            v2_ref,
            v2,
        )
        self.assertEqual(torch._dynamo.utils.counters["frames"]["ok"], 1)

    def run_automatic_dynamic_test(
        self,
        score_mod: Callable,
        dtype: torch.dtype = torch.float16,
        B: int = B,
        H: int = H,
        S: int = S,
        D: int = D,
    ):
        sdpa_partial = create_attention(score_mod)
        # The first eager batch, shape (B, H, S, D)
        q1 = torch.randn((B, H, S, D), dtype=dtype, device="cuda")
        k1 = torch.randn((B, H, S, D), dtype=dtype, device="cuda")
        v1 = torch.randn((B, H, S, D), dtype=dtype, device="cuda")
        golden_out1 = sdpa_partial(
            q1.to(torch.float64), k1.to(torch.float64), v1.to(torch.float64)
        )
        ref_out1 = sdpa_partial(q1, k1, v1)

        # The second eager batch, shape (B * 2, H, S / 2, D)
        B = int(B * 2)
        S = int(S / 2)
        q2 = torch.randn((B, H, S, D), dtype=dtype, device="cuda")
        k2 = torch.randn((B, H, S, D), dtype=dtype, device="cuda")
        v2 = torch.randn((B, H, S, D), dtype=dtype, device="cuda")
        golden_out2 = sdpa_partial(
            q2.to(torch.float64), k2.to(torch.float64), v2.to(torch.float64)
        )
        ref_out2 = sdpa_partial(q2, k2, v2)

        # The third eager batch, shape (B * 4, H, S / 4, D)
        B = int(B * 2)
        S = int(S / 2)
        q3 = torch.randn((B, H, S, D), dtype=dtype, device="cuda")
        k3 = torch.randn((B, H, S, D), dtype=dtype, device="cuda")
        v3 = torch.randn((B, H, S, D), dtype=dtype, device="cuda")
        golden_out3 = sdpa_partial(
            q3.to(torch.float64), k3.to(torch.float64), v3.to(torch.float64)
        )
        ref_out3 = sdpa_partial(q3, k3, v3)

        # Need to clear dynamo counters, since flex attention eager mode also uses dynamo tracing.
        # We check dynamo counters["frames"]["ok"] to ensure:
        # 1, the first batch is compiled with static shape
        # 2, the second batch is compiled with dynamic shape
        # 3, no re-compilation in the third batch
        torch._dynamo.reset()

        # Note, it seems like we really are less accurate than the float32
        # computation, likely due to the online softmax
        if dtype == torch.float32:
            fudge_factor = 10.0
        else:
            fudge_factor = 1.1

        # The first batch.
        compiled_sdpa = torch.compile(sdpa_partial)
        compiled_out1 = compiled_sdpa(q1, k1, v1)
        self._check_equal(golden_out1, ref_out1, compiled_out1, fudge_factor)
        self.assertEqual(torch._dynamo.utils.counters["frames"]["ok"], 1)

        # The second batch (automatic dynamic).
        compiled_out2 = compiled_sdpa(q2, k2, v2)
        self._check_equal(golden_out2, ref_out2, compiled_out2, fudge_factor)
        self.assertEqual(torch._dynamo.utils.counters["frames"]["ok"], 2)

        # The third batch (no re-compilation).
        compiled_out3 = compiled_sdpa(q3, k3, v3)
        self._check_equal(golden_out3, ref_out3, compiled_out3, fudge_factor)
        self.assertEqual(torch._dynamo.utils.counters["frames"]["ok"], 2)

    @supported_platform
    @common_utils.parametrize("dtype", test_dtypes)
    @common_utils.parametrize("score_mod", test_score_mods)
    def test_builtin_score_mods(self, dtype: torch.dtype, score_mod: Callable):
        self.run_test(score_mod, dtype)

    @supported_platform
    @common_utils.parametrize("dtype", test_dtypes)
    @common_utils.parametrize("score_mod", test_score_mods)
    def test_builtin_score_mods_dynamic(self, dtype: torch.dtype, score_mod: Callable):
        self.run_dynamic_test(score_mod, dtype)

    @supported_platform
    @common_utils.parametrize("dtype", test_dtypes)
    @common_utils.parametrize("score_mod", test_score_mods)
    def test_builtin_score_mods_automatic_dynamic(
        self, dtype: torch.dtype, score_mod: Callable
    ):
        self.run_automatic_dynamic_test(score_mod, dtype)

    @supported_platform
    @common_utils.parametrize("dtype", test_dtypes_fast)
    @common_utils.parametrize("score_mod", test_score_mods)
    def test_builtin_score_mods_different_seqlen(
        self, dtype: torch.dtype, score_mod: Callable
    ):
        self.run_test(
            score_mod,
            dtype,
            B,
            H,
            S // 2,  # Seqlen of Q is different from seqlen of K/V
            D,
            B,
            H,
            S,
            D,
        )

    @supported_platform
    @common_utils.parametrize("dtype", test_dtypes)
    def test_skip_odd_keys(self, dtype: torch.dtype):
        def score_mod(score, b, h, q, kv):
            return torch.where(kv % 2 == 0, score, float("-inf"))

        self.run_test(score_mod, dtype)

    @supported_platform
    @common_utils.parametrize("dtype", test_dtypes)
    def test_function_composition(self, dtype: torch.dtype):
        def score_mod_1(score, b, h, m, n):
            return score + (m - n)

        def score_mod_2(score, b, h, m, n):
            return torch.where(m <= n, score, float("-inf"))

        composed_score_mod = _compose(score_mod_1, score_mod_2)

        self.run_test(composed_score_mod, dtype)

    @supported_platform
    @common_utils.parametrize("dtype", test_dtypes)
    def test_captured_buffers(self, dtype: torch.dtype):
        head_offset = torch.rand(H, device="cuda", dtype=dtype)

        def score_mod(score, b, h, m, n):
            return score + head_offset[h]

        self.run_test(score_mod, dtype)

    @supported_platform
    @common_utils.parametrize("dtype", test_dtypes)
    def test_captured_buffers_all_dims(self, dtype: torch.dtype):
        head_scale = torch.randn(H, device="cuda")
        batch_scale = torch.randn(B, device="cuda")
        tok_scale = torch.randn(S, device="cuda")

        def all_bias(score, batch, head, token_q, token_kv):
            score = score + tok_scale[token_q]
            score = score + batch_scale[batch]
            score = score + head_scale[head]
            return score

        self.run_test(all_bias, dtype)

    @supported_platform
    @common_utils.parametrize("dtype", test_dtypes_fast)
    def test_seq_masking(self, dtype):
        seq_idx = torch.zeros(S, device="cuda", dtype=torch.bool)
        seq_idx[S // 2 :] = 1

        def seq_mask_mod(score, b, h, q, kv):
            return torch.where(seq_idx[q] == seq_idx[kv], score, float("-inf"))

        self.run_test(seq_mask_mod, dtype)

    @supported_platform
    @common_utils.parametrize("dtype", test_dtypes_fast)
    def test_load_from_bias_seq_only(self, dtype):
        bias = torch.randn(S, S, device="cuda", dtype=dtype)

        def bias_mod(score, b, h, q, kv):
            return score + bias[q, kv]

        self.run_test(bias_mod, dtype)

    @supported_platform
    @common_utils.parametrize("dtype", test_dtypes_fast)
    def test_load_from_bias_seq_batch(self, dtype):
        bias = torch.randn(B, S, S, device="cuda", dtype=dtype)

        def bias_mod(score, b, h, q, kv):
            return score + bias[b, q, kv]

        self.run_test(bias_mod, dtype)

    @supported_platform
    @common_utils.parametrize("dtype", test_dtypes_fast)
    def test_load_from_bias_head_seq_batch(self, dtype):
        bias = torch.randn(B, H, S, S, device="cuda", dtype=dtype)

        def bias_mod(score, b, h, q, kv):
            return score + bias[b, h, q, kv]

        self.run_test(bias_mod, dtype)

    @supported_platform
    @common_utils.parametrize("dtype", test_dtypes_fast)
    def test_load_rel_bias(self, dtype):
        rel_bias = torch.randn(2 * S, device="cuda", dtype=dtype)

        def bias_mod(score, b, h, q, kv):
            return score + rel_bias[(q - kv) + S]

        self.run_test(bias_mod, dtype)

    @supported_platform
    @common_utils.parametrize("dtype", test_dtypes_fast)
    def test_dependent_causal_bidirectional(self, dtype):
        num_bidirectional = torch.randint(0, S, (B,), device="cuda", dtype=torch.int32)

        def bias_mod(score, b, h, q, kv):
            causal_attention = q >= kv
            cur_num_bidirectional = num_bidirectional[b]
            bidirectional_attention_on_video = (q <= cur_num_bidirectional) & (
                kv <= cur_num_bidirectional
            )
            return torch.where(
                bidirectional_attention_on_video | causal_attention,
                score,
                -float("inf"),
            )

        self.run_test(bias_mod, dtype)

    @supported_platform
    @common_utils.parametrize("dtype", test_dtypes_fast)
    def test_natten_2d(self, dtype):
        H = 32
        W = S // H
        WINDOW = 3
        assert W * H == S

        def get_x_y(idx):
            # This should be a floor divide, but we don't support that properly
            return idx / W, idx % W

        def natten_mask(score, b, h, q, kv):
            q_x, q_y = get_x_y(q)
            kv_x, kv_y = get_x_y(kv)
            return torch.where(
                ((q_x - kv_x).abs() <= WINDOW) | ((q_y - kv_y).abs() <= WINDOW),
                score,
                float("-inf"),
            )

        self.run_test(natten_mask, dtype)

    @supported_platform
    @common_utils.parametrize("dtype", test_dtypes_fast)
    def test_subgraph_respect_decompostion(self, dtype):
        from torch._decomp import core_aten_decompositions
        from torch.fx.experimental.proxy_tensor import make_fx

        def score_mod_func(score, b, h, q, kv):
            return score - q // (1 + kv)

        make_tensor = functools.partial(
            torch.randn,
            (2, 2, 128, 4),
            device="cuda",
            dtype=torch.float64,
            requires_grad=True,
        )
        query, key, value = make_tensor(), make_tensor(), make_tensor()
        # floor_div is not decomposed in decompostion_table is empty
        flex_attention = functools.partial(_flex_attention, score_mod=score_mod_func)
        gm = make_fx(flex_attention, decomposition_table={})(query, key, value)
        self.assertExpectedInline(
            gm.sdpa_score0.code.strip(),
            """\
def forward(self, arg0_1, arg1_1, arg2_1, arg3_1, arg4_1):
    add = torch.ops.aten.add.Tensor(arg4_1, 1);  arg4_1 = None
    floor_divide = torch.ops.aten.floor_divide.default(arg3_1, add);  arg3_1 = add = None
    sub = torch.ops.aten.sub.Tensor(arg0_1, floor_divide);  arg0_1 = floor_divide = None
    return sub""",
        )

        # floor_div is decomposed for core_aten_decompositions
        gm = make_fx(flex_attention, decomposition_table=core_aten_decompositions())(
            query, key, value
        )
        self.assertExpectedInline(
            gm.sdpa_score0.code.strip(),
            """\
def forward(self, arg0_1, arg1_1, arg2_1, arg3_1, arg4_1):
    add = torch.ops.aten.add.Tensor(arg4_1, 1);  arg4_1 = None
    div = torch.ops.aten.div.Tensor_mode(arg3_1, add, rounding_mode = 'floor');  arg3_1 = add = None
    sub = torch.ops.aten.sub.Tensor(arg0_1, div);  arg0_1 = div = None
    return sub""",
        )

    @supported_platform
    @common_utils.parametrize("dtype", test_dtypes_fast)
    def test_silu_on_score(self, dtype):
        def silu_score(score, b, h, q, kv):
            return torch.nn.functional.silu(score)

        self.run_test(silu_score, dtype)

    @supported_platform
    @common_utils.parametrize("dtype", test_dtypes_fast)
    def test_padded_dense_causal(self, dtype):
        seq_len = torch.arange(B, device="cuda", dtype=torch.int32) + 1

        def create_padded_dense_wrapper(orig_score_mod):
            def njt_score_mod(qk, b, h, q, kv):
                return torch.where(
                    qk <= seq_len[b], orig_score_mod(qk, b, h, q, kv), -float("inf")
                )

            return njt_score_mod

        causal_njt = create_padded_dense_wrapper(_causal)

        self.run_test(causal_njt, dtype)

    @supported_platform
    @common_utils.parametrize("dtype", test_dtypes_fast)
    def test_captured_scale(self, dtype):
        scale = torch.ones((), device="cuda", dtype=torch.int32)

        def score_mod_scale(qk, b, h, q, kv):
            return qk + scale

        self.run_test(score_mod_scale, dtype)

    @supported_platform
    @common_utils.parametrize("dtype", test_dtypes_fast)
    def test_recompile_changed_score_mod(self, dtype):
        scale = torch.ones((), device="cuda", dtype=torch.int32)
        ADD = True

        def score_mod_scale(qk, b, h, q, kv):
            if ADD:
                return qk + scale
            else:
                return qk * scale

        self.run_test(score_mod_scale, dtype)
        ADD = False
        self.run_test(score_mod_scale, dtype)

    @supported_platform
    @expectedFailure  # If we capture a tensor then we can perform a reduction on it, and that shouldn't be allowed
    @common_utils.parametrize("dtype", test_dtypes_fast)
    def test_captured_reduction(self, dtype):
        scale = torch.randn((B, 8), device="cuda")

        def score_mod_scale(qk, b, h, q, kv):
            return qk + scale[b].sum(dim=-1)

        self.run_test(score_mod_scale, dtype)

    @supported_platform
    def test_multiple_score_mod_calls(self):
        query = torch.randn((1, 8, 1024, 64), dtype=torch.float32, device="cuda")
        keys = [
            torch.randn((1, 8, 1024, 64), dtype=torch.float32, device="cuda")
            for _ in range(2)
        ]
        values = [
            torch.randn((1, 8, 1024, 64), dtype=torch.float32, device="cuda")
            for _ in range(2)
        ]

        def scoremod_1(qk, b, h, q, kv):
            return qk + (q - kv)

        def scoremod_2(qk, b, h, q, kv):
            return torch.where(q >= kv, qk, -float("inf"))

        def f(q, k1, k2, v1, v2):
            q2 = _flex_attention(q, k1, v1, score_mod=scoremod_1)
            return _flex_attention(q2, k2, v2, score_mod=scoremod_2)

        out = f(query, *keys, *values)
        out2 = torch.compile(f)(query, *keys, *values)
        tolerance = Tolerances(atol=2e-1, rtol=2e-1)
        torch.testing.assert_close(out, out2, atol=tolerance.atol, rtol=tolerance.rtol)

    @supported_platform
    def test_multiple_score_mod_calls2(self):
        query = torch.randn((1, 8, 1024, 64), dtype=torch.float32, device="cuda")
        keys = [
            torch.randn((1, 8, 1024, 64), dtype=torch.float32, device="cuda")
            for _ in range(3)
        ]
        values = [
            torch.randn((1, 8, 1024, 64), dtype=torch.float32, device="cuda")
            for _ in range(3)
        ]

        def scoremod_1(qk, b, h, q, kv):
            return qk + (q - kv)

        def scoremod_2(qk, b, h, q, kv):
            return torch.where(q >= kv, qk, -float("inf"))

        attention1 = functools.partial(_flex_attention, score_mod=scoremod_1)

        def f(q, k1, k2, k3, v1, v2, v3):
            q2 = attention1(q, k1, v1)
            q3 = _flex_attention(q2, k2, v2, score_mod=scoremod_2)
            return _flex_attention(q3, k3, v3, score_mod=scoremod_1)

        out = f(query, *keys, *values)
        out2 = torch.compile(f)(query, *keys, *values)
        self.assertTrue((out - out2).abs().mean() < 1e-2)

    @supported_platform
    def test_inputs_are_realized(self):
        def f(q, k, v):
            x = torch.randn(1024, device="cuda")
            x = x * 2

            def func(qk, b, h, q, kv):
                return qk + x[q]

            return _flex_attention(q.sin(), k, v, score_mod=func).cos()

        q, k, v = (
            torch.randn(1, 8, 1024, 64, device="cuda", requires_grad=True)
            for _ in range(3)
        )
        ref = f(q, k, v)
        out = torch.compile(f)(q, k, v)
        self.assertTrue((ref - out).abs().mean() < 1e-2)
        gradOut = torch.randn_like(q)

        ref_grads = torch.autograd.grad(ref, (q, k, v), gradOut)
        out_grads = torch.autograd.grad(out, (q, k, v), gradOut)
        for ref, out in zip(ref_grads, out_grads):
            self.assertTrue((ref - out).abs().mean() < 1e-2)

    @supported_platform
    def test_epilogue_fused(self):
        @torch.compile
        def f(q, k, v):
            out = _flex_attention(q, k, v)
            return out.cos()

        q, k, v = (torch.randn(1, 8, 1024, 64, device="cuda") for _ in range(3))
        metrics.reset()
        f(q, k, v)
        accessed_bytes = 1 * 8 * 1024 * 64 * torch.float32.itemsize
        num_accesses = 4  # q, k, v reads, one output.
        # TODO: Get rid of this fudge factor
        # We need this fudge factor for now, since
        # 1. For some reason we materialize the output of the attention unnecessarily (it's related to the mutation somehow)
        # 2. We also write the extraneous logsumexp
        num_accesses += 2
        self.assertLess(metrics.num_bytes_accessed, accessed_bytes * num_accesses)

    @supported_platform
    @skip("Triton bug ")  # https://github.com/pytorch/pytorch/issues/124571
    @common_utils.parametrize("dtype", test_dtypes)
    def test_njt_causal(self, dtype):
        offsets = torch.tensor(
            [0, 1024, 1024 + 512, S], device="cuda", dtype=torch.int32
        )
        seq_idx = torch.zeros(S, device="cuda", dtype=torch.int32)
        for idx in range(len(offsets) - 1):
            seq_idx[offsets[idx] : offsets[idx + 1]] = idx

        def create_njt_wrapper(orig_score_mod, offsets, seq_idx):
            def njt_score_mod(qk, b, h, q, kv):
                q_nested = q - offsets[seq_idx[q]]
                kv_nested = kv - offsets[seq_idx[kv]]
                return orig_score_mod(qk, b, h, q_nested, kv_nested)

            return njt_score_mod

        causal_njt = create_njt_wrapper(_causal, offsets, seq_idx)

        self.run_test(causal_njt, dtype)

    @supported_platform
    def test_mixed_dtypes_fails(self):
        query = torch.randn((1, 1, 1024, 64), dtype=torch.float32, device="cuda")
        key = torch.randn((1, 1, 1024, 64), dtype=torch.float16, device="cuda")
        value = torch.randn((1, 1, 1024, 64), dtype=torch.float16, device="cuda")
        with self.assertRaisesRegex(
            ValueError, "Expected query, key, and value to have the same dtype"
        ):
            _flex_attention(query, key, value, _identity)

    @supported_platform
    @patch.object(torch._inductor.config, "max_autotune", True)
    def test_max_autotune(self):
        def score_mod(score, b, h, m, n):
            return score * 2

        self.run_test(score_mod)

    @supported_platform
    @skip("TODO: Figure out why this is erroring")
    @patch.object(torch._inductor.config, "max_autotune", True)
    def test_max_autotune_with_captured(self):
        head_scale = torch.randn(H, device="cuda")
        batch_scale = torch.randn(B, device="cuda")
        tok_scale = torch.randn(S, device="cuda")

        def bias_mod(score, batch, head, token_q, token_kv):
            score = score + tok_scale[token_q]
            score = score + batch_scale[batch]
            score = score + head_scale[head]
            return score

        self.run_test(bias_mod)

    @supported_platform
    @common_utils.parametrize("dtype", test_dtypes)
    @common_utils.parametrize("score_mod", [_identity, _causal])
    def test_logsumexp_correctness(self, dtype, score_mod):
        @torch.compile
        def sdpa_hop(q, k, v, score_mod):
            return flex_attention_hop(q, k, v, score_mod)

        @torch.compile(backend="aot_eager")
        def eager_sdpa_hop(q, k, v, score_mod):
            """The main entrypoint for FlexAttention doesnt return LSE.
            Besides dropping LSE it also ensures that the hop is compiled with aot-eager
            backend. We need to replicate this.
            """
            return flex_attention_hop(q, k, v, score_mod)

        make_tensor = functools.partial(
            torch.randn,
            (B, H, S, D),
            dtype=dtype,
            device="cuda",
            requires_grad=True,
        )
        q, k, v = make_tensor(), make_tensor(), make_tensor()

        ref_out, ref_lse = eager_sdpa_hop(
            q.to(torch.float64), k.to(torch.float64), v.to(torch.float64), score_mod
        )
        compiled_out, compiled_lse = sdpa_hop(q, k, v, score_mod)

        # Comparing LSE for the ref and the compiled version
        # The compiled uses a change of base trick to more efficiently compute the LSE
        # this means that the base for the LSE computed by ref is e while for the compiled
        # version it is 2. To compare we use the change of base formula
        # log_2(x_compiled) = log_e(x_ref) * log_2(e) where
        # x_ref      = sum(_i e^(scores[i]))
        # x_compiled = sum(_i 2^(log2(e) * scores[i]))

        self.assertTrue(ref_lse.dtype == torch.float64)
        self.assertTrue(compiled_lse.dtype == torch.float32)
        ref_lse = ref_lse * torch.log2(torch.tensor(torch.e))

        tolerance = Tolerances(atol=2e-2, rtol=2e-2)
        torch.testing.assert_close(
            ref_out.to(dtype=torch.float32),
            compiled_out.to(dtype=torch.float32),
            atol=tolerance.atol,
            rtol=tolerance.rtol,
        )
        torch.testing.assert_close(
            ref_lse.to(dtype=torch.float32),
            compiled_lse.to(dtype=torch.float32),
            atol=tolerance.atol,
            rtol=tolerance.rtol,
        )

    @supported_platform
    def test_logsumexp_only_return(self):
        make_tensor = functools.partial(
            torch.randn,
            (B, H, S, D),
            dtype=torch.float32,
            device="cuda",
            requires_grad=True,
        )
        q, k, v = make_tensor(), make_tensor(), make_tensor()

        @torch.compile
        def func(q, k, v, score_mod):
            _, lse = flex_attention_hop(q, k, v, score_mod)
            lse_2 = lse * 2
            return lse_2

        _, code = run_and_get_code(func, q, k, v, _identity)
        # Ensure that two kernels are generated
        FileCheck().check_count(".run(", 2, True).run(code[0])

    @supported_platform
    def test_logsumexp_is_not_fused(self):
        make_tensor = functools.partial(
            torch.randn,
            (B, H, S, D),
            dtype=torch.float32,
            device="cuda",
            requires_grad=True,
        )
        q, k, v = make_tensor(), make_tensor(), make_tensor()

        @torch.compile
        def func(q, k, v, score_mod):
            out, lse = flex_attention_hop(q, k, v, score_mod)
            lse_2 = lse * 2
            return out, lse_2

        _, code = run_and_get_code(func, q, k, v, _identity)
        # Ensure that two kernels are generated
        FileCheck().check_count(".run(", 2, True).run(code[0])

    @supported_platform
    @common_utils.parametrize(
        "score_mod", [_identity, _causal, _times_two, _squared, _trig, _trig2]
    )
    def test_aot_eager_gradcheck(self, score_mod):
        make_tensor = functools.partial(
            torch.randn,
            (2, 2, 8, 4),
            device="cuda",
            dtype=torch.float64,
            requires_grad=True,
        )
        query, key, value = make_tensor(), make_tensor(), make_tensor()

        func = torch.compile(_flex_attention, backend="aot_eager", fullgraph=True)

        self.assertTrue(
            torch.autograd.gradcheck(
                func, (query, key, value, score_mod), raise_exception=True
            )
        )

    @supported_platform
    @common_utils.parametrize("score_mod_name", ["_head_offset"])
    @common_utils.parametrize("mode", ["eager", "aot_eager"])
    def test_captured_score_mod_aot_eager_gradcheck(
        self, score_mod_name: str, mode: str
    ):
        make_tensor = functools.partial(
            torch.randn,
            (2, 2, 8, 4),
            device="cuda",
            dtype=torch.float64,
            requires_grad=True,
        )
        query, key, value = make_tensor(), make_tensor(), make_tensor()

        func = torch.compile(_flex_attention, backend=mode, fullgraph=True)
        score_mod = captured_buffers_map[score_mod_name](torch.float64)

        self.assertTrue(
            torch.autograd.gradcheck(
                func, (query, key, value, score_mod), raise_exception=True
            )
        )

    @supported_platform
    def test_fw_bw_graph_correctness(self):
        cnt = CompileCounterWithBackend("aot_eager")
        make_tensor = functools.partial(
            torch.randn,
            (2, 2, 8, 4),
            device="cuda",
            dtype=torch.float64,
            requires_grad=True,
        )
        query, key, value = make_tensor(), make_tensor(), make_tensor()

        func = torch.compile(_flex_attention, backend=cnt, fullgraph=True)
        out = func(query, key, value, _squared)
        out.sum().backward()
        self.assertEqual(cnt.frame_count, 1)
        self.assertEqual(len(cnt.graphs), 1)
        graph = cnt.graphs[0]
        norm_graph = normalize_gm(graph.print_readable(print_output=False))
        self.assertExpectedInline(
            norm_graph,
            """\
class GraphModule(torch.nn.Module):
    def forward(self, L_args_0_: "f64[2, 2, 8, 4]", L_args_1_: "f64[2, 2, 8, 4]", L_args_2_: "f64[2, 2, 8, 4]"):
        l_args_0_ = L_args_0_
        l_args_1_ = L_args_1_
        l_args_2_ = L_args_2_

        new_empty: "f64[]" = l_args_0_.new_empty([], requires_grad = True)
        new_empty_1: "i32[]" = l_args_0_.new_empty([], dtype = torch.int32)
        new_empty_2: "i32[]" = l_args_0_.new_empty([], dtype = torch.int32)
        new_empty_3: "i32[]" = l_args_0_.new_empty([], dtype = torch.int32)
        new_empty_4: "i32[]" = l_args_0_.new_empty([], dtype = torch.int32)
        flex_attention_0 = self.flex_attention_0
        flex_attention = torch.ops.higher_order.flex_attention(l_args_0_, l_args_1_, l_args_2_, flex_attention_0);  l_args_0_ = l_args_1_ = l_args_2_ = flex_attention_0 = None
        out: "f64[2, 2, 8, 4]" = flex_attention[0];  flex_attention = None
        return (out,)

    class GraphModule(torch.nn.Module):
        def forward(self, new_empty: "f64[]", new_empty_1: "i32[]", new_empty_2: "i32[]", new_empty_3: "i32[]", new_empty_4: "i32[]"):
            mul: "f64[]" = new_empty * new_empty;  new_empty = None
            return mul
""",  # noqa: B950
        )
        # Save the AOT graphs
        aot_graphs = []
        from torch._inductor import compile_fx

        def debug_compile_fx_inner(graph, example_inputs, *args, **kwargs):
            aot_graphs.append(graph)
            return graph

        backend = functools.partial(
            compile_fx.compile_fx, inner_compile=debug_compile_fx_inner
        )
        func = torch.compile(func, backend=backend, fullgraph=True)
        out = func(query, key, value, _squared)
        out.sum().backward()

        joint_graph = normalize_gm(aot_graphs[1].print_readable(print_output=False))

        self.assertExpectedInline(
            joint_graph,
            """\
class GraphModule(torch.nn.Module):
    def forward(self, primals_1: "f64[2, 2, 8, 4]", primals_2: "f64[2, 2, 8, 4]", primals_3: "f64[2, 2, 8, 4]", getitem: "f64[2, 2, 8, 4]", getitem_1: "f32[2, 2, 8]", tangents_1: "f64[2, 2, 8, 4]"):
        fw_graph = self.fw_graph
        joint_graph = self.joint_graph
        flex_attention_backward = torch.ops.higher_order.flex_attention_backward(primals_1, primals_2, primals_3, getitem, getitem_1, tangents_1, fw_graph, joint_graph);  primals_1 = primals_2 = primals_3 = getitem = getitem_1 = tangents_1 = fw_graph = joint_graph = None
        getitem_2: "f64[2, 2, 8, 4]" = flex_attention_backward[0]
        getitem_3: "f64[2, 2, 8, 4]" = flex_attention_backward[1]
        getitem_4: "f64[2, 2, 8, 4]" = flex_attention_backward[2];  flex_attention_backward = None
        return [getitem_2, getitem_3, getitem_4]

    class <lambda>(torch.nn.Module):
        def forward(self, arg0_1: "f64[]", arg1_1: "i32[]", arg2_1: "i32[]", arg3_1: "i32[]", arg4_1: "i32[]"):
            mul: "f64[]" = torch.ops.aten.mul.Tensor(arg0_1, arg0_1);  arg0_1 = None
            return mul

    class <lambda>(torch.nn.Module):
        def forward(self, arg0_1: "f64[]", arg1_1: "i32[]", arg2_1: "i32[]", arg3_1: "i32[]", arg4_1: "i32[]", arg5_1: "f64[]"):
            mul: "f64[]" = torch.ops.aten.mul.Tensor(arg0_1, arg0_1)
            mul_1: "f64[]" = torch.ops.aten.mul.Tensor(arg5_1, arg0_1)
            mul_2: "f64[]" = torch.ops.aten.mul.Tensor(arg5_1, arg0_1);  arg5_1 = arg0_1 = None
            add: "f64[]" = torch.ops.aten.add.Tensor(mul_2, mul_1);  mul_2 = mul_1 = None
            return [add, None, None, None, None]
""",  # noqa: B950
        )


common_utils.instantiate_parametrized_tests(TestFlexAttention)

if __name__ == "__main__":
    from torch._inductor.test_case import run_tests

    run_tests()<|MERGE_RESOLUTION|>--- conflicted
+++ resolved
@@ -32,10 +32,7 @@
 # Skip tests if Triton is not available
 supported_platform = skipUnless(
     torch.cuda.is_available()
-<<<<<<< HEAD
-=======
     and torch.version.hip is None
->>>>>>> d21f311a
     and has_triton()
     and torch.cuda.get_device_capability() >= (8, 0),
     "Requires CUDA and Triton",

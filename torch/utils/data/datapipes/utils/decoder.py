# mypy: allow-untyped-defs
# This file takes partial of the implementation from NVIDIA's webdataset at here:
# https://github.com/tmbdev/webdataset/blob/master/webdataset/autodecode.py

import io
import json
import os.path
import pickle
import tempfile

import torch
from torch.utils.data.datapipes.utils.common import StreamWrapper


__all__ = [
    "Decoder",
    "ImageHandler",
    "MatHandler",
    "audiohandler",
    "basichandlers",
    "extension_extract_fn",
    "handle_extension",
    "imagehandler",
    "mathandler",
    "videohandler",
]


################################################################
# handle basic datatypes
################################################################
<<<<<<< HEAD
def basichandlers(extension, data):
=======
def basichandlers(extension: str, data):
    """Transforms raw data (byte stream) into python objects.

    Looks at the extension and loads the data into a python object supporting
    the corresponding extension.

    Args:
        extension (str): The file extension
        data (byte stream): Data to load into a python object.

    Returns:
        object: The data loaded into a corresponding python object
            supporting the extension.

    Example:
        >>> import pickle
        >>> data = pickle.dumps('some data')
        >>> new_data = basichandlers('pickle', data)
        >>> new_data
        some data

    The transformation of data for extensions are:
        - txt, text, transcript: utf-8 decoded data of str format
        - cls, cls2, class, count, index, inx, id: int
        - json, jsn: json loaded data
        - pickle, pyd: pickle loaded data
        - pt: torch loaded data
    """

>>>>>>> 063fdf53
    if extension in "txt text transcript":
        return data.decode("utf-8")

    if extension in "cls cls2 class count index inx id".split():
        try:
            return int(data)
        except ValueError:
            return None

    if extension in "json jsn":
        return json.loads(data)

    if extension in "pyd pickle".split():
        return pickle.loads(data)

    if extension in "pt".split():
        stream = io.BytesIO(data)
        return torch.load(stream)

    # if extension in "ten tb".split():
    #     from . import tenbin
    #     return tenbin.decode_buffer(data)

    # if extension in "mp msgpack msg".split():
    #     import msgpack
    #     return msgpack.unpackb(data)

    return None


################################################################
# handle images
################################################################
imagespecs = {
    "l8": ("numpy", "uint8", "l"),
    "rgb8": ("numpy", "uint8", "rgb"),
    "rgba8": ("numpy", "uint8", "rgba"),
    "l": ("numpy", "float", "l"),
    "rgb": ("numpy", "float", "rgb"),
    "rgba": ("numpy", "float", "rgba"),
    "torchl8": ("torch", "uint8", "l"),
    "torchrgb8": ("torch", "uint8", "rgb"),
    "torchrgba8": ("torch", "uint8", "rgba"),
    "torchl": ("torch", "float", "l"),
    "torchrgb": ("torch", "float", "rgb"),
    "torch": ("torch", "float", "rgb"),
    "torchrgba": ("torch", "float", "rgba"),
    "pill": ("pil", None, "l"),
    "pil": ("pil", None, "rgb"),
    "pilrgb": ("pil", None, "rgb"),
    "pilrgba": ("pil", None, "rgba"),
}


def handle_extension(extensions, f):
    """
    Return a decoder handler function for the list of extensions.

    Extensions can be a space separated list of extensions.
    Extensions can contain dots, in which case the corresponding number
    of extension components must be present in the key given to f.
    Comparisons are case insensitive.
    Examples:
    handle_extension("jpg jpeg", my_decode_jpg)  # invoked for any file.jpg
    handle_extension("seg.jpg", special_case_jpg)  # invoked only for file.seg.jpg
    """
    extensions = extensions.lower().split()

    def g(key, data):
        extension = key.lower().split(".")

        for target in extensions:
            target = target.split(".")
            if len(target) > len(extension):
                continue

            if extension[-len(target) :] == target:
                return f(data)
            return None

    return g


class ImageHandler:
    """
    Decode image data using the given `imagespec`.

    The `imagespec` specifies whether the image is decoded
    to numpy/torch/pi, decoded to uint8/float, and decoded
    to l/rgb/rgba:

    - l8: numpy uint8 l
    - rgb8: numpy uint8 rgb
    - rgba8: numpy uint8 rgba
    - l: numpy float l
    - rgb: numpy float rgb
    - rgba: numpy float rgba
    - torchl8: torch uint8 l
    - torchrgb8: torch uint8 rgb
    - torchrgba8: torch uint8 rgba
    - torchl: torch float l
    - torchrgb: torch float rgb
    - torch: torch float rgb
    - torchrgba: torch float rgba
    - pill: pil None l
    - pil: pil None rgb
    - pilrgb: pil None rgb
    - pilrgba: pil None rgba
    """

    def __init__(self, imagespec):
        assert imagespec in list(
            imagespecs.keys()
        ), f"unknown image specification: {imagespec}"
        self.imagespec = imagespec.lower()

    def __call__(self, extension, data):
        if extension.lower() not in "jpg jpeg png ppm pgm pbm pnm".split():
            return None

        try:
            import numpy as np
        except ModuleNotFoundError as e:
            raise ModuleNotFoundError(
                "Package `numpy` is required to be installed for default image decoder."
                "Please use `pip install numpy` to install the package"
            ) from e

        try:
            import PIL.Image
        except ModuleNotFoundError as e:
            raise ModuleNotFoundError(
                "Package `PIL` is required to be installed for default image decoder."
                "Please use `pip install Pillow` to install the package"
            ) from e

        imagespec = self.imagespec
        atype, etype, mode = imagespecs[imagespec]

        with io.BytesIO(data) as stream:
            img = PIL.Image.open(stream)
            img.load()
            img = img.convert(mode.upper())
            if atype == "pil":
                return img
            elif atype == "numpy":
                result = np.asarray(img)
                assert (
                    result.dtype == np.uint8
                ), f"numpy image array should be type uint8, but got {result.dtype}"
                if etype == "uint8":
                    return result
                else:
                    return result.astype("f") / 255.0
            elif atype == "torch":
                result = np.asarray(img)
                assert (
                    result.dtype == np.uint8
                ), f"numpy image array should be type uint8, but got {result.dtype}"

                if etype == "uint8":
                    result = np.array(result.transpose(2, 0, 1))
                    return torch.tensor(result)
                else:
                    result = np.array(result.transpose(2, 0, 1))
                    return torch.tensor(result) / 255.0
            return None


def imagehandler(imagespec):
    return ImageHandler(imagespec)


################################################################
# torch video
################################################################
def videohandler(extension, data):
    if extension not in "mp4 ogv mjpeg avi mov h264 mpg webm wmv".split():
        return None

    try:
        import torchvision.io
    except ImportError as e:
        raise ModuleNotFoundError(
            "Package `torchvision` is required to be installed for default video file loader."
            "Please use `pip install torchvision` or `conda install torchvision -c pytorch`"
            "to install the package"
        ) from e

    with tempfile.TemporaryDirectory() as dirname:
        fname = os.path.join(dirname, f"file.{extension}")
        with open(fname, "wb") as stream:
            stream.write(data)
            return torchvision.io.read_video(fname)


################################################################
# torchaudio
################################################################
def audiohandler(extension, data):
    if extension not in ["flac", "mp3", "sox", "wav", "m4a", "ogg", "wma"]:
        return None

    try:
        import torchaudio  # type: ignore[import]
    except ImportError as e:
        raise ModuleNotFoundError(
            "Package `torchaudio` is required to be installed for default audio file loader."
            "Please use `pip install torchaudio` or `conda install torchaudio -c pytorch`"
            "to install the package"
        ) from e

    with tempfile.TemporaryDirectory() as dirname:
        fname = os.path.join(dirname, f"file.{extension}")
        with open(fname, "wb") as stream:
            stream.write(data)
            return torchaudio.load(fname)


################################################################
# mat
################################################################
class MatHandler:
    def __init__(self, **loadmat_kwargs) -> None:
        try:
            import scipy.io as sio
        except ImportError as e:
            raise ModuleNotFoundError(
                "Package `scipy` is required to be installed for mat file."
                "Please use `pip install scipy` or `conda install scipy`"
                "to install the package"
            ) from e
        self.sio = sio
        self.loadmat_kwargs = loadmat_kwargs

    def __call__(self, extension, data):
        if extension != "mat":
            return None
        with io.BytesIO(data) as stream:
            return self.sio.loadmat(stream, **self.loadmat_kwargs)


def mathandler(**loadmat_kwargs):
    return MatHandler(**loadmat_kwargs)


################################################################
# a sample decoder
################################################################
# Extract extension from pathname
def extension_extract_fn(pathname):
    ext = os.path.splitext(pathname)[1]
    # Remove dot
    if ext:
        ext = ext[1:]
    return ext


class Decoder:
    """
    Decode key/data sets using a list of handlers.

    For each key/data item, this iterates through the list of
    handlers until some handler returns something other than None.
    """

    def __init__(self, *handler, key_fn=extension_extract_fn):
        self.handlers = list(handler) if handler else []
        self.key_fn = key_fn

    # Insert new handler from the beginning of handlers list to make sure the new
    # handler having the highest priority
    def add_handler(self, *handler):
        if not handler:
            return
        self.handlers = list(handler) + self.handlers

    @staticmethod
    def _is_stream_handle(data):
        obj_to_check = data.file_obj if isinstance(data, StreamWrapper) else data
        return isinstance(obj_to_check, (io.BufferedIOBase, io.RawIOBase))

    def decode1(self, key, data):
        if not data:
            return data

        # if data is a stream handle, we need to read all the content before decoding
        if Decoder._is_stream_handle(data):
            ds = data
            # The behavior of .read can differ between streams (e.g. HTTPResponse), hence this is used instead
            data = b"".join(data)
            ds.close()

        for f in self.handlers:
            result = f(key, data)
            if result is not None:
                return result
        return data

    def decode(self, data):
        result = {}
        # single data tuple(pathname, data stream)
        if isinstance(data, tuple):
            data = [data]

        if data is not None:
            for k, v in data:
                # TODO: xinyu, figure out why Nvidia do this?
                if k[0] == "_":
                    if isinstance(v, bytes):
                        v = v.decode("utf-8")
                        result[k] = v
                        continue
                result[k] = self.decode1(self.key_fn(k), v)
        return result

    def __call__(self, data):
        return self.decode(data)<|MERGE_RESOLUTION|>--- conflicted
+++ resolved
@@ -29,9 +29,6 @@
 ################################################################
 # handle basic datatypes
 ################################################################
-<<<<<<< HEAD
-def basichandlers(extension, data):
-=======
 def basichandlers(extension: str, data):
     """Transforms raw data (byte stream) into python objects.
 
@@ -61,7 +58,6 @@
         - pt: torch loaded data
     """
 
->>>>>>> 063fdf53
     if extension in "txt text transcript":
         return data.decode("utf-8")
 

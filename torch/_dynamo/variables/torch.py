import functools
import inspect
import logging

import math
import re
from typing import Dict, List

import torch._C
import torch._refs
import torch.fx
import torch.nn
import torch.onnx.operators
from torch._logging import warning_once

from torch._streambase import _StreamBase
from ..._guards import TracingContext
from .. import config, polyfill, variables
from ..codegen import PyCodegen
<<<<<<< HEAD
=======
from ..create_parameter_op import new_parameter_placeholder, tracable_create_parameter
>>>>>>> eb5381da
from ..device_interface import get_registered_device_interfaces
from ..exc import unimplemented
from ..guards import GuardBuilder, install_guard
from ..source import SyntheticLocalSource
from ..utils import (
    check_unspec_or_constant_args,
    guard_if_dyn,
    has_torch_function,
    hashable,
    product,
    proxy_args_kwargs,
    unwrap_if_wrapper,
)
from .base import VariableTracker
from .ctx_manager import (
    AutocastModeVariable,
    NullContextVariable,
    TorchFunctionDisableVariable,
)
<<<<<<< HEAD
from .distributed import is_constant_pg_functions, is_from_local, ProcessGroupVariable
=======
from .distributed import DistributedVariable, ProcessGroupVariable
>>>>>>> eb5381da
from .lists import ListVariable, TupleVariable
from .torch_function import can_dispatch_torch_function, dispatch_torch_function

try:
    import numpy as np
except ModuleNotFoundError:
<<<<<<< HEAD
    np = None

log = logging.getLogger(__name__)

supported_ctx_manager_classes = {
    torch.profiler.profiler.profile,
    torch.autograd.profiler.profile,
    torch.autograd.profiler.record_function,
    torch._C.DisableTorchFunctionSubclass,
    torch._functorch.vmap.vmap_increment_nesting,
    torch._functorch.eager_transforms.grad_increment_nesting,
    torch._functorch.eager_transforms.enable_inplace_requires_grad,
    torch.amp.autocast_mode.autocast,
    torch.autograd.grad_mode.enable_grad,
    torch.autograd.grad_mode.inference_mode,
    torch.autograd.grad_mode.no_grad,
    torch.autograd.grad_mode.set_grad_enabled,
    torch.autograd.graph.disable_saved_tensors_hooks,
    torch.cpu.amp.autocast_mode.autocast,
    torch.cuda.amp.autocast_mode.autocast,
}
=======
    np = None  # type: ignore[assignment]

log = logging.getLogger(__name__)

supported_ctx_manager_classes = dict.fromkeys(
    [
        torch.profiler.profiler.profile,
        torch.autograd.forward_ad._set_fwd_grad_enabled,
        torch.autograd.forward_ad.dual_level,
        torch.autograd.profiler.profile,
        torch.autograd.profiler.record_function,
        torch._C.DisableTorchFunctionSubclass,
        torch._functorch.vmap.vmap_increment_nesting,
        torch._functorch.eager_transforms.grad_increment_nesting,
        torch._functorch.eager_transforms.jvp_increment_nesting,
        torch._functorch.eager_transforms.enable_inplace_requires_grad,
        torch.amp.autocast_mode.autocast,
        torch.autograd.grad_mode.enable_grad,
        torch.autograd.grad_mode.inference_mode,
        torch.autograd.grad_mode.no_grad,
        torch.autograd.grad_mode.set_grad_enabled,
        torch.autograd.graph.disable_saved_tensors_hooks,
        torch.cpu.amp.autocast_mode.autocast,
        torch.cuda.amp.autocast_mode.autocast,
    ]
)
>>>>>>> eb5381da


REWRITE_OPS_TO_TENSOR_SIZE_METHOD = dict.fromkeys(
    [
        torch.onnx.operators.shape_as_tensor,
        torch._shape_as_tensor,
    ]
)

constant_fold_functions = [
    torch._assert,
    torch._utils._get_device_index,
    torch._C._get_cublas_allow_tf32,
    torch.cuda.get_device_properties,
    torch.cuda.is_available,
    torch.distributed.is_available,
    torch.get_autocast_gpu_dtype,
    torch.get_default_dtype,
    torch.is_autocast_cache_enabled,
    torch.is_autocast_cpu_enabled,
    torch.is_autocast_enabled,
    torch.is_complex,
    torch.is_floating_point,
    torch.nn.functional._Reduction.get_enum,  # type: ignore[attr-defined]
    torch.promote_types,
    torch._C._get_privateuse1_backend_name,
]
if torch.distributed.is_available():
    constant_fold_functions.extend(
        [
            torch.distributed.is_initialized,
            torch.distributed.get_rank,
            torch.distributed.get_world_size,
        ]
    )
# Convert to dict for O(1) access times
constant_fold_functions = dict.fromkeys(constant_fold_functions)


tracing_state_functions = {
    torch.jit.is_scripting: False,
    torch.jit.is_tracing: False,
    torch._C._get_tracing_state: None,
    torch.fx._symbolic_trace.is_fx_tracing: False,
    torch.onnx.is_in_onnx_export: False,
    torch._dynamo.external_utils.is_compiling: True,
    torch._utils.is_compiling: True,
    torch.compiler.is_compiling: True,
    torch.compiler.is_dynamo_compiling: True,
}

bin_ops = dict.fromkeys(["add", "sub", "mul", "div", "sqrt"])


class BaseTorchVariable(VariableTracker):
    """common base for all torch.* functions, classes, modules and other things"""

    @classmethod
    def create_with_source(cls, value, source):
        install_guard(source.make_guard(GuardBuilder.FUNCTION_MATCH))
        return cls(
            value,
            source=source,
        )

    def __init__(self, value, **kwargs):
        super().__init__(**kwargs)
        self.value = value

    def reconstruct(self, codegen):
        try:
            name = f"{self.value.__module__}.{self.value.__name__}"
        except Exception:
            name = f"torch_obj_{id(self.value)}"
        unique_var_name = "__" + re.sub(r"[^a-zA-Z0-9_]+", "_", name)
        codegen.extend_output(
            codegen.setup_globally_cached(unique_var_name, self.value, False)
        )

    def as_proxy(self):
        return self.value

    def python_type(self):
        return type(self.value)

    def as_python_constant(self):
        return self.value

    def call_hasattr(self, tx, name):
        result = hasattr(self.value, name)
        return variables.ConstantVariable.create(result)

    def can_constant_fold_through(self):
        if self.value in constant_fold_functions:
            return True
        return getattr(self.value, "__module__", None) == "math"


class TorchCtxManagerClassVariable(BaseTorchVariable):
    """Points to a context manager class in torch.* that dynamo has implementations"""

    def __repr__(self):
        return f"TorchCtxManagerClassVariable({self.value})"

    @staticmethod
    def is_matching_cls(value):
        # Unwrap if it's a functools.lru_cache wrapper
        value = unwrap_if_wrapper(value)
        # We can't do isinstance(value, type) check because some ctx managers
        # are implemented as a function decorated by contextlib.contextmanager,
        # E.g., torch._functorch.vmap.vmap_increment_nesting.
        return hashable(value) and value in supported_ctx_manager_classes

    def call_function(
        self, tx, args: "List[VariableTracker]", kwargs: "Dict[str, VariableTracker]"
    ) -> "VariableTracker":
        from . import (
            DisabledSavedTensorsHooksVariable,
<<<<<<< HEAD
=======
            DualLevelContextManager,
>>>>>>> eb5381da
            GradIncrementNestingCtxManagerVariable,
            GradInplaceRequiresGradCtxManagerVariable,
            GradModeVariable,
            InferenceModeVariable,
            JvpIncrementNestingCtxManagerVariable,
            SetFwdGradEnabledContextManager,
            StreamVariable,
            VmapIncrementNestingCtxManagerVariable,
        )

        if self.value is torch.no_grad:
            if len(args) == 1 and isinstance(
                args[0], variables.functions.BaseUserFunctionVariable
            ):
                ctx = GradModeVariable.create(tx, False)
                return ctx.call_function(tx, args, kwargs)
            else:
                return GradModeVariable.create(tx, False)
        elif self.value is torch.enable_grad:
            if len(args) == 1 and isinstance(
                args[0], variables.functions.BaseUserFunctionVariable
            ):
                ctx = GradModeVariable.create(tx, True)
                return ctx.call_function(tx, args, kwargs)
            return GradModeVariable.create(tx, True)
        elif self.value is torch.set_grad_enabled and len(args) == 1:
            return GradModeVariable.create(
                tx, args[0].as_python_constant(), initialized=True
            )
        elif self.value is torch.inference_mode:
            assert len(args) <= 1 and len(kwargs) == 0
            inf_mode = args[0].as_python_constant() if len(args) == 1 else True
            return InferenceModeVariable.create(tx, inf_mode)
        elif inspect.isclass(self.value) and issubclass(self.value, _StreamBase):
            from torch._dynamo.variables.builder import wrap_fx_proxy_cls

            return wrap_fx_proxy_cls(
                StreamVariable,
                tx,
                tx.output.create_proxy(
                    "call_function",
                    self.value,
                    (),
                    {},
                ),
            )
        elif self.value in (
            torch.amp.autocast_mode.autocast,
            torch.cuda.amp.autocast,
            torch.cpu.amp.autocast,
        ):
            return AutocastModeVariable.create(self.value, args, kwargs)
        elif self.value in (
            torch.profiler.profile,
            torch.profiler.record_function,
            torch.autograd.profiler.profile,
            torch.autograd.profiler.record_function,
        ):
            warning_once(log, "Profiler function %s will be ignored", self.value)
            return NullContextVariable()
        elif self.value is torch._C.DisableTorchFunctionSubclass:
            assert not (args or kwargs)
            return TorchFunctionDisableVariable.create(tx)
        elif self.value is torch._functorch.vmap.vmap_increment_nesting:
            assert len(args) == 2
            return VmapIncrementNestingCtxManagerVariable.create(
                tx,
                [guard_if_dyn(x) for x in args],
            )
<<<<<<< HEAD
=======
        elif self.value is torch._functorch.eager_transforms.jvp_increment_nesting:
            assert len(args) == 0
            return JvpIncrementNestingCtxManagerVariable.create(tx)
        elif self.value is torch.autograd.forward_ad._set_fwd_grad_enabled:
            assert len(args) == 1
            return SetFwdGradEnabledContextManager.create(
                tx,
                [guard_if_dyn(x) for x in args],
            )
        elif self.value is torch.autograd.forward_ad.dual_level:
            assert len(args) == 0
            return DualLevelContextManager.create(tx)
>>>>>>> eb5381da
        elif self.value is torch._functorch.eager_transforms.grad_increment_nesting:
            assert len(args) == 0
            return GradIncrementNestingCtxManagerVariable.create(tx)
        elif (
            self.value is torch._functorch.eager_transforms.enable_inplace_requires_grad
        ):
            assert len(args) == 1
            return GradInplaceRequiresGradCtxManagerVariable.create(
                tx,
                [guard_if_dyn(x) for x in args],
            )
        elif self.value is torch.autograd.graph.disable_saved_tensors_hooks:
            assert len(args) == 1
            return DisabledSavedTensorsHooksVariable.create(
                tx, args[0].as_python_constant()
            )

        return super().call_function(tx, args, kwargs)


class TorchInGraphFunctionVariable(BaseTorchVariable):
    """Points to a torch function/method that should be put in FX graph"""

    def __repr__(self):
        return f"TorchInGraphFunctionVariable({self.value})"

    def get_function(self):
        return self.value

    @staticmethod
    @functools.lru_cache(None)
    def _get_handlers():
        """Build a dict from function -> method to handle it so that we are O(1)
        in terms of the number of function with special handling."""
        handlers = {}

        def register(*fns):
            def _register(handler):
                for fn in fns:
                    assert fn not in handlers, fn
                    handlers[fn] = handler
                return handler

            assert callable(fns[0])
            return _register

        from torch.backends.cuda import SDPAParams
        from . import (
            ConstantVariable,
            DeterministicAlgorithmsVariable,
            GradModeVariable,
            StreamContextVariable,
            SymNodeVariable,
            TensorVariable,
            UserDefinedObjectVariable,
        )
        from .builder import SourcelessBuilder, wrap_fx_proxy, wrap_fx_proxy_cls

        @register(*tracing_state_functions)
        def handle_tracing_state_functions(self, tx, *args, **kwargs):
            assert not args and not kwargs
            # See: https://github.com/pytorch/pytorch/issues/110765
            if self.value in (
                torch._utils.is_compiling,
                torch._dynamo.external_utils.is_compiling,
                torch.compiler.is_compiling,
                torch.compiler.is_dynamo_compiling,
            ):
                tx.mark_inconsistent_side_effects()
            return ConstantVariable.create(tracing_state_functions[self.value])
<<<<<<< HEAD
        elif self.value is torch.overrides.get_default_nowrap_functions.__wrapped__:
=======

        @register(torch.overrides.get_default_nowrap_functions.__wrapped__)
        def handle_get_default_nowrap_functions(self, tx, *args, **kwargs):
>>>>>>> eb5381da
            # [Note: __torch_function__] we return empty here because we restrict
            # the set of functions that we trace __torch_function__ on to
            # functions outside of the actual set. Implementing this properly will require implementing
            # some variable types to track and compare tensor getset descriptors
            return SourcelessBuilder.create(
                tx, torch.overrides.get_default_nowrap_functions()
            )

        @register(torch.ops.inductor.accumulate_grad_.default)
        def handle_accumulate_grad_(self, tx, *args, **kwargs):
            return tx.inline_user_function_return(
                SourcelessBuilder.create(tx, polyfill.accumulate_grad), args, kwargs
            )

        @register(math.radians)
        def handle_radians(self, tx, *args, **kwargs):
            if not check_unspec_or_constant_args(args, kwargs):
                # Use polyfill to convert math.radians(x) into math.pi * x / 180.0
                return tx.inline_user_function_return(
                    SourcelessBuilder.create(tx, polyfill.radians), args, kwargs
                )

        @register(torch.is_tensor, torch.overrides.is_tensor_like)
        def handle_is_tensor(self, tx, arg):
            if isinstance(arg, TensorVariable) or (
                self.value is torch.overrides.is_tensor_like
                and isinstance(arg, UserDefinedObjectVariable)
                and hasattr(arg.value, "__torch_function__")
            ):
                return ConstantVariable.create(True)
            else:
                return ConstantVariable.create(False)

        @register(
            torch.is_floating_point,
            torch.is_complex,
        )
        def handle_is_floating_point(self, tx, input):
            input_arg = input
            if isinstance(input_arg, TensorVariable) and input_arg.dtype is not None:
                if self.value is torch.is_floating_point:
                    return ConstantVariable.create(input_arg.dtype.is_floating_point)
                elif self.value is torch.is_complex:
                    return ConstantVariable.create(input_arg.dtype.is_complex)
                else:
                    raise AssertionError(f"calling {self.value}")

        @register(torch.numel)
        def handle_numel(self, tx, input):
            if isinstance(input, TensorVariable) and input.size is not None:
                return ConstantVariable.create(product(input.size))
            elif isinstance(input, TensorVariable):
                # Workaround dynamic shapes issue
                return input.call_method(tx, "numel", [], {})

        @register(*REWRITE_OPS_TO_TENSOR_SIZE_METHOD)
        def handle_tensor_size_rewrites(self, tx, input):
            assert isinstance(input, TensorVariable)
            return input.call_method(tx, "size", [], {})

        @register(
            torch.nn.modules.utils._single,
            torch.nn.modules.utils._pair,
            torch.nn.modules.utils._triple,
            torch.nn.modules.utils._quadruple,
            torch.nn.modules.utils._ntuple,
        )
        def handle_ntuple(self, tx, *args, **kwargs):
            return self._call_ntuple(tx, args, kwargs)

        @register(torch.is_grad_enabled)
        def handle_is_grad_enabled(self, tx):
            install_guard(GradModeVariable._guards_singleton)
            return ConstantVariable.create(torch.is_grad_enabled())

        @register(torch.use_deterministic_algorithms)
        def handle_use_deterministic_algorithms(self, tx, mode, warn_only=False):
            if warn_only and warn_only.as_python_constant():
                unimplemented("torch.use_deterministic_algorithms(warn_only=True)")
            return DeterministicAlgorithmsVariable.create(tx, mode.as_python_constant())

        @register(torch.are_deterministic_algorithms_enabled)
        def handle_are_deterministic_algorithms_enabled(self, tx):
            install_guard(DeterministicAlgorithmsVariable._guards_singleton)
            return ConstantVariable.create(torch.are_deterministic_algorithms_enabled())

        @register(torch._C._is_torch_function_enabled)
        def handle_is_torch_function_enabled(self, tx):
            install_guard(TorchFunctionDisableVariable._guards_singleton)
            return ConstantVariable.create(tx.output.torch_function_enabled)

        @register(
            torch.overrides.has_torch_function,
            torch.overrides.has_torch_function_variadic,
            torch.overrides.has_torch_function_unary,
<<<<<<< HEAD
        ):
            assert not kwargs
=======
        )
        def handle_has_torch_function(self, tx, *args):
>>>>>>> eb5381da
            elems = (
                args[0].unpack_var_sequence(tx)
                if len(args) == 1 and isinstance(args[0], TupleVariable)
                else args
            )
            return ConstantVariable.create(
                any(has_torch_function(x) for x in elems),
            )

        @register(
            *dict.fromkeys(  # remove duplicates
                device_interface.stream
                for _, device_interface in get_registered_device_interfaces()
            )
        )
        def handle_device_interface_stream(self, tx, stream):
            return StreamContextVariable.create(tx, stream)

        @register(torch.from_numpy)
        def handle_from_numpy(self, tx, *args):
            if not config.trace_numpy:
                unimplemented("torch.from_numpy. config.trace_numpy is False")
            if not np:
                unimplemented("torch.from_numpy. NumPy is not available")
            return wrap_fx_proxy_cls(
                target_cls=TensorVariable,
                tx=tx,
                proxy=tx.output.create_proxy(
                    "call_function",
                    torch.as_tensor,
                    *proxy_args_kwargs(args, {}),
                ),
                example_value=None,
            )

        @register(torch.jit.annotate)
        def handle_jit_annotate(self, tx, the_type, the_value):
            return the_value

        @register(torch.backends.cudnn.is_acceptable)
        def handle_cudnn_is_acceptable(self, tx, tensor, *extra):
            # is_acceptable(tensor) returns true if
            #   (a) tensor dtype/device are supported by cudnn
            #   (b) cudnn is available
            #   (c) some initialization has completed
            # technically, it depends on some global state from (c) (torch.backends.cudnn.__cudnn_version)
            assert not extra, "Expect 1 input to cudnn.is_acceptable"
            assert isinstance(
                tensor, TensorVariable
            ), "Expect input to cudnn.is_acceptable to be a tensor"
            tensor_inp = torch.tensor(0, dtype=tensor.dtype, device=tensor.device)
            return ConstantVariable.create(
                torch.backends.cudnn.is_acceptable(tensor_inp)
            )
<<<<<<< HEAD
        elif self.value is torch.utils.hooks.BackwardHook:
            return variables.BackwardHookVariable.create(tx, *args, **kwargs)
        elif self.value is torch.nn.Parameter:
            return self.call_nn_parameter(tx, *args, **kwargs)
        elif (
            self.value == torch.numel
            and len(args) == 1
            and isinstance(args[0], TensorVariable)
            and len(kwargs) == 0
        ):
            # TODO(voz): This is rewritten as a call_method because
            # torch.numel(x) w/ sym shapes raises a RuntimeError and x.numel() does not
            return wrap_fx_proxy(
                tx=tx,
                proxy=tx.output.create_proxy(
                    "call_method",
                    "numel",
                    *proxy_args_kwargs(args, kwargs),
                ),
            )
        # TODO: These special cases shouldn't be necessary; we should
        # generically support torch.ops that return int
        elif (
            self.value in (torch.ops.aten.sym_size, torch.ops.aten.sym_size.int)
            and len(args) == 2
            and len(kwargs) == 0
            and isinstance(args[0], TensorVariable)
        ):
=======

        @register(torch.utils.hooks.BackwardHook)
        def handle_backward_hook(self, tx, *args, **kwargs):
            return variables.BackwardHookVariable.create(tx, *args, **kwargs)

        @register(torch.nn.Parameter)
        def handle_parameter(self, tx, *args, **kwargs):
            return self.call_nn_parameter(tx, *args, **kwargs)

        @register(torch.ops.aten.sym_size, torch.ops.aten.sym_size.int)
        def handle_sym_size(self_, tx, self, dim=None):
>>>>>>> eb5381da
            # we see this when retracing already traced code
            if dim is not None:
                return self.call_method(tx, "size", [dim], {})

        @register(torch.ops.aten.sym_stride, torch.ops.aten.sym_stride.int)
        def handle_sym_stride(self_, tx, self, dim=None):
            if dim is not None:
                return self.call_method(tx, "stride", [dim], {})

        @register(torch.addcdiv)
        def handle_addcdiv(self, tx, *args, **kwargs):
            if len(args) == 3 and "value" in kwargs and len(kwargs) == 1:
                # decompose addcdiv into constituent ops, prevents a graph break due to converting
                # value to a scalar
                result = TorchInGraphFunctionVariable(torch.div).call_function(
                    tx, [*args[1:]], {}
                )
                result = TorchInGraphFunctionVariable(torch.mul).call_function(
                    tx, [result, kwargs["value"]], {}
                )
                return TorchInGraphFunctionVariable(torch.add).call_function(
                    tx, [args[0], result], {}
                )

        @register(torch._assert)
        def handle_assert(self, tx, condition, message):
            if (condition.is_python_constant() and condition.as_python_constant()) or (
                isinstance(condition, variables.SymNodeVariable)
                and condition.evaluate_expr()
            ):
                return ConstantVariable(None)

        @register(SDPAParams)
        def handle_sdpa_params(self, tx, *args, **kwargs):
            return wrap_fx_proxy(
                tx,
                proxy=tx.output.create_proxy(
                    "call_function",
                    torch._C._SDPAParams,
                    *proxy_args_kwargs(args, kwargs),
                ),
                param_vars=args,
            )

        if DistributedVariable.is_available():
            from torch.distributed._tensor import DTensor
            from torch.distributed.distributed_c10d import (
                _get_group_size_by_name,
                _get_group_tag,
                _rank_not_in_group,
                _resolve_group_name_by_ranks_and_tag,
                get_process_group_ranks,
            )

            @register(
                _get_group_size_by_name,
                _get_group_tag,
                _rank_not_in_group,
                get_process_group_ranks,
                _resolve_group_name_by_ranks_and_tag,
            )
            def handle_constant_processgroup_functions(self, tx, *args):
                # because the input is a "ProcessGroupVariable", we'll be guarding on its
                # ID_MATCH based on how it was constructed.

                # We desugar it at trace-time into ranks by directly calling util
                # bake the result into the trace
                if len(args) == 1:
                    # group or group name
                    assert isinstance(args[0], (ProcessGroupVariable, ConstantVariable))
                elif len(args) == 2:
                    # ranks + tag
                    assert isinstance(args[0], ListVariable) and isinstance(
                        args[1], ConstantVariable
                    )
                else:
                    raise AssertionError(
                        f"Invalid group value ({args}) for constant pg "
                        f"function {self.value}"
                    )
                args_as_value = [arg.as_python_constant() for arg in args]
                invocation_result = self.value(*args_as_value)

                # Note - while we *could* cook up sources around invocations, like a FunctionSource
                # the space of invoking functions in the middle of the guard chain is very iffy. As such,
                # guard propagation via options is the best we can do.
                return SourcelessBuilder.create(tx, invocation_result)

            @register(DTensor.from_local)
            def handle_from_local(self, tx, *args, **kwargs):
                # rewrite non-primitive args/kwargs to be included in the on-the-fly prim function
                # and rewrite args to have only proxyable args, then insert call_function
                args_as_value = [x.as_python_constant() for x in args[1:]]
                kwargs_as_value = {k: v.as_python_constant() for k, v in kwargs.items()}

                def fn_with_prim_types(x):
                    return self.value(x, *args_as_value, **kwargs_as_value)

                # attach the same function name for better debugging
                fn_with_prim_types.__name__ = "prim " + self.value.__name__

                return wrap_fx_proxy(
                    tx=tx,
                    proxy=tx.output.create_proxy(
                        "call_function",
                        fn_with_prim_types,
                        *proxy_args_kwargs([args[0]], {}),
                    ),
                )

        @register(torch.nested.nested_tensor)
        def handle_nested_tensor(
            self, tx, tensor_list=None, *args, layout=None, **kwargs
        ):
            from .lists import BaseListVariable

            if layout and layout.as_python_constant() == torch.strided:
                unimplemented("torch.compile does not support strided NestedTensor")
            if not isinstance(tensor_list, BaseListVariable):
                unimplemented("nested_tensor with non-list input")

        @register(torch.nn.functional.one_hot)
        def handle_one_hot(self, tx, *args, **kwargs):
            if len(args) + len(kwargs) == 1 or (
                len(args) == 2
                and args[1].is_python_constant()
                and args[1].as_python_constant() == -1
            ):
                unimplemented(
                    "torch.nn.functional.one_hot with data-dependent output shape"
                )

        @register(torch.fx.experimental.symbolic_shapes.guard_size_oblivious)
        def handle_guard_size_oblivious(self, tx, expr):
            if isinstance(expr, SymNodeVariable):
                # TODO: this probably should be folded somewhere else but I'm not sure where
                # TODO: some of the other symbolic_shapes special tools can also get this treatment too
                return variables.ConstantVariable.create(
                    torch.fx.experimental.symbolic_shapes.guard_size_oblivious(
                        expr.sym_num
                    )
                )

        @register(torch._C._autograd._unsafe_set_version_counter)
        def handle_unsafe_set_version_counter(self, tx, *args, **kwargs):
            from ..tensor_version_op import _unsafe_set_version_counter

            return TorchInGraphFunctionVariable(
                _unsafe_set_version_counter
            ).call_function(tx, [*args], kwargs)

        @register(torch.tensor)
        def handle_torch_tensor(self, tx, *args, **kwargs):
            def check_any_unspec(x):
                # NB: This includes UnspecializedPythonVariable
                if isinstance(x, (TensorVariable, SymNodeVariable)):
                    return True
                elif isinstance(x, (ListVariable, TupleVariable)):
                    return any(check_any_unspec(y) for y in x.items)
                # TODO: there maybe other recursive structures you need to
                # check
                else:
                    return False

            data_arg = None
            if args:
                data_arg = args[0]
            elif "data" in kwargs:
                data_arg = kwargs["data"]

            # NB: OK to pass torch.tensor(tensor), this will trace fine
            if not isinstance(data_arg, TensorVariable) and check_any_unspec(data_arg):
                # This is slower and less canonical, so only use it if we
                # have to
                return TorchInGraphFunctionVariable(torch._refs.tensor).call_function(
                    tx, [*args], kwargs
                )

        return handlers

    def call_function(
        self, tx, args: "List[VariableTracker]", kwargs: "Dict[str, VariableTracker]"
    ) -> "VariableTracker":
        from . import ConstantVariable, SymNodeVariable, TensorVariable
        from .builder import wrap_fx_proxy

        if self.can_constant_fold_through() and check_unspec_or_constant_args(
            args, kwargs
        ):
            # constant fold
            return ConstantVariable.create(
                self.as_python_constant()(
                    *[x.as_python_constant() for x in args],
                    **{k: v.as_python_constant() for k, v in kwargs.items()},
                ),
            )
        elif self.value is torch._C._autograd._unsafe_set_version_counter:
            from ..tensor_version_op import _unsafe_set_version_counter

<<<<<<< HEAD
            return TorchInGraphFunctionVariable(
                _unsafe_set_version_counter
            ).call_function(tx, args, kwargs)
=======
        special_handler = self._get_handlers().get(self.value)
        if special_handler:
            result = special_handler(self, tx, *args, **kwargs)
            if result:
                return result

        if can_dispatch_torch_function(tx, args, kwargs):
            return dispatch_torch_function(tx, self, args, kwargs)
>>>>>>> eb5381da
        else:
            any_symints_or_symfloats = any(isinstance(x, SymNodeVariable) for x in args)

            all_ints_or_floats = all(
                isinstance(x, (variables.ConstantVariable, variables.SymNodeVariable))
                for x in args
            )
            if (
                getattr(self.value, "__module__", "") == "torch"
                and self.value.__name__ in bin_ops
                and any_symints_or_symfloats
                and all_ints_or_floats
            ):
                msg = f"""\
Calling {str(self.value)} on only torch.SymInt arguments is not yet supported.
To support this behavior, we need to allow const-propping tensors that store symint data.
For now, dynamo will explicitly graph break when it encounters user code with this behavior.
"""
                log.warning(msg)
                unimplemented(msg)

            # TODO(voz): Replace w/ dynamic shape rewrite table.
            # Ideally, we would be able to do this at ctor time, but alas we need a combination
            # of value + args to determine this.
            fn_ = self.value
            if any_symints_or_symfloats:
                torch_sym_op = f"_sym_{self.value.__name__}"
                if getattr(self.value, "__module__", None) == "math" and hasattr(
                    torch, torch_sym_op
                ):
                    fn_ = getattr(torch, torch_sym_op)

            tensor_variable = wrap_fx_proxy(
                tx=tx,
                proxy=tx.output.create_proxy(
                    "call_function",
                    fn_,
                    *proxy_args_kwargs(args, kwargs),
                ),
            )

            if (
                isinstance(tensor_variable, TensorVariable)
                and "requires_grad" in kwargs
                and kwargs["requires_grad"].as_python_constant()
            ):
                unimplemented(
                    """factory functions that return tensors that require grad are not supported.
Either create the tensor outside the compiled region, or do not set the tensor to require_grad"""
                )

            if "out" in kwargs and not (
                isinstance(kwargs["out"], variables.ConstantVariable)
                and kwargs["out"].as_python_constant() is None
            ):
                # out variants of torch operators like torch.sort and
                # torch.sigmoid mutate the tensors in the out field. Track such
                # tensors and rewrite the symbolic locals.
                if isinstance(tensor_variable, TupleVariable):
                    assert isinstance(kwargs["out"], (TupleVariable, ListVariable))
                    output_tensor_names = [
                        tx.find_symbolic_locals_name(x) for x in kwargs["out"].items
                    ]
                    for idx, name in enumerate(output_tensor_names):
                        if name in tx.symbolic_locals:
                            tx.symbolic_locals[name] = tensor_variable.items[idx]
                    for out_tensor, result_tensor in zip(
                        kwargs["out"].items, tensor_variable.items
                    ):
                        if (
                            out_tensor.source
                            and out_tensor in tx.output.graphargs
                            and isinstance(out_tensor, variables.TensorVariable)
                            and isinstance(result_tensor, variables.TensorVariable)
                            and out_tensor.size != result_tensor.size
                        ):
                            # It's hard to get out variants with resizing on graph inputs work
                            # properly across dynamo/aot/inductor, just fall back.
                            unimplemented("out variants with resizing on graph inputs")
                elif isinstance(tensor_variable, TensorVariable):
                    assert isinstance(kwargs["out"], TensorVariable)
                    assert "example_value" in kwargs["out"].proxy.node.meta
                    fake_tensor = tensor_variable.proxy.node.meta["example_value"]
                    fake_out = kwargs["out"].proxy.node.meta["example_value"]
                    if (
                        kwargs["out"].source
                        and kwargs["out"] in tx.output.graphargs
                        and fake_out.shape != fake_tensor.shape
                    ):
                        # It's hard to get out variants with resizing on graph inputs work
                        # properly across dynamo/aot/inductor, just fall back.
                        unimplemented("out variants with resizing on graph inputs")
                    if not torch._prims_common.is_contiguous(fake_out):
                        # It's difficult to handle strides correctly in functionalization
                        # when calling an out= op with a non-contiguous out argument
                        unimplemented(
                            "out= op was called where output tensor was non-contiguous"
                        )
                    name = tx.find_symbolic_locals_name(kwargs["out"])
                    if name in tx.symbolic_locals:
                        tx.symbolic_locals[name] = tensor_variable
                else:
                    unimplemented(f"out variant of {type(kwargs['out'])}")

            return tensor_variable

    def _call_ntuple(self, tx, args, kwargs):
        """inline behavior of torch.nn.modules.utils._ntuple"""
        if self.value is torch.nn.modules.utils._ntuple:
            count = args[0].as_python_constant()
        else:
            count = self.value.__closure__[0].cell_contents
        assert isinstance(count, int)
        assert not kwargs

        def handle_ntuple(value):
            if value.has_unpack_var_sequence(tx):
                return variables.TupleVariable(
                    list(value.unpack_var_sequence(tx)),
                )
            elif value.is_python_constant():
                # constant prop through it
                return variables.ConstantVariable.create(
                    torch.nn.modules.utils._ntuple(count)(value.as_python_constant()),
                )
            else:
                unimplemented(f"torch.nn.modules.utils._ntuple({value})")

        if self.value is torch.nn.modules.utils._ntuple:
            return variables.LambdaVariable(handle_ntuple)
        else:
            return handle_ntuple(args[0])

    @classmethod
    def call_nn_parameter(cls, tx, data=None, requires_grad=True):
        """A call to torch.nn.Parameter() gets lifted to before the graph"""
        if isinstance(requires_grad, variables.VariableTracker):
            try:
                requires_grad = requires_grad.as_python_constant()
            except NotImplementedError:
                unimplemented("Parameter(requires_grad=...) not constant")

        if not isinstance(data, variables.TensorVariable):
            unimplemented(f"Parameter(data={data}) not implemented")

        # this results in cleaner graphs, but only works for inputs
        if data.source:
            return cls._nn_param_via_prefix_insert(tx, data, requires_grad)

<<<<<<< HEAD
        unimplemented("Parameter() on non-input")
=======
        try:
            shape = tuple(data.var_getattr(tx, "shape").as_python_constant())
            dtype = data.var_getattr(tx, "dtype").as_python_constant()
            device = data.var_getattr(tx, "device").as_python_constant()
        except NotImplementedError as e:
            unimplemented(f"Parameter not python_constant: {e}")

        placeholder = tx.output.synthetic_graph_input(
            new_parameter_placeholder, [shape, dtype, device, requires_grad]
        )
        if data.requires_grad:
            data = data.call_method(tx, "detach", [], {})

        from .builder import wrap_fx_proxy

        result = wrap_fx_proxy(
            tx,
            tx.output.create_proxy(
                "call_function",
                tracable_create_parameter,
                (data.as_proxy(), placeholder.as_proxy()),
                {},
            ),
        )
        assert isinstance(result, variables.TensorVariable)
        result.class_type = torch.nn.Parameter
        # In reconstruct() should use the original parameter.  The one returned by the graph will be an alias.
        result.source = placeholder.source

        # TODO(jansel): if the new param falls out of scope, currently it won't get freed until
        # the end of the graph.  We should fix this.
        return result
>>>>>>> eb5381da

    @staticmethod
    def _nn_param_via_prefix_insert(tx, data, requires_grad):
        # Alternate version if we have a .source
        from .builder import VariableBuilder

        varname = tx.output.new_var()

        # construct the nn.Parmeter before the graph save it to varname
        cg = PyCodegen(tx)
        cg.load_import_from("torch.nn", "Parameter")
        cg(data.source)
        cg(variables.ConstantVariable(requires_grad))
        cg.call_function(2, True)
        cg.store(varname)
        tx.output.pregraph_bytecode.extend(cg.get_instructions())

        # add the newly constructed nn.Parameter as a graph input
        source = SyntheticLocalSource(varname)
        example_value = torch.nn.Parameter(
            tx.output.example_value_from_input_node(data.as_proxy().node)
        )
        result = VariableBuilder(tx, source)(example_value)
        # No need to guard on this since we already guarded on `data`.
        # These guards would fail since varname doesn't exist until after the function starts
        TracingContext.get().guards_context.dynamo_guards.remove_guards_with_source(
            source
        )
        return result<|MERGE_RESOLUTION|>--- conflicted
+++ resolved
@@ -17,10 +17,7 @@
 from ..._guards import TracingContext
 from .. import config, polyfill, variables
 from ..codegen import PyCodegen
-<<<<<<< HEAD
-=======
 from ..create_parameter_op import new_parameter_placeholder, tracable_create_parameter
->>>>>>> eb5381da
 from ..device_interface import get_registered_device_interfaces
 from ..exc import unimplemented
 from ..guards import GuardBuilder, install_guard
@@ -40,40 +37,13 @@
     NullContextVariable,
     TorchFunctionDisableVariable,
 )
-<<<<<<< HEAD
-from .distributed import is_constant_pg_functions, is_from_local, ProcessGroupVariable
-=======
 from .distributed import DistributedVariable, ProcessGroupVariable
->>>>>>> eb5381da
 from .lists import ListVariable, TupleVariable
 from .torch_function import can_dispatch_torch_function, dispatch_torch_function
 
 try:
     import numpy as np
 except ModuleNotFoundError:
-<<<<<<< HEAD
-    np = None
-
-log = logging.getLogger(__name__)
-
-supported_ctx_manager_classes = {
-    torch.profiler.profiler.profile,
-    torch.autograd.profiler.profile,
-    torch.autograd.profiler.record_function,
-    torch._C.DisableTorchFunctionSubclass,
-    torch._functorch.vmap.vmap_increment_nesting,
-    torch._functorch.eager_transforms.grad_increment_nesting,
-    torch._functorch.eager_transforms.enable_inplace_requires_grad,
-    torch.amp.autocast_mode.autocast,
-    torch.autograd.grad_mode.enable_grad,
-    torch.autograd.grad_mode.inference_mode,
-    torch.autograd.grad_mode.no_grad,
-    torch.autograd.grad_mode.set_grad_enabled,
-    torch.autograd.graph.disable_saved_tensors_hooks,
-    torch.cpu.amp.autocast_mode.autocast,
-    torch.cuda.amp.autocast_mode.autocast,
-}
-=======
     np = None  # type: ignore[assignment]
 
 log = logging.getLogger(__name__)
@@ -100,7 +70,6 @@
         torch.cuda.amp.autocast_mode.autocast,
     ]
 )
->>>>>>> eb5381da
 
 
 REWRITE_OPS_TO_TENSOR_SIZE_METHOD = dict.fromkeys(
@@ -219,10 +188,7 @@
     ) -> "VariableTracker":
         from . import (
             DisabledSavedTensorsHooksVariable,
-<<<<<<< HEAD
-=======
             DualLevelContextManager,
->>>>>>> eb5381da
             GradIncrementNestingCtxManagerVariable,
             GradInplaceRequiresGradCtxManagerVariable,
             GradModeVariable,
@@ -292,8 +258,6 @@
                 tx,
                 [guard_if_dyn(x) for x in args],
             )
-<<<<<<< HEAD
-=======
         elif self.value is torch._functorch.eager_transforms.jvp_increment_nesting:
             assert len(args) == 0
             return JvpIncrementNestingCtxManagerVariable.create(tx)
@@ -306,7 +270,6 @@
         elif self.value is torch.autograd.forward_ad.dual_level:
             assert len(args) == 0
             return DualLevelContextManager.create(tx)
->>>>>>> eb5381da
         elif self.value is torch._functorch.eager_transforms.grad_increment_nesting:
             assert len(args) == 0
             return GradIncrementNestingCtxManagerVariable.create(tx)
@@ -377,13 +340,9 @@
             ):
                 tx.mark_inconsistent_side_effects()
             return ConstantVariable.create(tracing_state_functions[self.value])
-<<<<<<< HEAD
-        elif self.value is torch.overrides.get_default_nowrap_functions.__wrapped__:
-=======
 
         @register(torch.overrides.get_default_nowrap_functions.__wrapped__)
         def handle_get_default_nowrap_functions(self, tx, *args, **kwargs):
->>>>>>> eb5381da
             # [Note: __torch_function__] we return empty here because we restrict
             # the set of functions that we trace __torch_function__ on to
             # functions outside of the actual set. Implementing this properly will require implementing
@@ -479,13 +438,8 @@
             torch.overrides.has_torch_function,
             torch.overrides.has_torch_function_variadic,
             torch.overrides.has_torch_function_unary,
-<<<<<<< HEAD
-        ):
-            assert not kwargs
-=======
         )
         def handle_has_torch_function(self, tx, *args):
->>>>>>> eb5381da
             elems = (
                 args[0].unpack_var_sequence(tx)
                 if len(args) == 1 and isinstance(args[0], TupleVariable)
@@ -540,36 +494,6 @@
             return ConstantVariable.create(
                 torch.backends.cudnn.is_acceptable(tensor_inp)
             )
-<<<<<<< HEAD
-        elif self.value is torch.utils.hooks.BackwardHook:
-            return variables.BackwardHookVariable.create(tx, *args, **kwargs)
-        elif self.value is torch.nn.Parameter:
-            return self.call_nn_parameter(tx, *args, **kwargs)
-        elif (
-            self.value == torch.numel
-            and len(args) == 1
-            and isinstance(args[0], TensorVariable)
-            and len(kwargs) == 0
-        ):
-            # TODO(voz): This is rewritten as a call_method because
-            # torch.numel(x) w/ sym shapes raises a RuntimeError and x.numel() does not
-            return wrap_fx_proxy(
-                tx=tx,
-                proxy=tx.output.create_proxy(
-                    "call_method",
-                    "numel",
-                    *proxy_args_kwargs(args, kwargs),
-                ),
-            )
-        # TODO: These special cases shouldn't be necessary; we should
-        # generically support torch.ops that return int
-        elif (
-            self.value in (torch.ops.aten.sym_size, torch.ops.aten.sym_size.int)
-            and len(args) == 2
-            and len(kwargs) == 0
-            and isinstance(args[0], TensorVariable)
-        ):
-=======
 
         @register(torch.utils.hooks.BackwardHook)
         def handle_backward_hook(self, tx, *args, **kwargs):
@@ -581,7 +505,6 @@
 
         @register(torch.ops.aten.sym_size, torch.ops.aten.sym_size.int)
         def handle_sym_size(self_, tx, self, dim=None):
->>>>>>> eb5381da
             # we see this when retracing already traced code
             if dim is not None:
                 return self.call_method(tx, "size", [dim], {})
@@ -778,14 +701,7 @@
                     **{k: v.as_python_constant() for k, v in kwargs.items()},
                 ),
             )
-        elif self.value is torch._C._autograd._unsafe_set_version_counter:
-            from ..tensor_version_op import _unsafe_set_version_counter
-
-<<<<<<< HEAD
-            return TorchInGraphFunctionVariable(
-                _unsafe_set_version_counter
-            ).call_function(tx, args, kwargs)
-=======
+
         special_handler = self._get_handlers().get(self.value)
         if special_handler:
             result = special_handler(self, tx, *args, **kwargs)
@@ -794,7 +710,6 @@
 
         if can_dispatch_torch_function(tx, args, kwargs):
             return dispatch_torch_function(tx, self, args, kwargs)
->>>>>>> eb5381da
         else:
             any_symints_or_symfloats = any(isinstance(x, SymNodeVariable) for x in args)
 
@@ -944,9 +859,6 @@
         if data.source:
             return cls._nn_param_via_prefix_insert(tx, data, requires_grad)
 
-<<<<<<< HEAD
-        unimplemented("Parameter() on non-input")
-=======
         try:
             shape = tuple(data.var_getattr(tx, "shape").as_python_constant())
             dtype = data.var_getattr(tx, "dtype").as_python_constant()
@@ -979,7 +891,6 @@
         # TODO(jansel): if the new param falls out of scope, currently it won't get freed until
         # the end of the graph.  We should fix this.
         return result
->>>>>>> eb5381da
 
     @staticmethod
     def _nn_param_via_prefix_insert(tx, data, requires_grad):

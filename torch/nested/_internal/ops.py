--- conflicted
+++ resolved
@@ -458,14 +458,11 @@
     inp_kwargs["offsets"] = new_offsets
 
     return NestedTensor(new_values, **inp_kwargs)
-<<<<<<< HEAD
-=======
 
 
 register_jagged_func(torch.ops.aten.detach.default, "self: jt_all")(
     jagged_unary_pointwise
 )
->>>>>>> a21d4363
 
 
 @register_jagged_func(

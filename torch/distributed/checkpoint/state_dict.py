# mypy: allow-untyped-defs
import contextlib
import functools
import gc
from dataclasses import asdict, dataclass, field
from itertools import chain
from typing import (
    Any,
    Callable,
    cast,
    Dict,
    Generator,
    Iterable,
    List,
    no_type_check,
    Optional,
    Set,
    Tuple,
    Union,
)

import torch
import torch.distributed as dist
import torch.nn as nn
from torch.distributed._shard.sharded_tensor import ShardedTensor
from torch.distributed._state_dict_utils import (
    _broadcast_state_dict,
    _flatten_state_dict,
    _gather_state_dict,
    _offload_state_dict_to_cpu,
    _unflatten_state_dict,
)
from torch.distributed._tensor import DTensor
from torch.distributed.algorithms._checkpoint.checkpoint_wrapper import (
    _CHECKPOINT_PREFIX,
)
from torch.distributed.fsdp import (
    FullOptimStateDictConfig,
    FullStateDictConfig,
    FullyShardedDataParallel as FSDP,
    OptimStateDictConfig,
    ShardedOptimStateDictConfig,
    ShardedStateDictConfig,
    StateDictConfig,
    StateDictType,
)
from torch.distributed.fsdp._common_utils import (
    _get_module_fsdp_state_if_fully_sharded_module,
    FSDP_WRAPPED_MODULE,
)
from torch.nn.modules.module import _IncompatibleKeys
from torch.nn.parallel import DistributedDataParallel as DDP
from torch.utils._pytree import tree_map_only

__all__ = [
    "FQNS_T",
    "PrimitiveType",
    "ValueType",
    "DictValueType",
    "ListDictValueType",
    "OptimizerStateType",
    "StateDictOptions",
    "get_model_state_dict",
    "get_optimizer_state_dict",
    "get_state_dict",
    "set_model_state_dict",
    "set_optimizer_state_dict",
    "set_state_dict",
]


_FLAT_PARAM = "_flat_param"
_PG = "param_groups"
_PARAMS = "params"
_STATE = "state"

FQNS_T = Set[str]
PrimitiveType = Union[DTensor, ShardedTensor, torch.Tensor, int, float, str]
ValueType = Union[
    PrimitiveType, List[PrimitiveType], Tuple[PrimitiveType], Dict[str, "ValueType"]
]
DictValueType = Dict[str, ValueType]
ListDictValueType = List[DictValueType]
OptimizerStateType = Dict[str, Union[DictValueType, ListDictValueType]]


_patched_state_dict: Set[Callable] = set()


@contextlib.contextmanager
def _gc_context():
    is_enabled = gc.isenabled()
    gc.disable()
    try:
        yield
    finally:
        if is_enabled:
            gc.enable()


@dataclass
class StateDictOptions:
    """
    This dataclass specifies how get_state_dict/set_state_dict will work.

    - ``full_state_dict``: if this is set to True, all the tensors in the
      returned state_dict will be gathered. No ShardedTensor and DTensor
      will be in the returned state_dict.

    - ``cpu_offload``: offload all the tensors to cpu. To prevent CPU OOM, if
      ``full_state_dict`` is also true, then only the rank0 will get the
      state_dict and all other ranks will get empty state_dict.

    - ``ignore_frozen_params``: if the value is True, the returned state_dict
      won't contain any frozen parameters -- the ``requires_grad`` is False.
      The default value is False.

    - ``keep_submodule_prefixes``: when ``submodules`` is not None, this option
      indicates whether to keep the submodule prefixes from the state_dict keys.
      or example, if the submodule is ``module.pretrain`` and the full FQN of
      the parameter is ``pretrain.layer1.weight`` of the param. When this option
      is True, the parameter's key in the returned state_dict will be
      ``pretrain.layer1.weight``. If the options is False, the key will be
      ``layer1.weight``.
      Note that if ``keep_submodule_prefixes`` is False, there may be conflicted
      FQNs, hence there should be only one submodule in ``submodules``.

    - ``strict``: the ``strict`` option when ``set_state_dict`` calls
      model.load_state_dict().

    - ``broadcast_from_rank0``: when the option is True, rank0 should receive a
       full state_dict and will broadcast the tensors in the state_dict/
       optim_state_dict one by one to other ranks. Other ranks will receive
       the tensors and shard according to the local shards in the model and
       optimizer. ``full_state_dict`` must be set to True when using this option.
       This option currently only supports DTensor, not the legacy ShardedTensor.
    """

    full_state_dict: bool = False
    cpu_offload: bool = False
    ignore_frozen_params: bool = False
    keep_submodule_prefixes: bool = True
    strict: bool = True
    broadcast_from_rank0: bool = False


@dataclass
class _StateDictInfo(StateDictOptions):
    fqn_param_mapping: Dict[
        Union[str, torch.Tensor], Union[FQNS_T, torch.Tensor]
    ] = field(default_factory=dict)
    submodule_prefixes: Set[str] = field(default_factory=set)
    handle_model: bool = True
    handle_optim: bool = True
    fsdp_context: Callable = contextlib.nullcontext
    fsdp_modules: List[nn.Module] = field(default_factory=list)


@functools.lru_cache(maxsize=None)
def _get_fqns(
    model: nn.Module,
    name: str,
    skip_ddp_prefix: bool = True,
    skip_compiler_prefix: bool = True,
) -> FQNS_T:
    """
    This API is used to convert the name of a parameter to the FQNs. For FSDP
    without `use_orig_params`, the name of FlatParameter can be mapped to
    multiple original parameters. As a result, the return type of this function
    is `Set[str]`.

    Args:
        module (nn.Module): the root model.
        name (str): the name
        skip_ddp_prefix (bool): whether to skip DDP's `module` prefix

    Returns:
        The canonical FQNs based on the model traversal.
    """

    # Remove the checkpoint prefix, if it exists.
    name = name.replace(_CHECKPOINT_PREFIX, "")
    if "." not in name:
        return {name}

    obj_names = name.split(".")
    fqn_obj_names = []
    curr_obj = model
    for i, curr_obj_name in enumerate(obj_names):
        if isinstance(curr_obj, DDP):
            assert curr_obj_name == "module"
            curr_obj = curr_obj.module
            if not skip_ddp_prefix:
                fqn_obj_names.append(curr_obj_name)
        elif isinstance(curr_obj, FSDP):
            if i < len(obj_names) - 1 and obj_names[i + 1] == _FLAT_PARAM:
                prefix = ".".join(fqn_obj_names)
                flat_param = getattr(curr_obj, _FLAT_PARAM)
                if prefix:
                    prefix = f"{prefix}."
                return {f"{prefix}{fqn}" for fqn in flat_param._fqns}
            curr_obj = getattr(curr_obj, FSDP_WRAPPED_MODULE)
            if curr_obj_name != FSDP_WRAPPED_MODULE:
                fqn_obj_names.append(curr_obj_name)
                curr_obj = getattr(curr_obj, curr_obj_name)
        elif isinstance(curr_obj, torch._dynamo.eval_frame.OptimizedModule):
            assert curr_obj_name == "_orig_mod"
            curr_obj = curr_obj._orig_mod
            if not skip_compiler_prefix:
                fqn_obj_names.append(curr_obj_name)
        else:
            fqn_obj_names.append(curr_obj_name)
            if curr_obj_name == nn.modules.module._EXTRA_STATE_KEY_SUFFIX:
                if i != len(obj_names) - 1:
                    raise RuntimeError("Expect `_extra_state` to be the last obj name")
            else:
                curr_obj = getattr(curr_obj, curr_obj_name)

    return {".".join(fqn_obj_names).replace(_CHECKPOINT_PREFIX, "")}


class _EXTRA_STATE:
    pass


def _iterate_valid_model_state(model):
    visited_modules: Set[nn.Module] = set()

    def recurse(module: nn.Module, curr_fqn: str) -> Generator:
        visited_modules.add(module)

        curr_fqn = f"{curr_fqn}." if curr_fqn else ""
        for name, submodule in module.named_children():
            if submodule in visited_modules:
                continue
            new_fqn = f"{curr_fqn}{name}"
            yield from recurse(submodule, new_fqn)

        for name, obj in chain(
            module.named_buffers(recurse=False), module.named_parameters(recurse=False)
        ):
            if name in module._non_persistent_buffers_set:
                continue
            new_fqn = f"{curr_fqn}{name}"
            yield new_fqn, obj

        if (
            getattr(module.__class__, "get_extra_state", nn.Module.get_extra_state)
            != nn.Module.get_extra_state
        ):
            new_fqn = f"{curr_fqn}{nn.modules.module._EXTRA_STATE_KEY_SUFFIX}"
            yield new_fqn, _EXTRA_STATE()

    yield from recurse(model, "")


def _verify_options(
    model: nn.Module,
    optims: Tuple[torch.optim.Optimizer, ...],
    optim_only: bool,
    *,
    submodules: Optional[Set[nn.Module]] = None,
    options: Optional[StateDictOptions] = None,
) -> _StateDictInfo:
    """
    Verify the model and options passed by the user and generates _StateDictInfo.
    """
    if optim_only and not optims:
        raise RuntimeError(
            "Optimizers are not passed in but optim_only is set to True."
        )

    options = options or StateDictOptions()

    fqn_param_mapping: Dict[
        Union[str, torch.Tensor], Union[Set[str], torch.Tensor]
    ] = {}
    for name, param in _iterate_valid_model_state(model):
        fqns = _get_fqns(model, name)
        if not isinstance(param, _EXTRA_STATE):
            fqn_param_mapping[param] = fqns
        for fqn in fqns:
            if not isinstance(param, _EXTRA_STATE):
                fqn_param_mapping[fqn] = param

    submodule_prefixes: Set[str] = set()
    if submodules:
        submodules = set(submodules)
        for name, module in model.named_modules():
            if module not in submodules:
                continue
            fqns = _get_fqns(model, name)
            assert len(fqns) == 1, "Submodule FQN should only have 1 instance"
            submodule_prefixes.update(f"{fqn}." for fqn in fqns)

    if options.broadcast_from_rank0 and not options.full_state_dict:
        raise ValueError(
            "full_state_dict must be True when broadcast_from_rank0 is True."
        )
    fsdp_modules = FSDP.fsdp_modules(model)
    state_dict_config: StateDictConfig
    optim_state_dict_config: OptimStateDictConfig
    fsdp_context: Callable
    if fsdp_modules:
        # FSDP API only work if at least one FSDP instance exists.
        if options.full_state_dict:
            state_dict_config = FullStateDictConfig(
                offload_to_cpu=options.cpu_offload, rank0_only=options.cpu_offload
            )
            optim_state_dict_config = FullOptimStateDictConfig(
                offload_to_cpu=options.cpu_offload,
                rank0_only=(options.cpu_offload or options.broadcast_from_rank0),
            )
            state_dict_type = StateDictType.FULL_STATE_DICT
        else:
            state_dict_config = ShardedStateDictConfig(
                offload_to_cpu=options.cpu_offload,
            )
            optim_state_dict_config = ShardedOptimStateDictConfig(
                offload_to_cpu=options.cpu_offload,
            )
            state_dict_type = StateDictType.SHARDED_STATE_DICT

        fsdp_context = functools.partial(
            FSDP.state_dict_type,
            module=model,
            state_dict_type=state_dict_type,
            state_dict_config=state_dict_config,
            optim_state_dict_config=optim_state_dict_config,
        )
    else:
        fsdp_context = contextlib.nullcontext

    return _StateDictInfo(
        **asdict(options),
        fqn_param_mapping=fqn_param_mapping,
        submodule_prefixes=submodule_prefixes,
        fsdp_context=fsdp_context,
        fsdp_modules=cast(List[nn.Module], fsdp_modules),
        handle_model=not optim_only,
        handle_optim=(len(optims) > 0),
    )


def _verify_state_dict(
    model_state_dict: Dict[str, ValueType],
    optim_state_dict: OptimizerStateType,
    info: _StateDictInfo,
) -> None:
    for module in info.fsdp_modules:
        fsdp_state = _get_module_fsdp_state_if_fully_sharded_module(module)
        assert fsdp_state is not None, "Expected a fsdp_state with a fsdp module."

    # Verify if the model_state_dict and optim_state_dict are valid. This API
    # should give the users an explicit error message to debug or report.
    if (
        info.handle_model
        and not model_state_dict
        and not info.submodule_prefixes
        and not info.ignore_frozen_params
        and not (info.cpu_offload and info.full_state_dict)
        and info.strict
        and not info.broadcast_from_rank0
    ):
        raise RuntimeError(
            "The option indicates that model state_dict is required to save "
            "or load, but model state_dict is empty."
            f"rank = {dist.get_rank()=}."
        )

    if info.handle_optim:
        if (
            not (optim_state_dict and optim_state_dict[STATE])
            and not (info.cpu_offload and info.full_state_dict)
            and (not info.broadcast_from_rank0)
        ):
            raise RuntimeError(
                "The option indicates that model state_dict is required to save, "
                f"or load but optim state_dict is empty. {optim_state_dict}"
            )

    for key in model_state_dict.keys():
        if _FLAT_PARAM in key:
            raise RuntimeError(
                f"{key} contains {_FLAT_PARAM}. This can happen if the model "
                "is not the root module."
            )


def _state_dict_fn(obj: Union[nn.Module, torch.optim.Optimizer], api: str) -> Callable:
    call = getattr(obj, api)
    if call in _patched_state_dict:
        call = functools.partial(getattr(obj.__class__, api), self=obj)
    return call


def _get_model_state_dict(
    model: nn.Module, info: _StateDictInfo
) -> Dict[str, ValueType]:
    if not info.handle_model:
        return {}

    with info.fsdp_context():
        state_dict = _state_dict_fn(model, "state_dict")()

    for key in list(state_dict.keys()):
        fqns = _get_fqns(model, key)
        assert len(fqns) == 1
        fqn = next(iter(fqns))
        if fqn != key:
            # As we only support FSDP, DDP, and TP, the only cases are
            # wrapper-based DDP and compiler. Verify if the assumption
            # is correct.
            def verify(key, fqn) -> bool:
                if len(fqn) >= len(key):
                    return False
                fqn_split = fqn.split(".")
                key_split = key.split(".")
                fqn_idx = 0
                for key_idx, key_name in enumerate(key_split):
                    if key_name == fqn_split[fqn_idx]:
                        fqn_idx += 1
                        if fqn_idx == len(fqn_split):
                            return key_idx == len(key_split) - 1
                    elif key_name in ("module", "_orig_mod"):
                        continue
                    else:
                        return False
                return True

            if not verify(key, fqn):
                raise RuntimeError(f"An unexpected key, {key}, exists. FQN is {fqn}")
            state_dict[fqn] = state_dict.pop(key)

    if info.submodule_prefixes:
        new_state_dict: Dict[str, ValueType] = {}
        # TODO: make this faster.
        for fqn in state_dict.keys():
            for prefix in info.submodule_prefixes:
                if not fqn.startswith(prefix):
                    continue
                if info.keep_submodule_prefixes:
                    new_state_dict[fqn] = state_dict[fqn]
                else:
                    new_fqn = fqn[len(prefix) :]
                    new_state_dict[new_fqn] = state_dict[fqn]
        state_dict = new_state_dict

    if info.ignore_frozen_params:
        for key, param in model.named_parameters():
            if param.requires_grad:
                continue
            fqns = _get_fqns(model, key)
            for fqn in fqns:
                state_dict.pop(fqn)

    for key, p in list(state_dict.items()):
        if torch.is_tensor(p) and p.is_meta:
            state_dict.pop(key)

    if info.full_state_dict:
        ranks_only = tuple() if not info.cpu_offload else (0,)
        return _gather_state_dict(
            state_dict, cpu_offload=info.cpu_offload, ranks_only=ranks_only
        )
    elif info.cpu_offload:
        return _offload_state_dict_to_cpu(state_dict)
    else:
        return state_dict


def _load_model_state_dict(
    model: nn.Module,
    state_dict: Dict[str, ValueType],
    info: _StateDictInfo,
) -> _IncompatibleKeys:
    if not info.handle_model or (not state_dict and not info.broadcast_from_rank0):
        return _IncompatibleKeys({}, {})

    local_state_dict = {}
    for key, value in _iterate_valid_model_state(model):
        fqns = _get_fqns(model, key)
        fqns_with_prefix = _get_fqns(
            model, key, skip_ddp_prefix=False, skip_compiler_prefix=False
        )

        for fqn, fqn_with_prefix in zip(fqns, fqns_with_prefix):
            if (
                not info.broadcast_from_rank0 or dist.get_rank() == 0
            ) and fqn != fqn_with_prefix:
                state_dict[fqn_with_prefix] = state_dict.pop(fqn)
            local_state_dict[fqn_with_prefix] = value

    if info.broadcast_from_rank0:
        device = None
        for key, value in local_state_dict.items():
            if torch.is_tensor(value) and value.dim() > 0:
                if device is None:
                    device = value.device
                else:
                    assert device == value.device
        assert device is not None
        _broadcast_state_dict(state_dict, local_state_dict, device=device)
        for fqn, local_state in local_state_dict.items():
            state_dict[fqn] = local_state

    with info.fsdp_context():
        return cast(
            _IncompatibleKeys,
            _state_dict_fn(model, "load_state_dict")(
                state_dict=state_dict, strict=info.strict
            ),
        )


def _init_optim_state(optim: torch.optim.Optimizer) -> None:
    """
    Initialize optim states by calling the step() with zero grads.
    """
    if optim.state:
        # The optimizer state is initialized.
        return

    for param_group in optim.param_groups:
        for param in param_group[_PARAMS]:
            if param.grad is not None:
                raise RuntimeError(
                    "state_dict can only be used if the optimizer "
                    "states are initialized (usually after one step() with "
                    "gradients) or gradients are None. For the later case, "
                    "state_dict will fake the gradients as zero "
                    "to initialize the optimizer states. However, the "
                    "gradients are not None."
                )
            if param.requires_grad:
                param.grad = torch.zeros_like(param)

    # Some optimizers will update parameters regardless of grads due to lr, so
    # make lr to zero when calling `step()`.
    lrs = []
    for param_group in optim.param_groups:
        if "lr" in param_group:
            lrs.append(param_group["lr"])
            param_group["lr"] = 0.0
    optim.step(closure=None)
    # Whether to recover the "lr" should not matter too much as we will
    # restore checkpointing later.
    for param_group in optim.param_groups:
        if "lr" in param_group:
            param_group["lr"] = lrs.pop(0)
    optim.zero_grad(set_to_none=True)


<<<<<<< HEAD
=======
def _flatten_optim_state_dict(state_dict: OptimizerStateType) -> Dict[str, ValueType]:
    """
    This API flattens the optimizer state_dict to support optimizer resharding for
    MPMD, e.g., pipeline parallelism.

    Without the API, the original optimizer state_dict looks like:
    {
        "state": {
            "layer1.weight": {
                "step": 10, "exp_avg": SomeTensor, "exp_avg_sq": SomeTensor
            },
            "layer2.weight": {
                "step": 10, "exp_avg": SomeTensor, "exp_avg_sq": SomeTensor
            },
        },
        "param_group": [
            {
                "lr": 0.0,
                "betas": (0.9, 0.95), ...,
                "params": ["layer1.weight", "layer2.weight"]
            }
        ]
    }

    With this API, the optimizer state_dict looks like:
    {
        "state.layer1.weight.step": 10,
        "state.layer2.weight.step": 10,
        "state.layer1.weight.exp_avg": SomeTensor,
        "state.layer2.weight.exp_avg": SomeTensor,
        "state.layer1.weight.exp_avg_sq": SomeTensor,
        "state.layer2.weight.exp_avg_sq": SomeTensor,
        "param_group.layer1.weight.lr" : 0.1,
        "param_group.layer2.weight.lr" : 0.1,
        "param_group.layer1.weight.betas" : (0.9, 0.95),
        "param_group.layer2.weight.betas" : (0.9, 0.95),
    }

    Note that if any of the value is a container, like the betas in the example,
    this API won't flattent it.
    """

    def _raise_if_type_not_supported(v):
        if not isinstance(v, (torch.Tensor, int, float)):
            raise NotImplementedError(
                "Flattening optimizer state_dict only supports "
                "tensor, int, float states now. "
                f"Type is {type(v)}."
            )

    ret: Dict[str, ValueType] = {}
    for fqn, state in cast(DictValueType, state_dict[_STATE]).items():
        for k, v in cast(DictValueType, state).items():
            _raise_if_type_not_supported(v)
            ret[f"{_STATE}.{fqn}.{k}"] = v

    for param_group in cast(ListDictValueType, state_dict[_PG]):
        fqns = param_group.pop(_PARAMS)
        for fqn in cast(List[str], fqns):
            for k, v in param_group.items():
                ret[f"{_PG}.{fqn}.{k}"] = v
    return ret


def _unflatten_optim_state_dict(
    optim: torch.optim.Optimizer,
    state_dict: Dict[str, ValueType],
    info: _StateDictInfo,
) -> OptimizerStateType:
    """
    This API unflattens the state_dict generated by _flatten_optim_state_dict().
    See the docstring of _flatten_optim_state_dict() for more detail.
    """
    state: DictValueType = {}
    pg_state: ListDictValueType = []
    return_osd: OptimizerStateType = {_STATE: state, _PG: pg_state}

    for param_group in optim.param_groups:
        pg_state.append({_PARAMS: []})
        for param in param_group[_PARAMS]:
            for fqn in info.fqn_param_mapping[param]:
                params = pg_state[-1][_PARAMS]
                assert isinstance(params, list)  # typing
                params.append(fqn)
                if not param.requires_grad:
                    continue
                state[fqn] = {}
                for state_name in optim.state[param].keys():
                    cast(DictValueType, state[fqn])[state_name] = state_dict[
                        f"{_STATE}.{fqn}.{state_name}"
                    ]

        first_param_fqn = cast(List[str], pg_state[-1][_PARAMS])[0]
        for k in param_group.keys():
            if k == _PARAMS:
                continue
            value = state_dict[f"{_PG}.{first_param_fqn}.{k}"]
            if k not in pg_state[-1]:
                pg_state[-1][k] = value
            elif pg_state[-1][k] != value:
                raise RuntimeError(
                    "All the parameters in the same parameter group should have "
                    f"the same saved param_group value. But {first_param_fqn}.{k} "
                    f"is {value} while other(s) is {pg_state[-1][k]}."
                )

    return return_osd


>>>>>>> f2d7f235
def _get_optim_state_dict(
    model: nn.Module,
    optimizers: Tuple[torch.optim.Optimizer, ...],
    info: _StateDictInfo,
) -> OptimizerStateType:
    if not info.handle_optim:
        return {}

    optim_state_dict: OptimizerStateType = {_STATE: {}, _PG: []}
    for optim in optimizers:
        _init_optim_state(optim)
        osd = _state_dict_fn(optim, "state_dict")()
        if info.fsdp_modules:
            with info.fsdp_context():
                osd = FSDP.optim_state_dict(model, optim, osd)

            # We need to specially handle FlatParameter FSDP as
            # FlatParameter FSDP converts the FQNs.
            # There are no easy ways to do this conversion systematically.
            # We can only use a string replacment without correctness check.
            if not osd:
                continue
            for k in list(osd[_STATE].keys()):
                if "_orig_mod" in k:
                    osd[_STATE][k.replace("_orig_mod.", "")] = osd[_STATE].pop(k)
            for g in osd[_PG]:
                params = [k.replace("_orig_mod.", "") for k in g[_PARAMS]]
                g[_PARAMS] = params
        else:
            params = list(chain.from_iterable(g[_PARAMS] for g in optim.param_groups))
            param_pid_mapping = dict(zip(params, range(len(params))))
            fqn_pid_mapping = {}
            for key, param in model.named_parameters():
                fqns = _get_fqns(model, key)
                assert len(fqns) == 1
                fqn = next(iter(fqns))
                if param not in param_pid_mapping:
                    continue
                pid = param_pid_mapping[param]
                fqn_pid_mapping[fqn] = pid
                fqn_pid_mapping[pid] = fqn

            for key in list(osd[_STATE].keys()):
                fqn = fqn_pid_mapping[key]
                osd[_STATE][fqn] = osd[_STATE].pop(key)

            for group in osd[_PG]:
                group[_PARAMS] = [fqn_pid_mapping[pid] for pid in group[_PARAMS]]

        if not osd:
            continue

        cast(DictValueType, optim_state_dict[_STATE]).update(osd[_STATE])
        cast(ListDictValueType, optim_state_dict[_PG]).extend(osd[_PG])

    if info.full_state_dict:
        ranks_only = tuple() if not info.cpu_offload else (0,)
        return _gather_state_dict(
            optim_state_dict, cpu_offload=info.cpu_offload, ranks_only=ranks_only
        )
    elif info.cpu_offload:
        return _offload_state_dict_to_cpu(optim_state_dict)
    else:
        return optim_state_dict


def _split_optim_state_dict(
    model: nn.Module,
    optim: torch.optim.Optimizer,
    optim_state_dict: OptimizerStateType,
    info: _StateDictInfo,
) -> OptimizerStateType:
    """
    Extract the corresponding optim state_dict from ``optim_state_dict`` for
    ``optim`` and return the result optim state_dict.

    Args:
        model (nn.Module): the root model.
        optim (torch.optim.Optimizer): the optimizer.
        optim_state_dict (Dict[str, ValueType]): the superset optim state_dict that
            contains the optim state_dict of ``optim``.
        info (_StateDictInfo): state dict information.

    Returns:
        The optim state_dict of ``optim``.
    """

    state: DictValueType = {}
    pg_state: ListDictValueType = []
    return_osd: OptimizerStateType = {_STATE: state, _PG: pg_state}
    pg_mapping: Dict[int, int] = {}

<<<<<<< HEAD
=======
    if all(
        isinstance(k, int) for k in cast(DictValueType, optim_state_dict[_STATE]).keys()
    ):
        return optim_state_dict

>>>>>>> f2d7f235
    for param_group in optim.param_groups:
        pg_state.append({_PARAMS: []})
        for param in param_group[_PARAMS]:
            for fqn in info.fqn_param_mapping[param]:
                params = pg_state[-1][_PARAMS]
                assert isinstance(params, list)
                params.append(fqn)
                if param.requires_grad:
                    state[fqn] = cast(DictValueType, optim_state_dict[_STATE])[fqn]
                for loaded_param_group in cast(
                    ListDictValueType, optim_state_dict[_PG]
                ):
                    params = loaded_param_group[_PARAMS]
                    assert isinstance(params, list)
                    if fqn in params:
                        pg_mapping[id(loaded_param_group)] = len(return_osd[_PG]) - 1

    for param_group in cast(ListDictValueType, optim_state_dict[_PG]):
        idx = pg_mapping.get(id(param_group), -1)
        if idx == -1:
            continue
        for key, value in param_group.items():
            if key == _PARAMS:
                continue
            # TODO: check if value is the same if exists.
            pg_state[idx][key] = value

    return return_osd


def _load_optim_state_dict(
    model: nn.Module,
    optimizers: Tuple[torch.optim.Optimizer, ...],
    state_dict: OptimizerStateType,
    info: _StateDictInfo,
) -> None:
    if not info.handle_optim:
        return

    for optim in optimizers:
        _init_optim_state(optim)
        if state_dict:
<<<<<<< HEAD
            optim_state_dict = _split_optim_state_dict(model, optim, state_dict, info)
=======
            if _STATE in state_dict:
                optim_state_dict = _split_optim_state_dict(
                    model, optim, state_dict, info
                )
            else:
                optim_state_dict = _unflatten_optim_state_dict(
                    optim, cast(Dict[str, ValueType], state_dict), info
                )
>>>>>>> f2d7f235
        else:
            optim_state_dict = {}
        if info.fsdp_modules:
            # We need to specially handle FlatParameter FSDP as
            # FlatParameter FSDP converts the FQNs.
            for original_fqn, _ in model.named_parameters():
                fqns = _get_fqns(model, original_fqn)
                fqns_with_compiler = _get_fqns(
                    model, original_fqn, skip_compiler_prefix=False
                )
                if fqns == fqns_with_compiler:
                    continue

                assert len(fqns) == 1
                fqn = fqns.pop()
                fqn_with_compiler = fqns_with_compiler.pop()
                for g in optim_state_dict[_PG]:
                    val = cast(Dict[str, Any], g)
                    params = [
                        key.replace(fqn, fqn_with_compiler) for key in val[_PARAMS]
                    ]
                    val[_PARAMS] = params
                osd_state = cast(DictValueType, optim_state_dict[_STATE])
                for k in list(osd_state.keys()):
                    if fqn in k:
                        osd_state[k.replace(fqn, fqn_with_compiler)] = osd_state.pop(k)

            with info.fsdp_context():
                optim_state_dict = FSDP.optim_state_dict_to_load(
                    model, optim, optim_state_dict
                )
        elif info.broadcast_from_rank0:
            info.full_state_dict = False
            local_state_dict = _get_optim_state_dict(model, (optim,), info)
            info.full_state_dict = True
            device = None

            def _device(t):
                if t.dim() > 0:
                    nonlocal device
                    if device is None:
                        device = t.device
                    elif device != t.device:
                        raise ValueError("Device mismatch")
                return t

            _ = tree_map_only(torch.Tensor, _device, local_state_dict)
            assert device is not None
            flatten_osd, osd_mapping = _flatten_state_dict(optim_state_dict)
            flatten_local_osd, local_osd_mapping = _flatten_state_dict(local_state_dict)
            _broadcast_state_dict(flatten_osd, flatten_local_osd, device=device)
            optim_state_dict = _unflatten_state_dict(
                flatten_local_osd, local_osd_mapping
            )

        # Note that we do not have to convert the FQN back to param id here if
        # order in optim.param_groups[idx][_PARAMS] is the same as the one in
        # optim_state_dict[_PG][idx][_PARAMS].
        _state_dict_fn(optim, "load_state_dict")(state_dict=optim_state_dict)


def get_model_state_dict(
    model: nn.Module,
    *,
    submodules: Optional[Set[nn.Module]] = None,
    options: Optional[StateDictOptions] = None,
) -> Dict[str, ValueType]:
    """
    Return the model state_dict of ``model``.

    See ``get_state_dict`` for the detail usage.

    Args:
        model (nn.Module): the nn.Module to the model.
        submodules: Optional[Set[nn.Module]]: only return the model parameters
            that belong to the submodules.
        options (StateDictOptions): the options to control how
            model state_dict and optimizer state_dict should be returned. See
            `StateDictOptions` for the details.

    Returns:
        The state_dict for ``model``.

    :rtype: typing.Dict[str, ValueType]
    """
    with _gc_context():
        info = _verify_options(
            model,
            tuple(),
            optim_only=False,
            submodules=submodules,
            options=options,
        )
        model_state_dict = _get_model_state_dict(model, info)
        _verify_state_dict(model_state_dict, {}, info)
        return model_state_dict


def get_optimizer_state_dict(
    model: nn.Module,
    optimizers: Union[torch.optim.Optimizer, Iterable[torch.optim.Optimizer]],
    *,
    submodules: Optional[Set[nn.Module]] = None,
    options: Optional[StateDictOptions] = None,
) -> OptimizerStateType:
    """
    Return the combined state_dict for optimizers.

    See ``get_state_dict`` for the detail usage.

    Args:
        model (nn.Module): the nn.Module to the model.
        optimizers (Union[None, Optimizer, Iterable[Optimizer]]):
            The optimizers that are used to optimize ``model``.
        submodules: Optional[Set[nn.Module]]: only return the model parameters
            that belong to the submodules.
        options (StateDictOptions): the options to control how
            model state_dict and optimizer state_dict should be returned. See
            `StateDictOptions` for the details.

    Returns:
        The state_dict for ``optimizers``.

    :rtype: OptimizerStateType
    """
    with _gc_context():
        optimizers = (
            (optimizers,)
            if isinstance(optimizers, torch.optim.Optimizer)
            else tuple(optimizers)
        )
        info = _verify_options(
            model,
            optimizers,
            optim_only=True,
            submodules=submodules,
            options=options,
        )
        optim_state_dict = _get_optim_state_dict(model, optimizers, info)
        _verify_state_dict({}, optim_state_dict, info)
        return optim_state_dict


def get_state_dict(
    model: nn.Module,
    optimizers: Union[torch.optim.Optimizer, Iterable[torch.optim.Optimizer]],
    *,
    submodules: Optional[Set[nn.Module]] = None,
    options: Optional[StateDictOptions] = None,
) -> Tuple[Dict[str, ValueType], OptimizerStateType]:
    """
    Return the model state_dict and optimizers state_dict.

    ``get_state_dict`` can process any module that is parallelized by PyTorch
    FSDP/fully_shard, DDP/replicate, tensor_parallel/parallelize_module, and any
    combination of these parallelisms. The main functions of ``get_state_dict``
    are: 1.) returning a model and optimizer state_dict that can be resharded
    with a different number of trainers and/or different parallelisms.
    2.) hiding the parallelism-specific state_dict APIs. Users don't have to call
    these APIs.
    3.) sanity checking the result state_dict.

    The keys of the result state dictionary are the canonical FQNs (Fully
    Qualified Names).  A canonical FQN refers to the FQN based on a parameter's
    position in an nn.Module hierarchy. More specifically, a canonical FQN to a
    parameter is the FQN returned by ``module.named_parameters()`` or
    ``module.named_buffers()`` when the module is not distributed by any
    parallelisms. Since the optimizer internally uses parameter IDs to represent
    a parameter, there will be a conversion from the parameter IDs to the
    canonical FQNs when calling this API.

    ``get_state_dict`` can also process a module that is not parallelized. In
    such a case, ``get_state_dict`` only performs one function -- converting the
    optimizer parameter IDs to the canonical FQNs.

    Example:
        >>> # xdoctest: +SKIP
        >>> import torch
        >>> from torch.distributed.fsdp import FullyShardedDataParallel as FSDP
        >>> from torch.nn.parallel import DistributedDataParallel as DDP
        >>> from torch.distributed.checkpoint.state_dict import get_state_dict

        >>> fsdp_model = FSDP(copy.deepcopy(model))
        >>> fsdp_optim = torch.optim.Adam(model.parameters(), lr=1e-3)
        >>> ddp_model = DDP(copy.deepcopy(model))
        >>> ddp_optim = torch.optim.Adam(model.parameters(), lr=1e-3)


        >>> ddp_state_dict, ddp_optim_state_dict = get_state_dict(ddp_model, ddp_optim)
        >>> fsdp_state_dict, fsdp_optim_state_dict = get_state_dict(fsdp_model, fsdp_optim)

        >>> # if we simply call ddp_model.state_dict() and fsdp_model.state_dict(),
        >>> # the asserts will fail.
        >>> assert ddp_state_dict == fsdp_state_dict
        >>> assert ddp_optim_state == fsdp_optim_state_dict


    Args:
        model (nn.Module): the nn.Module to the model.
        optimizers (Union[None, Optimizer, Iterable[Optimizer]]):
            The optimizers that are used to optimize ``model``.
        submodules: Optional[Set[nn.Module]]: only return the model parameters
            that belong to the submodules.
        options (StateDictOptions): the options to control how
            model state_dict and optimizer state_dict should be returned. See
            `StateDictOptions` for the details.

    Returns:
        ``Tuple`` that contain model state_dict and optimizer state_dict.

    :rtype: typing.Tuple[typing.Dict[str, ValueType], OptimizerStateType]
    """

    with _gc_context():
        optimizers = (
            (optimizers,)
            if isinstance(optimizers, torch.optim.Optimizer)
            else tuple(optimizers)
        )
        info = _verify_options(
            model,
            optimizers,
            optim_only=False,
            submodules=submodules,
            options=options,
        )
        model_state_dict = _get_model_state_dict(model, info)
        optim_state_dict = _get_optim_state_dict(model, optimizers, info)
        _verify_state_dict(model_state_dict, optim_state_dict, info)
        return model_state_dict, optim_state_dict


def _unflatten_model_state_dict(
    model: nn.Module,
    state_dict: Union[Dict[nn.Module, Dict[str, ValueType]], Dict[str, ValueType]],
) -> Dict[str, ValueType]:
    if not state_dict:
        return {}

    if isinstance(next(iter(state_dict.keys())), nn.Module):
        cast_state_dict = cast(Dict[nn.Module, Dict[str, ValueType]], state_dict)
        new_state_dict: Dict[str, ValueType] = {}
        for submodule, sub_state_dict in cast_state_dict.items():
            for name, m in model.named_modules():
                if m != submodule:
                    continue

                fqns = _get_fqns(model, name)
                assert len(fqns) == 1, "FQNs for a submodule should only have 1 element"
                prefix = f"{next(iter(fqns))}."
                new_state_dict.update(
                    {prefix + subfqn: value for subfqn, value in sub_state_dict.items()}
                )
        return new_state_dict
    else:
        return cast(Dict[str, ValueType], state_dict)


def set_model_state_dict(
    model: nn.Module,
    model_state_dict: Dict[str, ValueType],
    *,
    options: Optional[StateDictOptions] = None,
) -> _IncompatibleKeys:
    """Load the model state_dict.

    The counterpart of ``get_model_state_dict`` to set the state_dict to the
    model. See ``set_state_dict`` for the detail usage.

    Args:
        model (nn.Module): the nn.Module to the model.
        model_state_dict: (Dict[str, ValueType]):
           the model state_dict to load. If the key of the ``model_state_dict``
           is nn.Module, the key is a submodule of ``model`` and the value should
           be the state_dict of the submodule. When loading the state_dict,
           the prefix of the submodule will be append to the state_dict.
        options (StateDictOptions): the options to control how
            model state_dict and optimizer state_dict should be loaded. See
            `StateDictOptions` for the details.

    Returns:
        ``NamedTuple`` with ``missing_keys`` and ``unexpected_keys`` fields:
            * **missing_keys** is a list of str containing the missing keys
            * **unexpected_keys** is a list of str containing the unexpected keys

    :type model_state_dict: typing.Dict[str, ValueType]
    """
    model_state_dict: Dict[str, ValueType] = _unflatten_model_state_dict(
        model, model_state_dict
    )
    with _gc_context():
        info = _verify_options(model, tuple(), optim_only=False, options=options)

        _verify_state_dict(model_state_dict, {}, info)
        return _load_model_state_dict(model, model_state_dict, info)


def set_optimizer_state_dict(
    model: nn.Module,
    optimizers: Union[torch.optim.Optimizer, Iterable[torch.optim.Optimizer]],
    *,
    optim_state_dict: OptimizerStateType,
    options: Optional[StateDictOptions] = None,
) -> None:
    """Load the optimizers state_dict.

    The counterpart of ``get_optimizer_state_dict`` to set the state_dict to the
    optimizers. See ``set_state_dict`` for the detail usage.

    Args:
        model (nn.Module): the nn.Module to the model.
        optimizers (Union[Optimizer, Iterable[Optimizer]]):
            The optimizers that are used to optimize ``model``.
        optim_state_dict: OptimizerStateType:
            the optimizer state_dict to load.
        options (StateDictOptions): the options to control how
            model state_dict and optimizer state_dict should be loaded. See
            `StateDictOptions` for the details.

    Returns:
        None

    :type optim_state_dict: typing.OptimizerStateType
    """
    with _gc_context():
        optimizers = (
            (optimizers,)
            if isinstance(optimizers, torch.optim.Optimizer)
            else tuple(optimizers)
        )
        info = _verify_options(model, optimizers, optim_only=True, options=options)

        _verify_state_dict({}, optim_state_dict, info)
        _load_optim_state_dict(model, optimizers, optim_state_dict, info)


def set_state_dict(
    model: nn.Module,
    optimizers: Union[torch.optim.Optimizer, Iterable[torch.optim.Optimizer]],
    *,
    model_state_dict: Dict[str, ValueType],
    optim_state_dict: OptimizerStateType,
    options: Optional[StateDictOptions] = None,
) -> _IncompatibleKeys:
    """Load the model state_dict and optimizers state_dict.

    The counterpart of ``get_state_dict`` to set the state_dict to the model and
    optimizers.  The given ``model_state_dict`` and ``optim_state_dict`` do not
    have to be returned by ``get_state_dict`` but must meet the following
    requirements: 1) all FQNs are canonical FQNs as defined in ``get_state_dict``,
    2) if a tensor is sharded, it must be either a ShardedTensor or DTensor,
    3) optimizer state_dict cannot contain the parameter IDs; the keys should be
    the canonical FQNs.

    Args:
        model (nn.Module): the nn.Module to the model.
        optimizers (Union[Optimizer, Iterable[Optimizer]]):
            The optimizers that are used to optimize ``model``.
        model_state_dict: (Union[Dict[nn.Module, Dict[str, ValueType]], Dict[str, ValueType]]):
           the model state_dict to load. If the key of the ``model_state_dict``
           is nn.Module, the key is a submodule of ``model`` and the value should
           be the state_dict of the submodule. When loading the state_dict,
           the prefix of the submodule will be append to the state_dict.
        optim_state_dict: OptimizerStateType:
            the optimizer state_dict to load.
        options (StateDictOptions): the options to control how
            model state_dict and optimizer state_dict should be loaded. See
            `StateDictOptions` for the details.

    Returns:
        ``NamedTuple`` with ``missing_keys`` and ``unexpected_keys`` fields:
            * **missing_keys** is a list of str containing the missing keys of the model state_dict.
            * **unexpected_keys** is a list of str containing the unexpected keys of the model state_dict.

    :type model_state_dict: typing.Dict[str, ValueType]
    :type optim_state_dict: typing.OptimizerStateType
    """

    model_state_dict: Dict[str, ValueType] = _unflatten_model_state_dict(
        model, model_state_dict
    )
    with _gc_context():
        optimizers = (
            (optimizers,)
            if isinstance(optimizers, torch.optim.Optimizer)
            else tuple(optimizers)
        )
        info = _verify_options(
            model, optimizers, optim_only=not model_state_dict, options=options
        )

        _verify_state_dict(model_state_dict, optim_state_dict, info)
        _load_optim_state_dict(model, optimizers, optim_state_dict, info)
        return _load_model_state_dict(model, model_state_dict, info)


# TODO: correct the state_dict function signature.
# TODO: this API is not yet fully tested. Make it private
@no_type_check
def _patch_model_state_dict(
    model: nn.Module,
    *,
    options: Optional[StateDictOptions] = None,
) -> None:
    """Patch the ``state_dict`` and ``load_state_dict`` attributes of ``model``.

    Patch the ``state_dict`` and ``load_state_dict`` attributes of ``model`` to
    be a partial function to call ``get_state_dict`` and ``set_state_dict``.

    Example:
        from torch.distributed.fsdp import FullyShardedDataParallel as FSDP
        from torch.distributed.checkpoint.state_dict import patch_model_state_dict

        model = fsdp(model)
        patch_model_state_dict(model)

    Args:
        model (nn.Module): the nn.Module to the model.
        options (StateDictOptions): the options to control how
            model state_dict and optimizer state_dict should be loaded. See
            `StateDictOptions` for the details.
    Returns:
        None
    """

    _state_dict_call = functools.partial(
        get_model_state_dict,
        model=model,
        options=options,
    )

    def state_dict_call():
        return _state_dict_call()

    model.state_dict = state_dict_call

    _load_state_dict_call = functools.partial(
        set_model_state_dict,
        model=model,
        options=options,
    )

    def load_state_dict_call(state_dict: Dict[str, Any]):
        _load_state_dict_call(model_state_dict=state_dict)

    model.load_state_dict = load_state_dict_call

    _patched_state_dict.add(state_dict_call)
    _patched_state_dict.add(load_state_dict_call)


# TODO: correct the load_state_dict function signature.
# TODO: this API is not yet fully tested. Make it private
@no_type_check
def _patch_optimizer_state_dict(
    model: nn.Module,
    *,
    optimizers: Tuple[torch.optim.Optimizer, ...],
    options: Optional[StateDictOptions] = None,
) -> None:
    """Patch the ``state_dict`` and ``load_state_dict`` attributes of ``optimizers``.

    Patch the ``state_dict`` and ``load_state_dict`` attributes of ``optimizers`` to
    be a partial function to call ``get_state_dict`` and ``set_state_dict``.

    Note that if there are multiple optimizers, all of the optimizers will be patched.
    So users only need to call one of the state_dict() to get the full result.

    Example:
        from torch.distributed.fsdp import FullyShardedDataParallel as FSDP
        from torch.distributed.checkpoint.state_dict import patch_model_state_dict

        model = fsdp(model)
        patch_model_state_dict(model)

    Args:
        model (nn.Module): the nn.Module to the model.
        options (StateDictOptions): the options to control how
            model state_dict and optimizer state_dict should be loaded. See
            `StateDictOptions` for the details.
    Returns:
        None
    """

    _state_dict_call = functools.partial(
        get_optimizer_state_dict,
        model=model,
        optimizers=optimizers,
        options=options,
    )

    def state_dict_call():
        return _state_dict_call()

    _load_state_dict_call = functools.partial(
        set_optimizer_state_dict,
        model=model,
        optimizers=optimizers,
        options=options,
    )

    def load_state_dict_call(state_dict: Dict[str, Any]):
        _load_state_dict_call(optim_state_dict=state_dict)

    _patched_state_dict.add(state_dict_call)
    _patched_state_dict.add(load_state_dict_call)
    optimizers = (
        (optimizers,)
        if isinstance(optimizers, torch.optim.Optimizer)
        else tuple(optimizers)
    )
    for optim in optimizers:
        optim.state_dict = state_dict_call
        optim.load_state_dict = load_state_dict_call<|MERGE_RESOLUTION|>--- conflicted
+++ resolved
@@ -2,6 +2,7 @@
 import contextlib
 import functools
 import gc
+import warnings
 from dataclasses import asdict, dataclass, field
 from itertools import chain
 from typing import (
@@ -115,7 +116,7 @@
       won't contain any frozen parameters -- the ``requires_grad`` is False.
       The default value is False.
 
-    - ``keep_submodule_prefixes``: when ``submodules`` is not None, this option
+    - ``keep_submodule_prefixes`` (deprecated): when ``submodules`` is not None, this option
       indicates whether to keep the submodule prefixes from the state_dict keys.
       or example, if the submodule is ``module.pretrain`` and the full FQN of
       the parameter is ``pretrain.layer1.weight`` of the param. When this option
@@ -142,6 +143,7 @@
     keep_submodule_prefixes: bool = True
     strict: bool = True
     broadcast_from_rank0: bool = False
+    flatten_optimizer_state_dict: bool = False
 
 
 @dataclass
@@ -265,6 +267,13 @@
     """
     Verify the model and options passed by the user and generates _StateDictInfo.
     """
+    if submodules:
+        warnings.warn(
+            "Getting submodules only model/optim state_dict is deprecated and "
+            "will be removed in 2.5. This feature can be achieved by manually "
+            "filtering out the state_dict returned from get_state_dict.",
+            FutureWarning,
+        )
     if optim_only and not optims:
         raise RuntimeError(
             "Optimizers are not passed in but optim_only is set to True."
@@ -321,8 +330,24 @@
             )
             state_dict_type = StateDictType.SHARDED_STATE_DICT
 
+        @contextlib.contextmanager
+        def fsdp_state_dict_type_without_warning(
+            module,
+            state_dict_type,
+            state_dict_config,
+            optim_state_dict_config,
+        ):
+            with warnings.catch_warnings():
+                with FSDP.state_dict_type(
+                    module=module,
+                    state_dict_type=state_dict_type,
+                    state_dict_config=state_dict_config,
+                    optim_state_dict_config=optim_state_dict_config,
+                ):
+                    yield
+
         fsdp_context = functools.partial(
-            FSDP.state_dict_type,
+            fsdp_state_dict_type_without_warning,
             module=model,
             state_dict_type=state_dict_type,
             state_dict_config=state_dict_config,
@@ -370,7 +395,7 @@
 
     if info.handle_optim:
         if (
-            not (optim_state_dict and optim_state_dict[STATE])
+            not optim_state_dict
             and not (info.cpu_offload and info.full_state_dict)
             and (not info.broadcast_from_rank0)
         ):
@@ -392,6 +417,24 @@
     if call in _patched_state_dict:
         call = functools.partial(getattr(obj.__class__, api), self=obj)
     return call
+
+
+def _maybe_full_or_cpu_state_dict(
+    state_dict: Dict[str, Any], info: _StateDictInfo
+) -> Dict[str, Any]:
+    if info.full_state_dict:
+        ranks_only = (
+            tuple()
+            if (not info.cpu_offload or not torch.distributed.is_initialized())
+            else (0,)
+        )
+        return _gather_state_dict(
+            state_dict, cpu_offload=info.cpu_offload, ranks_only=ranks_only
+        )
+    elif info.cpu_offload:
+        return _offload_state_dict_to_cpu(state_dict)
+    else:
+        return state_dict
 
 
 def _get_model_state_dict(
@@ -458,15 +501,7 @@
         if torch.is_tensor(p) and p.is_meta:
             state_dict.pop(key)
 
-    if info.full_state_dict:
-        ranks_only = tuple() if not info.cpu_offload else (0,)
-        return _gather_state_dict(
-            state_dict, cpu_offload=info.cpu_offload, ranks_only=ranks_only
-        )
-    elif info.cpu_offload:
-        return _offload_state_dict_to_cpu(state_dict)
-    else:
-        return state_dict
+    return _maybe_full_or_cpu_state_dict(state_dict, info)
 
 
 def _load_model_state_dict(
@@ -500,7 +535,9 @@
                 else:
                     assert device == value.device
         assert device is not None
-        _broadcast_state_dict(state_dict, local_state_dict, device=device)
+        _broadcast_state_dict(
+            state_dict, local_state_dict, device=device, strict=info.strict
+        )
         for fqn, local_state in local_state_dict.items():
             state_dict[fqn] = local_state
 
@@ -551,8 +588,6 @@
     optim.zero_grad(set_to_none=True)
 
 
-<<<<<<< HEAD
-=======
 def _flatten_optim_state_dict(state_dict: OptimizerStateType) -> Dict[str, ValueType]:
     """
     This API flattens the optimizer state_dict to support optimizer resharding for
@@ -662,7 +697,6 @@
     return return_osd
 
 
->>>>>>> f2d7f235
 def _get_optim_state_dict(
     model: nn.Module,
     optimizers: Tuple[torch.optim.Optimizer, ...],
@@ -718,15 +752,12 @@
         cast(DictValueType, optim_state_dict[_STATE]).update(osd[_STATE])
         cast(ListDictValueType, optim_state_dict[_PG]).extend(osd[_PG])
 
-    if info.full_state_dict:
-        ranks_only = tuple() if not info.cpu_offload else (0,)
-        return _gather_state_dict(
-            optim_state_dict, cpu_offload=info.cpu_offload, ranks_only=ranks_only
-        )
-    elif info.cpu_offload:
-        return _offload_state_dict_to_cpu(optim_state_dict)
-    else:
-        return optim_state_dict
+    if info.flatten_optimizer_state_dict:
+        optim_state_dict = cast(
+            OptimizerStateType, _flatten_optim_state_dict(optim_state_dict)
+        )
+
+    return _maybe_full_or_cpu_state_dict(optim_state_dict, info)
 
 
 def _split_optim_state_dict(
@@ -755,14 +786,11 @@
     return_osd: OptimizerStateType = {_STATE: state, _PG: pg_state}
     pg_mapping: Dict[int, int] = {}
 
-<<<<<<< HEAD
-=======
     if all(
         isinstance(k, int) for k in cast(DictValueType, optim_state_dict[_STATE]).keys()
     ):
         return optim_state_dict
 
->>>>>>> f2d7f235
     for param_group in optim.param_groups:
         pg_state.append({_PARAMS: []})
         for param in param_group[_PARAMS]:
@@ -805,9 +833,6 @@
     for optim in optimizers:
         _init_optim_state(optim)
         if state_dict:
-<<<<<<< HEAD
-            optim_state_dict = _split_optim_state_dict(model, optim, state_dict, info)
-=======
             if _STATE in state_dict:
                 optim_state_dict = _split_optim_state_dict(
                     model, optim, state_dict, info
@@ -816,7 +841,6 @@
                 optim_state_dict = _unflatten_optim_state_dict(
                     optim, cast(Dict[str, ValueType], state_dict), info
                 )
->>>>>>> f2d7f235
         else:
             optim_state_dict = {}
         if info.fsdp_modules:
@@ -868,6 +892,15 @@
             flatten_osd, osd_mapping = _flatten_state_dict(optim_state_dict)
             flatten_local_osd, local_osd_mapping = _flatten_state_dict(local_state_dict)
             _broadcast_state_dict(flatten_osd, flatten_local_osd, device=device)
+            # The modifications listed seek to address the problem where optim might possess
+            # dissimilar parameters in comparison to optim_state_dict. This is achieved by
+            # incorporating differential parameters within local, which may result in optim
+            # having additional parameters ultimately.
+            for optim_key in flatten_osd.keys():
+                if optim_key not in flatten_local_osd:
+                    assert optim_key in osd_mapping
+                    flatten_local_osd[optim_key] = flatten_osd[optim_key]
+                    local_osd_mapping[optim_key] = osd_mapping[optim_key]
             optim_state_dict = _unflatten_state_dict(
                 flatten_local_osd, local_osd_mapping
             )
@@ -891,7 +924,7 @@
 
     Args:
         model (nn.Module): the nn.Module to the model.
-        submodules: Optional[Set[nn.Module]]: only return the model parameters
+        submodules (deprecated): Optional[Set[nn.Module]]: only return the model parameters
             that belong to the submodules.
         options (StateDictOptions): the options to control how
             model state_dict and optimizer state_dict should be returned. See
@@ -931,7 +964,7 @@
         model (nn.Module): the nn.Module to the model.
         optimizers (Union[None, Optimizer, Iterable[Optimizer]]):
             The optimizers that are used to optimize ``model``.
-        submodules: Optional[Set[nn.Module]]: only return the model parameters
+        submodules (deprecated): Optional[Set[nn.Module]]: only return the model parameters
             that belong to the submodules.
         options (StateDictOptions): the options to control how
             model state_dict and optimizer state_dict should be returned. See
@@ -1018,7 +1051,7 @@
         model (nn.Module): the nn.Module to the model.
         optimizers (Union[None, Optimizer, Iterable[Optimizer]]):
             The optimizers that are used to optimize ``model``.
-        submodules: Optional[Set[nn.Module]]: only return the model parameters
+        submodules (deprecated): Optional[Set[nn.Module]]: only return the model parameters
             that belong to the submodules.
         options (StateDictOptions): the options to control how
             model state_dict and optimizer state_dict should be returned. See
@@ -1057,6 +1090,13 @@
         return {}
 
     if isinstance(next(iter(state_dict.keys())), nn.Module):
+        warnings.warn(
+            "Passing model_state_dict as a ``Dict[nn.Module, Dict[str, Any]]``"
+            "is deprecated and will be removed in 2.5. If you need this "
+            "feature, please preprocessing the model_state_dict to achieve the "
+            "same functionality.",
+            FutureWarning,
+        )
         cast_state_dict = cast(Dict[nn.Module, Dict[str, ValueType]], state_dict)
         new_state_dict: Dict[str, ValueType] = {}
         for submodule, sub_state_dict in cast_state_dict.items():
@@ -1117,8 +1157,8 @@
 def set_optimizer_state_dict(
     model: nn.Module,
     optimizers: Union[torch.optim.Optimizer, Iterable[torch.optim.Optimizer]],
+    optim_state_dict: OptimizerStateType,
     *,
-    optim_state_dict: OptimizerStateType,
     options: Optional[StateDictOptions] = None,
 ) -> None:
     """Load the optimizers state_dict.

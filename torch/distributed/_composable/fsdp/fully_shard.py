# mypy: allow-untyped-defs
import functools
<<<<<<< HEAD
from typing import Any, cast, NoReturn, Optional, Union
=======

from typing import Any, cast, Iterable, List, NoReturn, Optional, Union
>>>>>>> 48171806

import torch
import torch.nn as nn
from torch.distributed._composable import contract
from torch.distributed._tensor import DeviceMesh

from ._fsdp_api import MixedPrecisionPolicy, OffloadPolicy
from ._fsdp_common import FSDPMeshInfo, HSDPMeshInfo
from ._fsdp_init import (
    _get_device_from_mesh,
    _get_managed_modules,
    _get_managed_states,
    _get_post_forward_mesh_info,
    _init_default_fully_shard_mesh,
    _move_states_to_device,
)
from ._fsdp_param_group import FSDPParamGroup
from ._fsdp_state import _get_module_fsdp_state, FSDPState


# The decorator adds a state object to `module` that can be accessed via
# `fully_shard.state(module)`. The state object and module are 1:1.
@contract(state_cls=FSDPState)  # type: ignore[operator]
def fully_shard(
    module: nn.Module,
    *,
    mesh: Optional[DeviceMesh] = None,
    reshard_after_forward: Union[bool, int] = True,
    mp_policy: MixedPrecisionPolicy = MixedPrecisionPolicy(),
    offload_policy: OffloadPolicy = OffloadPolicy(),
):
    """
    Shard module parameters across data parallel workers.

    This function applies fully sharded data parallelism (FSDP) or a variant to
    ``module``, a technique for memory savings at the cost of communication.
    Parameters are sharded across ``mesh``, and in turn, so are their gradients
    and optimizer states.

    The sharded parameters are all-gathered to construct the unsharded
    parameters for forward or backward computation. The unsharded parameters
    are freed after computation to save memory. The gradients are reduced
    across the mesh and divided by the mesh size for data parallelism. The
    optimizer step runs on the sharded parameters.

    Each call to ``fully_shard`` constructs one communication group that
    includes the parameters in ``module.parameters()`` except those already
    assigned to a group from a nested call. Each group's parameters and its
    gradients are communicated together in one collective, respectively.
    Constructing multiple groups across the model (e.g. "layer by layer")
    allows for peak memory savings and communication/computation overlap.

    Implementation-wise, the sharded parameters are represented as
    :class:`DTensor` s, sharded on dim-0, and the unsharded parameters are
    represented as :class:`Tensor` s. A module forward pre-hook all-gathers the
    parameters, and a module forward hook frees them. Similar backward hooks
    gather parameters and later free parameters/reduce gradients.

    Args:
        mesh (Optional[DeviceMesh]): This data parallel mesh defines the
            sharding and device. If 1D, then parameters are fully sharded
            across the 1D mesh (FSDP). If 2D, then parameters are sharded
            across the 0th dim and replicated across the 1st dim (HSDP). The
            mesh's device type gives the device type used for communication;
            if a CUDA or CUDA-like device type, then we use the current device.
        reshard_after_forward (Union[bool, int]): This controls the parameter
            behavior after forward and can trade off memory and communication:
            - If ``True``, then this reshards parameters after forward and
            all-gathers in backward.
            - If ``False``, then this keeps the unsharded parameters in memory
            after forward and avoids the all-gather in backward.
            - If an ``int``, then this represents the world size to reshard to
            after forward. It should be a non-trivial divisor of the ``mesh``
            shard dim size (i.e. excluding 1 and the dim size itself). A choice
            may be the intra-node size (e.g. ``torch.cuda.device_count()``).
            This allows the all-gather in backward to be over a smaller world
            size at the cost of higher memory usage than setting to ``True``.
            - The root FSDP state has its value specially set to ``False`` as a
            heuristic since its parameters would typically be immediately
            all-gathered for backward.
            - After forward, the parameters registered to the module depend on
            to this: The registered parameters are the sharded parameters if
            ``True``; unsharded parameters if ``False``; and the paramters
            resharded to the smaller mesh otherwise. To modify the parameters
            between forward and backward, the registered parameters must be the
            sharded parameters. For ``False`` or an ``int``, this can be done
            by manually resharding via :meth:`reshard`.
        mp_policy (MixedPrecisionPolicy): This controls the mixed precision
            policy, which offers parameter/reduction mixed precision for this
            module. See :class:`MixedPrecisionPolicy` for details.
        offload_policy (OffloadPolicy): This controls the offloading policy,
            which offers parameter/gradient/optimizer state offloading. See
            :class:`OffloadPolicy` and its subclasses for details.
    """
    if isinstance(module, (nn.ModuleList, nn.ModuleDict)):
        raise ValueError(
            f"fully_shard does not support containers that do not implement forward: {module}"
        )
    mesh = mesh or _init_default_fully_shard_mesh()
    if mesh.ndim not in (1, 2):
        raise ValueError(f"fully_shard expects a 1D or 2D DeviceMesh but got {mesh}")
    elif mesh.ndim == 1:
        mesh_info = FSDPMeshInfo(mesh, shard_mesh_dim=0)
    else:
        mesh_info = HSDPMeshInfo(mesh, shard_mesh_dim=1, replicate_mesh_dim=0)
    device = _get_device_from_mesh(mesh)
    post_forward_mesh_info = _get_post_forward_mesh_info(
        reshard_after_forward, mesh_info
    )

    state = fully_shard.state(module)
    state.init(module, device, mp_policy)

    managed_modules = _get_managed_modules(module)
    params, buffers = _get_managed_states(managed_modules)
    _move_states_to_device(params, buffers, device)
    if params:
        state._fsdp_param_group = FSDPParamGroup(
            params,
            module,
            mesh_info,
            post_forward_mesh_info,
            device,
            mp_policy,
            offload_policy,
        )

    # For Dynamo
    for managed_module in managed_modules:
        managed_module._is_fsdp_managed_module = True  # type: ignore[assignment]
        managed_module._fsdp_use_orig_params = True  # type: ignore[assignment]

    # Place FSDP leftmost for highest priority in the method resolution order
    cls = module.__class__
    dct = {"__deepcopy__": unimplemented_deepcopy}
    new_cls = type(f"FSDP{cls.__name__}", (FSDPModule, cls), dct)
    module.__class__ = new_cls
    return module


def unimplemented_deepcopy(*args: Any, **kwargs: Any) -> NoReturn:
    raise AssertionError(
        "FSDP does not support deepcopy. Please use state dict for serialization."
    )


class FSDPModule:
    def __new__(cls, *args, **kwargs):
        """
        Override ``__new__`` to remove the FSDP class and directly construct
        the original class for cases like indexing into a container module.
        """
        # Use index 2 since 0 is the dynamically constructed `FSDP<...>` class
        # and index 1 is the `FSDPModule` class itself
        orig_cls = cls.__mro__[2]
        self = orig_cls.__new__(orig_cls, *args, **kwargs)
        self.__init__(*args, **kwargs)
        return self

    def reshard(self) -> None:
        """
        Reshards the module's parameters, registering the sharded parameters
        to the module and freeing the unsharded parameters if needed. This
        method is *not* recursive.
        """
        state = self._get_fsdp_state()
        if fsdp_param_group := state._fsdp_param_group:
            fsdp_param_group.reshard()

    def unshard(self, async_op: bool = False) -> Optional["UnshardHandle"]:
        """
        Unshards the module's parameters by allocating memory and all-gathering
        the parameters. This method is *not* recursive.

        Args:
            async_op (bool): If ``True``, then returns a :class:`UnshardHandle`
                that has a :meth:`wait` method to wait on the unshard op. If
                ``False``, then returns ``None`` and waits on the handle inside
                this function.

        .. warning:: This method is experimental and subject to change.

        .. note:: If ``async_op=True``, then the user does not have to call
            :meth:`wait` on the returned handle if waiting on the unshard op
            in the module's pre-forward is tolerable. FSDP will wait on the
            pending unshard op in the pre-forward automatically.
        """
        state = self._get_fsdp_state()
        fsdp_param_group = state._fsdp_param_group
        if fsdp_param_group is not None:
            fsdp_param_group.lazy_init()
            fsdp_param_group.unshard(async_op=async_op)
        handle = UnshardHandle(fsdp_param_group)
        if async_op:
            return handle
        handle.wait()
        return None

    def set_is_last_backward(self, is_last_backward: bool) -> None:
        """
        Sets whether the next backward is the last one, meaning that FSDP
        should wait for gradient reduction to finish and clear internal data
        structures used for explicit prefetching.
        """
        state = self._get_fsdp_state()
        state._state_ctx.is_last_backward = is_last_backward

    def set_requires_gradient_sync(
        self, requires_gradient_sync: bool, *, recurse: bool = True
    ) -> None:
        """
        Sets if the module should sync gradients. This can be used to implement
        gradient accumulation without communication. For HSDP, this controls
        both reduce-scatter and all-reduce together.

        Args:
            requires_gradient_sync (bool): Whether to reduce gradients for the
                module's parameters.
            recurse (bool): Whether to set for all submodules or just the
                passed-in module.
        """
        self_module = cast(nn.Module, self)
        modules = list(self_module.modules()) if recurse else [self_module]
        for module in modules:
            if isinstance(module, FSDPModule):
                state = module._get_fsdp_state()
                if fsdp_param_group := state._fsdp_param_group:
                    fsdp_param_group.reduce_grads = requires_gradient_sync
                    fsdp_param_group.all_reduce_grads = requires_gradient_sync

    def set_requires_all_reduce(
        self, requires_all_reduce: bool, *, recurse: bool = True
    ) -> None:
        """
        Sets if the module should all-reduce gradients. This can be used to
        implement gradient accumulation with only reduce-scatter but not
        all-reduce for HSDP.
        """
        self_module = cast(nn.Module, self)
        modules = list(self_module.modules()) if recurse else [self_module]
        for module in modules:
            if isinstance(module, FSDPModule):
                state = module._get_fsdp_state()
                if fsdp_param_group := state._fsdp_param_group:
                    fsdp_param_group.all_reduce_grads = requires_all_reduce

    def set_reshard_after_backward(
        self, reshard_after_backward: bool, *, recurse: bool = True
    ) -> None:
        """
        Sets if the module should reshard parameters after backward. This can
        be used during gradient accumulation to trade off higher memory for
        reduced communication.

        Args:
            reshard_after_backward (bool): Whether to reshard parameters after
                backward.
            recurse (bool): Whether to set for all submodules or just the
                passed-in module.
        """
        self_module = cast(nn.Module, self)
        modules = list(self_module.modules()) if recurse else [self_module]
        for module in modules:
            if isinstance(module, FSDPModule):
                state = module._get_fsdp_state()
                if fsdp_param_group := state._fsdp_param_group:
                    fsdp_param_group.reshard_after_backward = reshard_after_backward

    def set_modules_to_forward_prefetch(self, modules: List["FSDPModule"]) -> None:
        """
        Sets the FSDP modules for which this FSDP module should explicitly
        prefetch all-gathers in forward. The prefetching runs after this
        module's all-gather copy-out.

        Passing a singleton list containing the next FSDP module gives the same
        all-gather overlap behavior as the default overlap behavior, except the
        prefetched all-gather is issued earlier from the CPU. Passing a list
        with at least length two is required for more aggressive overlap and
        will use more reserved memory.

        Args:
            modules (List[FSDPModule]): FSDP modules to prefetch.
        """
        _assert_all_fsdp_modules(modules)
        self._get_fsdp_state()._states_to_forward_prefetch = [
            module._get_fsdp_state() for module in modules
        ]

    def set_modules_to_backward_prefetch(self, modules: List["FSDPModule"]) -> None:
        """
        Sets the FSDP modules for which this FSDP module should explicitly
        prefetch all-gathers in backward. This overrides the default backward
        pretching implementation that prefetches the next FSDP module based on
        the reverse post-forward order.

        Passing a singleton list containing the previous FSDP module gives the
        same all-gather overlap behavior as the default overlap behavior.
        Passing a list with at least length two is required for more aggressive
        overlap and will use more reserved memory.

        Args:
            modules (List[FSDPModule]): FSDP modules to prefetch.
        """
        _assert_all_fsdp_modules(modules)
        self._get_fsdp_state()._states_to_backward_prefetch = [
            module._get_fsdp_state() for module in modules
        ]

    def _get_fsdp_state(self) -> FSDPState:
        if (state := _get_module_fsdp_state(cast(nn.Module, self))) is None:
            raise AssertionError(f"No FSDP state found on {self}")
        return state

    def _apply(self, *args: Any, **kwargs: Any) -> Any:
        # Reshard to ensure that sharded parameters are registered
        self.reshard()
        ret = super()._apply(*args, **kwargs)  # type: ignore[misc]
        state = self._get_fsdp_state()
        if not (fsdp_param_group := state._fsdp_param_group):
            return ret
        # TODO: Remove this padding logic once DTensor pads the local tensor:
        # https://github.com/pytorch/pytorch/issues/113045
        with torch.no_grad():
            for fsdp_param in fsdp_param_group.fsdp_params:
                fsdp_param.reset_sharded_param()
        return ret


class UnshardHandle:
    """
    A handle to wait on the unshard op.

    Args:
        fsdp_param_group (FSDPParamGroup, optional): FSDP parameter group to
            unshard. This should be ``None`` iff the FSDP module does not
            manage any parameters, meaning the unshard is a no-op.
    """

    def __init__(self, fsdp_param_group: Optional[FSDPParamGroup]):
        self._fsdp_param_group = fsdp_param_group

    def wait(self):
        """
        Waits on the unshard op.

        This ensures that the current stream can use the unsharded parameters,
        which are now registered to the module.
        """
        if self._fsdp_param_group is not None:
            self._fsdp_param_group.wait_for_unshard()
            # Avoid keeping a reference
            self._fsdp_param_group = None


def register_fsdp_forward_method(module: nn.Module, method_name: str) -> None:
    """
    Registers a method on ``module`` to be a forward method for FSDP.

    FSDP only knows to run its pre-forward and post-forward hooks on the
    default :meth:`nn.Module.forward` method. This function patches a user
    specified method to run the pre/post-forward hooks before/after the method,
    respectively. If ``module`` is not an :class:`FSDPModule`, then this is a
    no-op.

    Args:
        module (nn.Module): Module to register the forward method on.
        method_name (str): Name of the forward method.
    """
    if not isinstance(module, FSDPModule):
        # Make no-op to allow including both when using/not using FSDP
        return
    if not hasattr(module, method_name):
        raise ValueError(f"{type(module)} does not have a method {method_name}")
    orig_method = getattr(module, method_name)

    @functools.wraps(orig_method)
    def wrapped_method(self, *args, **kwargs):
        fsdp_state = self._get_fsdp_state()
        args, kwargs = fsdp_state._pre_forward(self, args, kwargs)
        out = orig_method(*args, **kwargs)
        return fsdp_state._post_forward(self, args, out)

    # Use `__get__` to make `wrapped_method` an instance method
    setattr(
        module,
        method_name,
        wrapped_method.__get__(module, type(module)),  # type:ignore[attr-defined]
    )


def _assert_all_fsdp_modules(modules: Iterable[Any]) -> None:
    for module in modules:
        if not isinstance(module, FSDPModule):
            raise ValueError(f"Expects FSDPModule but got {type(module)}: {module}")<|MERGE_RESOLUTION|>--- conflicted
+++ resolved
@@ -1,11 +1,6 @@
 # mypy: allow-untyped-defs
 import functools
-<<<<<<< HEAD
-from typing import Any, cast, NoReturn, Optional, Union
-=======
-
 from typing import Any, cast, Iterable, List, NoReturn, Optional, Union
->>>>>>> 48171806
 
 import torch
 import torch.nn as nn

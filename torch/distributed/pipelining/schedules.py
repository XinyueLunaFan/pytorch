# mypy: allow-untyped-defs
# Copyright (c) Meta Platforms, Inc. and affiliates

<<<<<<< HEAD
import itertools
=======
import csv
>>>>>>> 581a9376
import logging
import re
from abc import ABC, abstractmethod
from collections import defaultdict
from enum import Enum
from typing import Any, Callable, Dict, List, NamedTuple, Optional, Set, Tuple, Union

import torch
import torch.distributed as dist
from torch.profiler import record_function

from .microbatch import merge_chunks, split_args_kwargs_into_chunks, TensorChunkSpec
from .stage import _PipelineStageBase


__all__ = [
    "PipelineScheduleSingle",
    "PipelineScheduleMulti",
    "Schedule1F1B",
    "ScheduleFlexibleInterleaved1F1B",
    "ScheduleGPipe",
    "ScheduleInterleaved1F1B",
    "ScheduleLoopedBFS",
]

logger = logging.getLogger(__name__)


class _ComputationType(Enum):
    FORWARD = 1
    BACKWARD = 2
    WEIGHT = 3

    def __str__(self):
        str_map = {
            _ComputationType.FORWARD: "F",
            _ComputationType.BACKWARD: "B",
            _ComputationType.WEIGHT: "W",
        }
        return str_map[self]

    @staticmethod
    def from_str(action):
        if action == "F":
            return _ComputationType.FORWARD
        elif action == "B":
            return _ComputationType.BACKWARD
        elif action == "W":
            return _ComputationType.WEIGHT
        else:
            raise RuntimeError(f"Invalid computation type {action}")


F = _ComputationType.FORWARD
B = _ComputationType.BACKWARD
W = _ComputationType.WEIGHT


_action_regex = re.compile(r"(\d+)([F,B,W])(\d+)")


class _Action(NamedTuple):
    computation_type: _ComputationType
    microbatch_index: int
    stage_index: int

    def __repr__(self):
        return f"{self.stage_index}{self.computation_type}{self.microbatch_index}"

    @staticmethod
    def from_str(str):
        """
        Reverse of __repr__

        String should be formatted as [stage][action type][microbatch] e.g. `2F0`
        """
        if match := _action_regex.match(str):
            stage_index, computation_type, microbatch_index = match.groups()
            return _Action(
                _ComputationType.from_str(computation_type),
                int(microbatch_index),
                int(stage_index),
            )
        elif str == "":
            return None
        raise RuntimeError(
            f"Invalid action string: {str}, should be formatted as [stage][action type][microbatch] e.g. 2F0"
        )


def _format_pipeline_order(pipeline_order: Dict[int, List[Optional[_Action]]]) -> str:
    """
    Formats the pipeline order in a timestep (row) x rank (column) grid of actions
    and returns the formatted string
    """

    # Calculate the maximum number of steps across all ranks
    num_steps = max(len(actions) for actions in pipeline_order.values())
    step_labels = [
        "Step " + str(i).zfill(len(str(num_steps - 1))) for i in range(num_steps)
    ]
    # Sorting the dictionary by keys and retrieving values in that order
    rank_actions = [
        pipeline_order.get(key, [""] * num_steps) for key in sorted(pipeline_order)
    ]
    # Transpose the list of lists (rows to columns)
    transposed_actions = list(itertools.zip_longest(*rank_actions, fillvalue=""))
    # Generate column labels for ranks
    num_ranks = len(pipeline_order)
    rank_labels = ["Rank " + str(i) for i in range(num_ranks)]
    # Calculate the maximum length of each column, considering labels
    max_lengths = [
        max(len(str(item)) if item is not None else 0 for item in col)
        for col in zip(step_labels, *transposed_actions)
    ]
    # Format the header row with rank labels
    header_row = " " * (len(step_labels[0]) + 2) + " ".join(
        f"{label:<{max_lengths[i]}}" for i, label in enumerate(rank_labels)
    )
    # Format each row with its corresponding label
    formatted_rows = [
        f"{label}: "
        + " ".join(f"{str(item):<{max_lengths[i]}}" for i, item in enumerate(row))
        for label, row in zip(step_labels, transposed_actions)
    ]
    # Join the rows into a single string
    formatted_table = header_row + "\n" + "\n".join(formatted_rows) + "\n"
    return formatted_table


def _validate_pipeline_order(
    pipeline_order: Dict[int, List[Optional[_Action]]],
    num_microbatches: int,
    num_stages: int,
):
    """
    pipeline_order[rank] = [(computation_type, microbatch_index, stage_index), ...]
    Validating that the pipeline order follows the rules:
    1. Forward action for a microbatch must be before the Backward action for that microbatch
    2. Recv for a microbatch must be before the send for that microbatch
    3. Microbatch index is handled in sequential order for each stage
    4. A later stage cannot operate on a microbatch before any of the previous stages have operated on it
    5. Same microbatch cannot be handled in the same time step across ranks
    """
    # microbatch_index: (current computation type, current stage)
    microbatch_process_info: Dict[int, Tuple[_ComputationType, int]] = {}
    max_timestep = max(len(rank_list) for rank_list in pipeline_order.values())
    for timestep in range(max_timestep):
        error_msg: List[str] = []
        current_timestep_actions = []
        for rank in range(len(pipeline_order)):
            action = (
                pipeline_order[rank][timestep]
                if timestep < len(pipeline_order[rank])
                else None
            )
            if action is not None:
                current_timestep_actions.append(action)

        # TODO: enable this
        # if len(current_timestep_actions) == 0:
        #     error_msg.append(
        #         "All actions were None, there is an unnecessary gap in the schedule"
        #     )

        # Ensure that no microbatch is operated on twice in current_timestep_actions
        unique_microbatch_indices = {action[1] for action in current_timestep_actions}
        if len(unique_microbatch_indices) != len(current_timestep_actions):
            error_msg.append(
                "Duplicate microbatch index found in current_timestep_actions"
            )

        for action in current_timestep_actions:
            computation_type, mb_index, stage_index = action

            if mb_index >= num_microbatches:
                error_msg.append(f"Microbatch index {mb_index} out of range")

            # first microbatch
            if mb_index not in microbatch_process_info:
                if computation_type != _ComputationType.FORWARD or stage_index != 0:
                    error_msg.append(f"Incorrect start for microbatch {mb_index}")
                microbatch_process_info[mb_index] = (computation_type, stage_index)
            else:
                # if the microbatch is included, check that the current stage is right after prev
                prev_computation, prev_stage = microbatch_process_info[mb_index]

                if prev_computation == _ComputationType.FORWARD:
                    if prev_stage == num_stages - 1:
                        expected_stage = num_stages - 1
                        expected_computation = _ComputationType.BACKWARD
                    else:
                        expected_stage = prev_stage + 1
                        expected_computation = _ComputationType.FORWARD
                elif prev_computation == _ComputationType.BACKWARD:
                    if prev_stage == 0:
                        error_msg.append(
                            f"[{mb_index=}] already finished backward computation"
                        )
                        break
                    else:
                        expected_stage = prev_stage - 1
                        expected_computation = _ComputationType.BACKWARD
                else:
                    raise ValueError(
                        f"Computation type {prev_computation} not supported"
                    )

                if expected_computation is not None:
                    if expected_computation != computation_type:
                        error_msg.append(
                            f"[{mb_index=}] {expected_computation=} VS. actual {computation_type=}"
                        )

                if expected_stage != stage_index:
                    error_msg.append(
                        f"[{mb_index=}] {expected_stage=} VS. actual {stage_index=}"
                    )

                microbatch_process_info[mb_index] = (
                    expected_computation,
                    expected_stage,
                )

        if len(error_msg) != 0:
            raise RuntimeError(f"Error at timestep {timestep}: " + ",".join(error_msg))


class _PipelineSchedule(ABC):
    def __init__(
        self,
        n_microbatches: int,
        loss_fn: Optional[Callable[..., torch.Tensor]] = None,
        args_chunk_spec: Optional[Tuple[TensorChunkSpec, ...]] = None,
        kwargs_chunk_spec: Optional[Dict[str, TensorChunkSpec]] = None,
        output_merge_spec: Optional[Union[Dict[str, Any], Tuple[Any]]] = None,
    ):
        # From arguments
        self._n_microbatches = n_microbatches
        self._loss_fn = loss_fn
        # Chunking specification for positional inputs. (default: `None`)
        self._args_chunk_spec = args_chunk_spec
        # Chunking specification for keyword inputs. (default: `None`)
        self._kwargs_chunk_spec = kwargs_chunk_spec
        self._output_merge_spec = output_merge_spec
        """
        # args_chunk_spec and kwargs_chunk_spec specify how to chunk inputs.
        # They are used to convert batch to microbatches in `step(x)`.  See
        # `TensorChunkSpec` for helper methods for creating them.
        """

        # Derived
        self._has_backward = self._loss_fn is not None

        # Holds the losses for each microbatch.
        self._internal_losses: List[torch.Tensor] = []
        logger.info(f"Using {self.__class__.__name__}")  # noqa: G004

    def _maybe_compute_loss(self, stage, output, target_mbs, mb_index):
        if stage.is_last and self._has_backward:
            loss = self._compute_loss(output, target_mbs[mb_index])  # type: ignore[index]
            self._internal_losses.append(loss)

    def _maybe_get_loss(self, stage, mb_index):
        valid_index = 0 <= mb_index < len(self._internal_losses)
        if stage.is_last and self._has_backward and valid_index:
            return self._internal_losses[mb_index]
        elif len(self._internal_losses) != 0 and not valid_index:
            raise RuntimeError(
                f"Loss for microbatch {mb_index} is not available. "
                f"Available losses for microbatches: {self._internal_losses}"
            )
        else:
            return None

    def _update_losses(self, stages, losses):
        """
        Update the losses to those in the internal state
        """
        # if stages not a list turn into a list
        if not isinstance(stages, list):
            stages = [stages]
        contains_last_stage = any(stage.is_last for stage in stages)

        # Return losses if there is a container passed in
        if contains_last_stage and losses is not None:
            if len(self._internal_losses) != self._n_microbatches:
                raise RuntimeError(
                    f"Expecting {self._n_microbatches} losses but got {len(self._internal_losses)}"
                )

            # Clean external container first
            losses.clear()
            # Copy internal losses to external container
            losses.extend(self._internal_losses)

        self._internal_losses.clear()

    @abstractmethod
    def _step_microbatches(
        self,
        arg_mbs: Optional[List] = None,
        kwarg_mbs: Optional[List] = None,
        target_mbs: Optional[List] = None,
        losses: Optional[List] = None,
    ):
        """
        Run one iteration of the pipeline schedule with list of microbatches.
        Will go through all the microbatches according to the schedule
        implementation.

        Args:
            microbatches: list of microbatch args.
        """
        raise NotImplementedError

    @abstractmethod
    def step(self, *args, target=None, losses: Optional[List] = None, **kwargs):
        """
        Run one iteration of the pipeline schedule with *whole-batch* input.
        Will chunk the input into microbatches automatically, and go through the
        microbatches according to the schedule implementation.

        args: positional arguments to the model (as in non-pipeline case).
        kwargs: keyword arguments to the model (as in non-pipeline case).
        target: target for the loss function.
        losses: a list to store the losses for each microbatch.
        """
        raise NotImplementedError

    def _check_inputs(
        self,
        arg_mbs: Optional[List] = None,
        kwarg_mbs: Optional[List] = None,
        target_mbs: Optional[List] = None,
        losses: Optional[List] = None,
    ):
        """
        Pre-process/check inputs
        """

        def check_type_and_len(mbs, name: str):
            if not isinstance(mbs, list):
                raise TypeError(f"{name} must be a list but got a {type(mbs)}")
            if len(mbs) != self._n_microbatches:
                raise ValueError(
                    f"Expecting {self._n_microbatches} {name} but got {len(mbs)}"
                )

        if arg_mbs is not None:
            check_type_and_len(arg_mbs, "arg_mbs")
        else:
            arg_mbs = [()] * self._n_microbatches

        if kwarg_mbs is not None:
            check_type_and_len(kwarg_mbs, "kwarg_mbs")
        else:
            kwarg_mbs = [{}] * self._n_microbatches

        if target_mbs is not None:
            check_type_and_len(target_mbs, "target_mbs")

        if losses is not None:
            if not isinstance(losses, list):
                raise TypeError(f"losses must be a list but got a {type(losses)}")

        return arg_mbs, kwarg_mbs

    def _compute_loss(self, output, target):
        return self._loss_fn(output, target)  # type: ignore[misc]

    def _split_inputs(
        self,
        args: Tuple[Any, ...],
        kwargs: Optional[Dict[str, Any]] = None,
    ):
        """
        Splits a full-batch input into chunks (i.e. microbatches) and returns
        the chunks
        """
        if args or kwargs:
            args_split, kwargs_split = split_args_kwargs_into_chunks(
                args,
                kwargs,
                self._n_microbatches,
                self._args_chunk_spec,
                self._kwargs_chunk_spec,
            )
            return args_split, kwargs_split
        else:
            # Empty inputs (e.g. when called on middle stages)
            # Return a list of empty tuples/dicts with matching length as chunks
            return [()] * self._n_microbatches, [{}] * self._n_microbatches

    def _merge_outputs(self, output_chunks: List[Any]) -> Any:
        """
        Merge output chunks back to a batch state.
        If output_merge_spec is None, the utility will merge output chunks by dimension 0 (batch dim).
        """
        return merge_chunks(
            output_chunks,
            self._output_merge_spec,
        )


def _batch_p2p(p2p_ops: List[dist.P2POp], desc: Optional[str] = None):
    """
    Simple wrapper over batch_isend_irecv from torch.distributed, which just adds a descriptive logger on top.
    """
    if len(p2p_ops) == 0:
        return None
    desc_str = f"{desc}, " if desc else ""
    logger.debug(f"batch_p2p {desc_str}{p2p_ops}")  # noqa: G004
    return dist.batch_isend_irecv(p2p_ops).pop()


def _sorted_batch_p2p(
    p2p_ops: List[dist.P2POp], desc: Optional[str] = None
) -> Dict[int, dist.Work]:
    """
    Sorts the list of P2P ops by the peer rank, and then calls
    batch_isend_irecv. Return a dictionary of works by peer rank. This function
    helps us avoid hangs in case of skip connections.
    """
    # Arrange p2p_ops by peer rank:
    #   int is the peer rank;
    #   List is the list of ops towards the peer
    ops_by_peer: Dict[int, List[dist.P2POp]] = defaultdict(list)
    work_by_peer: Dict[int, dist.Work] = {}
    if len(p2p_ops) == 0:
        return work_by_peer

    # Classify the ops by peer rank
    for op in p2p_ops:
        ops_by_peer[op.peer].append(op)

    # Call batch_isend_irecv per peer, in sorted order of the peers (to avoid hangs)
    for peer, ops in sorted(ops_by_peer.items()):
        work_by_peer[peer] = _batch_p2p(ops, desc=desc)

    return work_by_peer


class PipelineScheduleSingle(_PipelineSchedule):
    """
    Base class for single-stage schedules.
    Implements the `step` method.
    Derived classes should implement `_step_microbatches`.
    """

    def __init__(
        self,
        stage: _PipelineStageBase,
        n_microbatches: int,
        loss_fn: Optional[Callable] = None,
        args_chunk_spec: Optional[Tuple[TensorChunkSpec, ...]] = None,
        kwargs_chunk_spec: Optional[Dict[str, TensorChunkSpec]] = None,
        output_merge_spec: Optional[Union[Dict[str, Any], Tuple[Any]]] = None,
    ):
        # Init parent
        super().__init__(
            n_microbatches=n_microbatches,
            loss_fn=loss_fn,
            args_chunk_spec=args_chunk_spec,
            kwargs_chunk_spec=kwargs_chunk_spec,
            output_merge_spec=output_merge_spec,
        )
        # Self attributes
        self._stage = stage
        self._num_stages = stage.num_stages
        # Set the same has_backward flag for stage object
        self._stage.has_backward = self._has_backward

        # TODO: later replace this with lazy shape inference during forward
        # Prepare forward send/recv infrastructure for stage
        stage._prepare_forward_infra(n_microbatches)
        if self._has_backward:
            stage._prepare_backward_infra(n_microbatches)

    def step(self, *args, target=None, losses: Optional[List] = None, **kwargs):
        """
        Run one iteration of the pipeline schedule with *whole-batch* input.
        Will chunk the input into microbatches automatically, and go through the
        microbatches according to the schedule implementation.

        args: positional arguments to the model (as in non-pipeline case).
        kwargs: keyword arguments to the model (as in non-pipeline case).
        target: target for the loss function.
        losses: a list to store the losses for each microbatch.
        """

        # Clean per iteration
        self._stage.clear_runtime_states()

        # Split inputs into microbatches
        args_split, kwargs_split = self._split_inputs(args, kwargs)

        # Split target into microbatches
        if target is not None:
            targets_split = list(torch.tensor_split(target, self._n_microbatches))
        else:
            targets_split = None

        # Run microbatches
        self._step_microbatches(args_split, kwargs_split, targets_split, losses)

        # Return merged results per original format
        if self._stage.is_last:
            return self._merge_outputs(self._stage.output_chunks)
        else:
            return None


class ScheduleGPipe(PipelineScheduleSingle):
    """
    The GPipe schedule.
    Will go through all the microbatches in a fill-drain manner.
    """

    def _step_microbatches(
        self,
        arg_mbs: Optional[List] = None,
        kwarg_mbs: Optional[List] = None,
        target_mbs: Optional[List] = None,
        losses: Optional[List] = None,
    ):
        """
        Run one iteration of the pipeline schedule with list of microbatches.
        Will go through all the microbatches according to the GPipe schedule.

        Args:
            microbatches: list of microbatch args.
        """
        arg_mbs, kwarg_mbs = self._check_inputs(arg_mbs, kwarg_mbs, target_mbs, losses)

        # Delay send waits
        fwd_sends_to_wait: List[dist.Work] = []

        # Run microbatches
        for i in range(self._n_microbatches):
            with record_function(f"Forward {i}"):
                ops = self._stage.get_fwd_recv_ops(i)
                works = _sorted_batch_p2p(ops, desc="fwd_recv")
                for work in works.values():
                    work.wait()

                output = self._stage.forward_one_chunk(i, arg_mbs[i], kwarg_mbs[i])  # type: ignore[index]

                ops = self._stage.get_fwd_send_ops(i)
                works = _sorted_batch_p2p(ops, desc="fwd_send")
                fwd_sends_to_wait.extend(works.values())

            logger.debug(
                f"[{self._stage.stage_index}] Forwarded microbatch {i}"  # noqa: G004
            )

            self._maybe_compute_loss(self._stage, output, target_mbs, i)

        # Wait for all forward sends to finish
        # This should not have performance impact because by the time the first
        # backward arrives all the forward sends should have been finished.
        for work in fwd_sends_to_wait:
            work.wait()

        # No loss function, no need to run backward
        if not self._has_backward:
            return

        # Run backward
        # Delay send waits
        bwd_sends_to_wait: List[dist.Work] = []
        for i in range(self._n_microbatches):
            with record_function(f"Backward {i}"):
                ops = self._stage.get_bwd_recv_ops(i)
                works = _sorted_batch_p2p(ops, desc="bwd_recv")
                for work in works.values():
                    work.wait()

                loss = self._maybe_get_loss(self._stage, i)
                self._stage.backward_one_chunk(i, loss=loss)

                ops = self._stage.get_bwd_send_ops(i)
                works = _sorted_batch_p2p(ops, desc="bwd_send")
                bwd_sends_to_wait.extend(works.values())

            logger.debug(
                f"[{self._stage.stage_index}] Backwarded microbatch {i}"  # noqa: G004
            )

        # Return losses if there is a container passed in
        self._update_losses(self._stage, losses)

        # Wait for all backward sends to finish
        for work in bwd_sends_to_wait:
            work.wait()


class Schedule1F1B(PipelineScheduleSingle):
    """
    The 1F1B schedule.
    Will perform one forward and one backward on the microbatches in steady state.
    """

    def _step_microbatches(
        self,
        arg_mbs: Optional[List] = None,
        kwarg_mbs: Optional[List] = None,
        target_mbs: Optional[List] = None,
        losses: Optional[List] = None,
    ):
        """
        Run one iteration of the pipeline schedule with list of microbatches.
        Will go through all the microbatches according to the 1F1B schedule.

        Args:
            microbatches: list of microbatch args.
        """
        arg_mbs, kwarg_mbs = self._check_inputs(arg_mbs, kwarg_mbs, target_mbs, losses)

        # Last stage has 1 warmup, second-to-last 2 warmups, ...
        # first stage `num_stages` warmups
        warmup_chunks = min(
            self._n_microbatches,
            self._num_stages - self._stage.stage_index,
        )

        # Chunk counters
        fwd_mb_index = 0
        bwd_mb_index = 0

        # Warmup phase
        send_work = None
        fwd_sends = []
        for _ in range(warmup_chunks):
            # Receive activations
            fwd_recvs = self._stage.get_fwd_recv_ops(fwd_mb_index)
            if recv_work := _batch_p2p(fwd_recvs, desc="fwd_recv"):
                recv_work.wait()

            # Compute
            output = self._stage.forward_one_chunk(fwd_mb_index, arg_mbs[fwd_mb_index], kwarg_mbs[fwd_mb_index])  # type: ignore[index]

            # Clear previous chunk's forward sends (hopefully they have well
            # finished, otherwise, we are heavily communication bound, in which
            # case it doesn't create a lot of benefit to compute next chunk
            # eagerly either)
            if send_work:
                send_work.wait()

            # Send activations
            fwd_sends = self._stage.get_fwd_send_ops(fwd_mb_index)
            if fwd_mb_index != warmup_chunks - 1:
                # Safe to fire
                send_work = _batch_p2p(fwd_sends, desc="fwd_send")
            # otherwise:
            #   The last foward send is left for fuse with first 1B in 1B1F below

            # Compute loss
            self._maybe_compute_loss(self._stage, output, target_mbs, fwd_mb_index)
            fwd_mb_index += 1

        # Now we should have send ops left over, to be fused with first 1B of 1B1F phase below.

        # 1B1F phase
        while True:  # Don't worry, we have a break inside
            # We actually do 1B first as the `1B1F` name indicates, so prepare its recv ops
            bwd_recvs = self._stage.get_bwd_recv_ops(bwd_mb_index)

            # Now, we need to fire the fwd_sends and bwd_recvs together
            if fuse_work := _batch_p2p(fwd_sends + bwd_recvs, desc="fwd_send_bwd_recv"):
                fuse_work.wait()

            # Backward one chunk
            loss = self._maybe_get_loss(self._stage, bwd_mb_index)
            self._stage.backward_one_chunk(bwd_mb_index, loss=loss)

            # Get the bwd send ops, but don't fire, to be fused with the 1F below
            bwd_sends = self._stage.get_bwd_send_ops(bwd_mb_index)
            bwd_mb_index += 1

            if fwd_mb_index == self._n_microbatches:
                # We are done with 1B1F, so break with some left-over bwd_sends
                break

            # We prepare 1F of the `1B1F`
            fwd_recvs = self._stage.get_fwd_recv_ops(fwd_mb_index)

            # Fuse it with bwd_sends above
            if fuse_work := _batch_p2p(bwd_sends + fwd_recvs, desc="bwd_send_fwd_recv"):
                fuse_work.wait()

            # Now do the fwd
            output = self._stage.forward_one_chunk(fwd_mb_index, arg_mbs[fwd_mb_index], kwarg_mbs[fwd_mb_index])  # type: ignore[index]

            # Compute loss
            self._maybe_compute_loss(self._stage, output, target_mbs, fwd_mb_index)

            # Get the fwd send ops, but don't fire, leave it for the next iter (wrap-around)
            fwd_sends = self._stage.get_fwd_send_ops(fwd_mb_index)
            fwd_mb_index += 1

        # Remember we still have some bwd_sends left over after the break? Now it is time to fire it
        send_work = _batch_p2p(bwd_sends, desc="bwd_send")

        # Cooldown
        while bwd_mb_index < self._n_microbatches:
            # prepare bwd recv ops
            bwd_recvs = self._stage.get_bwd_recv_ops(bwd_mb_index)
            if recv_work := _batch_p2p(bwd_recvs, desc="bwd_recv"):
                recv_work.wait()

            # Backward one chunk
            loss = self._maybe_get_loss(self._stage, bwd_mb_index)
            self._stage.backward_one_chunk(bwd_mb_index, loss=loss)

            # Clear previous chunk's backward sends (hopefully they have well finished)
            if send_work:
                send_work.wait()

            # Get the bwd send ops, fire it
            bwd_sends = self._stage.get_bwd_send_ops(bwd_mb_index)
            send_work = _batch_p2p(bwd_sends, desc="bwd_send")
            bwd_mb_index += 1

        # Wait for the last backward send to finish
        if send_work:
            send_work.wait()

        # Return losses if there is a container passed in
        self._update_losses(self._stage, losses)


class PipelineScheduleMulti(_PipelineSchedule):
    """
    Base class for multi-stage schedules.
    Implements the `step` method.
    """

    def __init__(
        self,
        stages: List[_PipelineStageBase],
        n_microbatches: int,
        loss_fn: Optional[Callable] = None,
        args_chunk_spec: Optional[Tuple[TensorChunkSpec, ...]] = None,
        kwargs_chunk_spec: Optional[Dict[str, TensorChunkSpec]] = None,
        output_merge_spec: Optional[Union[Dict[str, Any], Tuple[Any]]] = None,
        stage_index_to_group_rank: Optional[Dict[int, int]] = None,
    ):
        if len(stages) <= 1:
            raise ValueError(
                f"Multi-stage schedule expects at least two stages but got {len(stages)}"
            )
        # Init parent
        super().__init__(
            n_microbatches=n_microbatches,
            loss_fn=loss_fn,
            args_chunk_spec=args_chunk_spec,
            kwargs_chunk_spec=kwargs_chunk_spec,
            output_merge_spec=output_merge_spec,
        )
        # Self attributes
        self._stages = stages
        self._num_stages = stages[0].num_stages
        self.pp_group_size = stages[0].group_size
        self.rank = stages[0].group_rank
        # Set the pipeline stage states
        if stage_index_to_group_rank is not None:
            for stage in self._stages:
                stage.stage_index_to_group_rank = stage_index_to_group_rank
        self.stage_index_to_group_rank = stages[0].stage_index_to_group_rank

        # Set the same has_backward flag for stage object
        for stage in self._stages:
            stage.has_backward = self._has_backward

        self._should_compute_loss = (
            lambda stage: stage.is_last and self._loss_fn is not None
        )

        # This will be set during init of derived schedules
        self.pipeline_order: Dict[int, List[Optional[_Action]]] = {}
        self.use_full_backward = True

        # TODO: later replace this with lazy shape inference during forward
        # Prepare forward send/recv infrastructure for stage
        for stage in self._stages:
            stage._prepare_forward_infra(n_microbatches)
            if self._has_backward:
                stage._prepare_backward_infra(n_microbatches)

    def _dump_csv(self, filename):
        """Dump a CSV representation of the schedule into a file with the provided filename.
        This API will most likely get renamed/refactored so is marked as internal for now.
        """
        with open(filename, "w", newline="") as csvfile:
            writer = csv.writer(csvfile)
            for rank in self.pipeline_order:
                writer.writerow(self.pipeline_order[rank])

    def _validate_schedule(self):
        # TODO(whc) this should be merged with the logic in test_schedule.py#L453-L554
        def _validate_rank_actions(
            actions: Dict[int, List[_Action | None]],
            num_stages: int,
            num_microbatches: int,
        ):
            # We will count all the actions per stage and ensure they happen in a valid order
            # (e.g. F before B before W for a given microbatch)
            stage_actions: Dict[int, Dict[_ComputationType, Set]] = {
                stage_id: {
                    F: set(),
                    B: set(),
                    W: set(),
                }
                for stage_id in range(num_stages)
            }
            for rank in actions:
                for action in actions[rank]:
                    if action is None:
                        continue
                    assert isinstance(
                        action, _Action
                    ), f"Got an invalid action: {action}, expected instance of _Action"
                    s_id = action.stage_index
                    ctype = action.computation_type
                    mb_id = action.microbatch_index
                    if ctype == F:
                        stage_actions[s_id][F].add(mb_id)
                    elif ctype == B:
                        assert (
                            mb_id in stage_actions[s_id][F]
                        ), f"Running Backward for stage {s_id}, microbatch {mb_id} without first running Forward"
                        stage_actions[s_id][B].add(mb_id)
                    elif ctype == W:
                        assert (
                            not self.use_full_backward
                        ), "Schedule contains 'W' actions, but is configured to use full backward"
                        assert (
                            mb_id in stage_actions[s_id][B]
                        ), f"Running Weight for stage {s_id}, microbatch {mb_id} without first running Backward"
                        stage_actions[s_id][W].add(mb_id)

            for s_id in stage_actions:
                for ctype in (F, B, W):
                    stage_mb = len(stage_actions[s_id][ctype])
                    assert (
                        stage_mb == num_microbatches
                    ), f"Got {stage_mb} {ctype} microbatches for stage {s_id}, expected {num_microbatches}"

        assert (
            len(self.pipeline_order) == self.pp_group_size
        ), f"Schedule has incorrect number of ranks - expected {self.pp_group_size}, actual {len(self.pipeline_order)}"
        for rank in range(self.pp_group_size):
            assert (
                rank in self.pipeline_order
            ), f"Schedule is missing actions for rank {rank}"
        _validate_rank_actions(
            self.pipeline_order,
            self._num_stages,
            self._n_microbatches,
        )

    def _load_csv(self, filename):
        """Load a CSV representation of the schedule from a file with the provided filename.
        This API will most likely get renamed/refactored so is marked as internal for now.
        """
        with open(filename, newline="") as csvfile:
            reader = csv.reader(csvfile)
            for rank, row in enumerate(reader):
                self.pipeline_order[rank] = [_Action.from_str(s) for s in row]
        self._validate_schedule()

    def step(self, *args, target=None, losses: Optional[List] = None, **kwargs):
        """
        Run one iteration of the pipeline schedule with *whole-batch* input.
        Will chunk the input into microbatches automatically, and go through the
        microbatches according to the schedule implementation.

        args: positional arguments to the model (as in non-pipeline case).
        kwargs: keyword arguments to the model (as in non-pipeline case).
        target: target for the loss function.
        losses: a list to store the losses for each microbatch.
        """

        # Clean per iteration
        for stage in self._stages:
            stage.clear_runtime_states()

        # Split inputs into microbatches
        args_split, kwargs_split = self._split_inputs(args, kwargs)

        # Split target into microbatches
        if target is not None:
            targets_split = list(torch.tensor_split(target, self._n_microbatches))
        else:
            targets_split = None

        # Run microbatches
        self._step_microbatches(args_split, kwargs_split, targets_split, losses)

        # Return merged results per original format
        for stage in self._stages:
            if stage.is_last:
                return self._merge_outputs(stage.output_chunks)
        # Does not contain the last stage
        return None

    def _step_microbatches(
        self,
        arg_mbs: Optional[List] = None,
        kwarg_mbs: Optional[List] = None,
        target_mbs: Optional[List] = None,
        losses: Optional[List] = None,
    ):
        """
        Operate on the microbatches for looped schedules (multiple stages on each rank).

        TODO: Does not use sorted_batch_isend_irecv(). As a result, this schedule does
        not support models with skip connections.
        """
        arg_mbs, kwarg_mbs = self._check_inputs(arg_mbs, kwarg_mbs, target_mbs, losses)

        # Based on the plan in Step 1 created in __init__:
        # 2. Perform communication based on the pipeline_order
        stage_index_to_stage: Dict[int, _PipelineStageBase] = {
            stage.stage_index: stage for stage in self._stages
        }

        # determine prev_rank and next_rank based on which ranks are next to
        # the stages in the pipeline_order
        all_prev_ranks: Set[int] = set()
        all_next_ranks: Set[int] = set()
        for stage_index in stage_index_to_stage.keys():
            # TODO: assumption that stages only communicate from distances of +1/-1 (no skip connections)
            if stage_index > 0:
                all_prev_ranks.add(self.stage_index_to_group_rank[stage_index - 1])
            if stage_index < self._num_stages - 1:
                all_next_ranks.add(self.stage_index_to_group_rank[stage_index + 1])

        for time_step, action in enumerate(self.pipeline_order[self.rank]):
            try:
                ops: List[dist.P2POp] = []
                if action is not None:
                    computation_type, mb_index, stage_index = action
                    if computation_type == _ComputationType.FORWARD:
                        # perform forward computation
                        stage = stage_index_to_stage[stage_index]
                        output = stage.forward_one_chunk(
                            mb_index, arg_mbs[mb_index], kwarg_mbs[mb_index]
                        )
                        self._maybe_compute_loss(stage, output, target_mbs, mb_index)
                        ops.extend(stage.get_fwd_send_ops(mb_index))
                    elif computation_type == _ComputationType.BACKWARD:
                        # perform backward computation
                        stage = stage_index_to_stage[stage_index]
                        loss = self._maybe_get_loss(stage, mb_index)
                        stage.backward_one_chunk(
                            mb_index, loss=loss, full_backward=self.use_full_backward
                        )
                        ops.extend(stage.get_bwd_send_ops(mb_index))
                    elif computation_type == _ComputationType.WEIGHT:
                        # perform weight update
                        if self.use_full_backward:
                            raise ValueError(
                                f"We detected a weight update in the pipeline schedule, but \
                                {self.use_full_backward=}"
                            )
                        stage = stage_index_to_stage[stage_index]
                        stage.backward_weight_one_chunk(mb_index)
                    else:
                        raise ValueError(f"Unknown computation type {computation_type}")

                # Look at the neighboring ranks for this current timestep and determine whether
                # this current rank needs to do any recv communication
                for prev_rank in all_prev_ranks:
                    prev_rank_ops = self.pipeline_order[prev_rank]
                    prev_rank_action = None
                    if time_step < len(prev_rank_ops):
                        prev_rank_action = prev_rank_ops[time_step]
                    if prev_rank_action is not None:
                        computation_type, mb_index, stage_index = prev_rank_action
                        # Only handle sends for the forward from a previous rank
                        if computation_type == _ComputationType.FORWARD:
                            # If not the last stage, then receive fwd activations
                            if stage_index + 1 in stage_index_to_stage:
                                # TODO: We are assuming that stage will always receive from stage-1
                                # however that is not necessarily true of get_fwd_recv_ops
                                stage = stage_index_to_stage[stage_index + 1]
                                ops.extend(stage.get_fwd_recv_ops(mb_index))
                        elif (
                            computation_type == _ComputationType.BACKWARD
                            or computation_type == _ComputationType.WEIGHT
                        ):
                            # Previous rank doing backward or weight update has no influence for the current rank forward recv
                            pass
                        else:
                            raise ValueError(
                                f"Unknown computation type {computation_type}"
                            )

                for next_rank in all_next_ranks:
                    next_rank_ops = self.pipeline_order[next_rank]
                    next_rank_action = None
                    if time_step < len(next_rank_ops):
                        next_rank_action = next_rank_ops[time_step]
                    if next_rank_action is not None:
                        computation_type, mb_index, stage_index = next_rank_action
                        # Only handle receives for the backwards from a next rank
                        if (
                            computation_type == _ComputationType.FORWARD
                            or computation_type == _ComputationType.WEIGHT
                        ):
                            # Next rank doing forward or weight update has no influence for the current rank backward recv
                            pass
                        elif computation_type == _ComputationType.BACKWARD:
                            # If not the first stage, then receive bwd gradients
                            if stage_index - 1 in stage_index_to_stage:
                                # TODO: We are assuming that stage will always receive from stage+1
                                # however that is not necessarily true of get_bwd_recv_ops
                                stage = stage_index_to_stage[stage_index - 1]
                                ops.extend(stage.get_bwd_recv_ops(mb_index))
                        else:
                            raise ValueError(
                                f"Unknown computation type {computation_type}"
                            )

                    # do the communication
                    if ops:
                        _batch_p2p(ops).wait()
            except Exception as e:
                logger.error(
                    "[Rank %s] pipeline schedule %s caught the following exception \
                     at time_step %s when running action %s",
                    self.rank,
                    self.__class__.__name__,
                    time_step,
                    action,
                )
                logger.error("%s", _format_pipeline_order(self.pipeline_order))
                raise e
        # Return losses if there is a container passed in
        self._update_losses(self._stages, losses)


class ScheduleLoopedBFS(PipelineScheduleMulti):
    """
    Breadth-First Pipeline Parallelism.
    See https://arxiv.org/abs/2211.05953 for details.
    Simliar to Interleaved 1F1B, Looped BFS supports multiple stages per rank.
    What is different is that when microbatches are ready for multiple local
    stages, Loops BFS will prioritizes the earlier stage, running all available
    microbatches at once.
    """

    def __init__(
        self,
        stages: List[_PipelineStageBase],
        n_microbatches: int,
        loss_fn: Optional[Callable] = None,
        output_merge_spec: Optional[Union[Dict[str, Any], Tuple[Any]]] = None,
    ):
        super().__init__(
            stages=stages,
            n_microbatches=n_microbatches,
            loss_fn=loss_fn,
            output_merge_spec=output_merge_spec,
        )

        # 1. Create the pipeline_order (all ranks do this calculation)
        # This will be used to keep track of the current state of the entire pipeline
        # pipeline_order[rank] = [Action(computation_type, microbatch_index, stage_index), ...]
        self.pipeline_order: Dict[int, List[Optional[_Action]]] = {}
        # ========================================================================
        for rank in range(self.pp_group_size):
            rank_ops = self._calculate_single_rank_operations(rank)
            self.pipeline_order[rank] = rank_ops

    def _calculate_single_rank_operations(self, rank):
        n_local_stages = len(self._stages)
        stage_indices = range(
            rank, self.pp_group_size * n_local_stages, self.pp_group_size
        )

        # Store the list of operations used for that rank
        rank_ops: List[Optional[_Action]] = []
        # Pre-padding, rank starts with no-ops based on the warmup.
        for _ in range(rank):
            rank_ops.append(None)

        for stage_index in stage_indices:
            for mb_index in range(self._n_microbatches):
                rank_ops.append(
                    _Action(_ComputationType.FORWARD, mb_index, stage_index)
                )

        # wait for the first backward to trickle up
        # which is 2 for every hop away
        post_warmup_ops = 2 * (self.pp_group_size - 1 - rank)
        rank_ops.extend([None] * post_warmup_ops)

        for stage_index in reversed(stage_indices):
            for mb_index in reversed(range(self._n_microbatches)):
                rank_ops.append(
                    _Action(_ComputationType.BACKWARD, mb_index, stage_index)
                )
        return rank_ops


def _get_1f1b_rank_ops(
    n_local_stages,
    pp_group_size,
    warmup_ops,
    fwd_bwd_ops,
    cooldown_ops,
    rank,
    forward_stage_index,
    backward_stage_index,
):
    # All stages start with handling microbatch 0
    fwd_stage_mb_index: Dict[int, int] = defaultdict(int)
    bwd_stage_mb_index: Dict[int, int] = defaultdict(int)
    # Store the list of operations used for that rank
    rank_ops: List[Optional[_Action]] = []
    # Pre-padding, rank starts with no-ops based on the warmup.
    for _ in range(rank):
        rank_ops.append(None)
    # These are used to calculate the number of slots to fill with no-ops, to account for the delay in warmup
    # when we want to wait for the backward to trickle back up and start 1f1b to align all ranks.
    # Formula:
    # pre-padding + warmup_ops + post_warmup_ops = earliest time step of first backward
    # post_warmup_ops = [earliest time step of first backward] - (warmup_ops + pre-padding)
    # earliest time step of first backward = [local_stages * group_size + 2 * (group_size - 1 - rank)]
    # warmup_ops = calculated above
    post_warmup_ops = (
        n_local_stages * pp_group_size + 2 * (pp_group_size - 1 - rank)
    ) - (warmup_ops + rank)

    total_ops = warmup_ops + fwd_bwd_ops + cooldown_ops

    for op in range(total_ops):
        # Warmup phase
        if op < warmup_ops:
            fwd_stage_index = forward_stage_index(op)
            # This will assign the current microbatch index and update it as well
            fwd_stage_mb_index[fwd_stage_index] = (
                mb_index := fwd_stage_mb_index[fwd_stage_index]
            ) + 1
            rank_ops.append(
                _Action(_ComputationType.FORWARD, mb_index, fwd_stage_index)
            )
            if op == warmup_ops - 1:
                # This is the last step in the warmup phase, so we need to wait for the backward to trickle back up
                rank_ops.extend([None] * post_warmup_ops)
        # 1F1B Phase (forward and backward)
        elif warmup_ops <= op < warmup_ops + fwd_bwd_ops:
            fwd_stage_index = forward_stage_index(op)
            fwd_stage_mb_index[fwd_stage_index] = (
                fwd_mb_index := fwd_stage_mb_index[fwd_stage_index]
            ) + 1
            rank_ops.append(
                _Action(_ComputationType.FORWARD, fwd_mb_index, fwd_stage_index)
            )
            bwd_stage_index = backward_stage_index(op)
            bwd_stage_mb_index[bwd_stage_index] = (
                bwd_mb_index := bwd_stage_mb_index[bwd_stage_index]
            ) + 1
            rank_ops.append(
                _Action(_ComputationType.BACKWARD, bwd_mb_index, bwd_stage_index)
            )
        # Cooldown phase
        else:
            # During cooldown phase, we need steps to align with 1f1b happening in other ranks
            # TODO: we don't need to always append, after all 1f1b are finished we can stop appending None
            rank_ops.append(None)
            bwd_stage_index = backward_stage_index(op)
            bwd_stage_mb_index[bwd_stage_index] = (
                bwd_mb_index := bwd_stage_mb_index[bwd_stage_index]
            ) + 1
            rank_ops.append(
                _Action(_ComputationType.BACKWARD, bwd_mb_index, bwd_stage_index)
            )
    return rank_ops


class ScheduleInterleaved1F1B(PipelineScheduleMulti):
    """
    The Interleaved 1F1B schedule.
    See https://arxiv.org/pdf/2104.04473 for details.
    Will perform one forward and one backward on the microbatches in steady
    state and supports multiple stages per rank. When microbatches are ready for
    multiple local stages, Interleaved 1F1B prioritizes the earlier microbatch
    (also called "depth first").
    """

    def __init__(
        self,
        stages: List[_PipelineStageBase],
        n_microbatches: int,
        loss_fn: Optional[Callable] = None,
        args_chunk_spec: Optional[Tuple[TensorChunkSpec, ...]] = None,
        kwargs_chunk_spec: Optional[Dict[str, TensorChunkSpec]] = None,
        output_merge_spec: Optional[Union[Dict[str, Any], Tuple[Any]]] = None,
    ):
        self.pp_group_size = stages[0].group_size
        # TODO: is this limitation a must?
        if n_microbatches % self.pp_group_size != 0:
            raise ValueError(
                f"Interleaved 1F1B schedule requires the number of microbatches ({n_microbatches}) \
                to be a multiple of the number of pipeline ranks ({self.pp_group_size})."
            )

        super().__init__(
            stages=stages,
            n_microbatches=n_microbatches,
            loss_fn=loss_fn,
            args_chunk_spec=args_chunk_spec,
            kwargs_chunk_spec=kwargs_chunk_spec,
            output_merge_spec=output_merge_spec,
        )

        self.n_local_stages = len(stages)
        self.rank = stages[0].group_rank
        self.group = stages[0].group

        # 1. Create the pipeline_order (all ranks do this calculation)
        # This will be used to keep track of the current state of the entire pipeline
        # pipeline_order[rank] = [Action(computation_type, microbatch_index, stage_index), ...]
        self.pipeline_order: Dict[int, List[Optional[_Action]]] = {}

        for rank in range(self.pp_group_size):
            rank_ops = self._calculate_single_rank_operations(rank)
            self.pipeline_order[rank] = rank_ops

    def _calculate_single_rank_operations(self, rank) -> List[Optional[_Action]]:
        def get_rank_warmup_ops(rank):
            # Warms up operations for last stage
            warmups_ops_last_stage = (self.n_local_stages - 1) * self.pp_group_size
            # Increment warmup operations by 2 for each hop away from the last stage
            warmup_ops = warmups_ops_last_stage + 2 * ((self.pp_group_size - 1) - rank)
            # We cannot have more warmup operations than there are number of microbatches, so cap it there
            return min(warmup_ops, self._n_microbatches * self.n_local_stages)

        warmup_ops = get_rank_warmup_ops(rank)
        microbatch_ops = self.n_local_stages * self._n_microbatches
        # fwd_bwd_ops should encompass the remaining forwards
        fwd_bwd_ops = microbatch_ops - warmup_ops
        # cooldown_ops should encompass the remaining backwards
        cooldown_ops = microbatch_ops - fwd_bwd_ops
        # total ops encompass both forward and backward ops
        total_ops = warmup_ops + fwd_bwd_ops + cooldown_ops
        # warmup_ops + fwd_bwd_ops * 2 + cooldown_ops == microbatch_ops * 2

        logger.debug(
            "rank %s, warmup_ops %s, 1f1b %s, cooldown_ops %s total_ops %s",
            rank,
            warmup_ops,
            fwd_bwd_ops,
            cooldown_ops,
            total_ops,
        )

        # Calculates the stage index based on step and pp_group_size
        def forward_stage_index(step):
            # Get the local index from 0 to n_local_stages-1
            local_index = (step // self.pp_group_size) % self.n_local_stages
            return (local_index * self.pp_group_size) + rank

        def backward_stage_index(step):
            local_index = (
                self.n_local_stages
                - 1
                - ((step - warmup_ops) // self.pp_group_size) % self.n_local_stages
            )
            return (local_index * self.pp_group_size) + rank

        return _get_1f1b_rank_ops(
            self.n_local_stages,
            self.pp_group_size,
            warmup_ops,
            fwd_bwd_ops,
            cooldown_ops,
            rank,
            forward_stage_index,
            backward_stage_index,
        )


class ScheduleFlexibleInterleaved1F1B(PipelineScheduleMulti):
    """
    The Flexible Interleaved 1F1B schedule.

    This schedule is mostly similar to the interleaved 1F1B schedule.
    It differs by being relaxing the requirement of num_microbatch % pp_size == 0.
    Using the flex_pp schedule, we will have num_rounds = max(1, n_microbatches // pp_group_size) and
    it works as long as n_microbatches % num_rounds is 0. As a few examples, support

    1. pp_group_size = 4, n_microbatches = 10. We will have num_rounds = 2 and n_microbatches % 2 is 0.
    2. pp_group_size = 4, n_microbatches = 3. We will have num_rounds = 1 and n_microbatches % 1 is 0.
    """

    def __init__(
        self,
        stages: List[_PipelineStageBase],
        n_microbatches: int,
        loss_fn: Optional[Callable] = None,
        args_chunk_spec: Optional[Tuple[TensorChunkSpec, ...]] = None,
        kwargs_chunk_spec: Optional[Dict[str, TensorChunkSpec]] = None,
        output_merge_spec: Optional[Union[Dict[str, Any], Tuple[Any]]] = None,
    ):
        self.pp_group_size = stages[0].group_size
        super().__init__(
            stages=stages,
            n_microbatches=n_microbatches,
            loss_fn=loss_fn,
            args_chunk_spec=args_chunk_spec,
            kwargs_chunk_spec=kwargs_chunk_spec,
            output_merge_spec=output_merge_spec,
        )
        self.n_local_stages = len(stages)
        self.rank = stages[0].group_rank
        self.number_of_rounds = max(1, n_microbatches // self.pp_group_size)
        self.microbatches_per_round = n_microbatches // self.number_of_rounds
        if n_microbatches % self.number_of_rounds != 0:
            raise ValueError(
                "Flexible Interleaved 1F1B requires the number of microbatches to be a "
                f"multiple of the number of rounds ({self.number_of_rounds}), "
                f"but got {n_microbatches}."
            )
        # 1. Create the pipeline_order (all ranks do this calculation)
        # This will be used to keep track of the current state of the entire pipeline
        # pipeline_order[rank] = [Action(computation_type, microbatch_index, stage_index), ...]
        self.pipeline_order: Dict[int, List[Optional[_Action]]] = {}
        for rank in range(self.pp_group_size):
            rank_ops = self._calculate_single_rank_operations(rank)
            self.pipeline_order[rank] = rank_ops

    def _calculate_single_rank_operations(self, rank) -> List[Optional[_Action]]:
        def get_rank_warmup_ops(rank):
            # Warms up operations for last stage
            warmups_ops_last_stage = (
                self.n_local_stages - 1
            ) * self.microbatches_per_round
            # Increment warmup operations by 2 for each hop away from the last stage
            warmup_ops = warmups_ops_last_stage + 2 * ((self.pp_group_size - 1) - rank)
            # We cannot have more warmup operations than there are number of microbatches, so cap it there
            return min(warmup_ops, self._n_microbatches * self.n_local_stages)

        warmup_ops = get_rank_warmup_ops(rank)
        microbatch_ops = self.n_local_stages * self._n_microbatches
        # fwd_bwd_ops should encompass the remaining forwards
        fwd_bwd_ops = microbatch_ops - warmup_ops
        # cooldown_ops should encompass the remaining backwards
        cooldown_ops = microbatch_ops - fwd_bwd_ops
        # total ops encompass both forward and backward ops
        total_ops = warmup_ops + fwd_bwd_ops + cooldown_ops
        # warmup_ops + fwd_bwd_ops * 2 + cooldown_ops == microbatch_ops * 2
        logger.debug(
            "rank %s, warmup_ops %s, 1f1b %s, cooldown_ops %s total_ops %s",
            rank,
            warmup_ops,
            fwd_bwd_ops,
            cooldown_ops,
            total_ops,
        )

        # Calculates the stage index based on step and pp_group_size

        def forward_stage_index(step):
            # Get the local index from 0 to n_local_stages-1
            local_index = (step // self.microbatches_per_round) % self.n_local_stages
            return (local_index * self.pp_group_size) + rank

        def backward_stage_index(step):
            local_index = (
                self.n_local_stages
                - 1
                - ((step - warmup_ops) // self.microbatches_per_round)
                % self.n_local_stages
            )
            return (local_index * self.pp_group_size) + rank

        return _get_1f1b_rank_ops(
            self.n_local_stages,
            self.pp_group_size,
            warmup_ops,
            fwd_bwd_ops,
            cooldown_ops,
            rank,
            forward_stage_index,
            backward_stage_index,
        )<|MERGE_RESOLUTION|>--- conflicted
+++ resolved
@@ -1,11 +1,8 @@
 # mypy: allow-untyped-defs
 # Copyright (c) Meta Platforms, Inc. and affiliates
 
-<<<<<<< HEAD
+import csv
 import itertools
-=======
-import csv
->>>>>>> 581a9376
 import logging
 import re
 from abc import ABC, abstractmethod

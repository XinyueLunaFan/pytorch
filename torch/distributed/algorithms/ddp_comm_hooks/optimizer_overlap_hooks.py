# mypy: allow-untyped-defs
<<<<<<< HEAD
=======
from dataclasses import dataclass
from functools import partial
>>>>>>> d21f311a
from typing import Any, Callable, List, no_type_check

import torch
import torch.distributed as dist
from torch.autograd import Variable


__all__: List[str] = []

_FUNCTIONAL_OPTIM_STEP_METHOD_NAME = "step_param"


class _OptimizerHookState:
    """
    Holds state for running optimizer in-line after DDP communication hook.

    Currently contains only optimizer class which must have a method `step_param`.
    """

    __slots__ = ["functional_optimizer", "params_to_optimize"]

    def __init__(self, functional_optim, params=None):
        self.functional_optimizer = functional_optim
        self._check_valid_functional_optim()
        self._set_params_to_optimize(params)

    def _set_params_to_optimize(self, params):
        if params is not None:
            self.params_to_optimize = set(params)

    def _check_valid_functional_optim(self):
        if not hasattr(self.functional_optimizer, _FUNCTIONAL_OPTIM_STEP_METHOD_NAME):
            raise ValueError(
                f"Class {type(self.functional_optimizer)} must implement method "
                f"{_FUNCTIONAL_OPTIM_STEP_METHOD_NAME}."
            )


@dataclass
class _OptimInBackwardHookState:
    optim_stream: torch.cuda.Stream
    wait_for_optim_stream_enqueued: bool


@no_type_check
def _apply_optim_in_backward_hook(
    gradient_is_bucket_view: bool,
) -> Callable[[Any, dist.GradBucket], torch.futures.Future[torch.Tensor]]:
    r"""
    Register hook to apply the optimizer in backward.

    If torch.distributed.optim._apply_optimizer_in_backward is used to overlap
    optimizer with backward pass, DDP will run the below hook to run optimizer
    step for parameters after gradient communication has taken place.
    """
    optim_in_bwd_state = _OptimInBackwardHookState(
        optim_stream=torch.cuda.Stream(),
        wait_for_optim_stream_enqueued=False,
    )

    def apply_optim_in_backward_hook(
        hook_state: Any,
        bucket: dist.GradBucket,
        optim_stream_state,
    ) -> torch.futures.Future[torch.Tensor]:
        # Run original hook
        ddp_weakref = hook_state
        ddp_inst = ddp_weakref()
        reducer, process_group = ddp_inst.reducer, ddp_inst.process_group
        fut = reducer._run_allreduce_hook(bucket)
        optimizer_stream = optim_stream_state.optim_stream
        with torch.cuda.stream(optimizer_stream):
            fut.wait()
            # Apply gradient division since C++ side only allreduces and does
            # not average. TODO: (rohan-varma) the div factor may be different
            # when running with join hook
            bucket.buffer().div_(process_group.size())
            model_params = bucket.parameters()
            grads = bucket.gradients()
            # TODO (rohan-varma): upcast as needed for DDP mixed precision,
            # once optimizer in backward + DDP mixed precision is supported.
            for p, g in zip(model_params, grads):
                if hasattr(p, "_in_backward_optimizers"):
                    # Note: need to set grad to the bucket's grad, because
                    # running allreduce results in the bucket's grad being
                    # reduced, but not grad field.
                    if not gradient_is_bucket_view:
                        p.grad = g
                    for optim in p._in_backward_optimizers:
                        optim.step()

        # Need to return a Future[Tensor] to obey comm hook API contract.
        ret_fut = torch.futures.Future()
        ret_fut.set_result(bucket.buffer())

        # enqueue a callback to wait for this optimizer stream at the end of
        # backward and set all DDP managed grads to None.
        def wait_for_optim_stream_callback():
            torch.cuda.current_stream().wait_stream(optim_stream_state.optim_stream)
            # Set DDP managed grads to None
            for param in ddp_inst._get_data_parallel_params(ddp_inst.module):
                if hasattr(param, "_in_backward_optimizers"):
                    param.grad = None

            # reset for the next backwards pass
            optim_stream_state.wait_for_optim_stream_enqueued = False

        if not optim_stream_state.wait_for_optim_stream_enqueued:
            Variable._execution_engine.queue_callback(wait_for_optim_stream_callback)
            # mark that the callback is enqueued
            optim_stream_state.wait_for_optim_stream_enqueued = True

        return ret_fut

    comm_hook = partial(
        apply_optim_in_backward_hook, optim_stream_state=optim_in_bwd_state
    )
    # These are needed for DDP's logging of comm hooks
    comm_hook.__name__ = apply_optim_in_backward_hook.__name__
    comm_hook.__qualname__ = apply_optim_in_backward_hook.__qualname__

    return comm_hook


def _hook_then_optimizer(
    hook: Callable[[Any, dist.GradBucket], torch.futures.Future[torch.Tensor]],
    optimizer_state: _OptimizerHookState,
) -> Callable[[Any, dist.GradBucket], torch.futures.Future[torch.Tensor]]:
    r"""Run optimizer in a functional fashion after DDP communication hook."""
    has_set_params = (
        hasattr(optimizer_state, "params_to_optimize")
        and optimizer_state.params_to_optimize is not None
    )

    def hook_then_optimizer_wrapper(
        hook_state, bucket: dist.GradBucket
    ) -> torch.futures.Future[torch.Tensor]:
        # Run original hook
        fut = hook(hook_state, bucket)

        def optimizer_step(fut):
            gradient_tensors = bucket.gradients()
            model_params = bucket.parameters()
            for grad_tensor, model_param in zip(gradient_tensors, model_params):
                if (
                    not has_set_params
                    or model_param in optimizer_state.params_to_optimize
                ):
                    optimizer_state.functional_optimizer.step_param(
                        model_param,
                        grad_tensor,
                    )
            return bucket.buffer()

        return fut.then(optimizer_step)

    return hook_then_optimizer_wrapper<|MERGE_RESOLUTION|>--- conflicted
+++ resolved
@@ -1,9 +1,6 @@
 # mypy: allow-untyped-defs
-<<<<<<< HEAD
-=======
 from dataclasses import dataclass
 from functools import partial
->>>>>>> d21f311a
 from typing import Any, Callable, List, no_type_check
 
 import torch

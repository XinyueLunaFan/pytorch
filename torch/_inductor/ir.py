--- conflicted
+++ resolved
@@ -7592,11 +7592,7 @@
         # TODO(whc) i'm not sure what's going on here, this probably means I missed something upstream
         collective_op.decide_layout()
         return Wait(
-<<<<<<< HEAD
-            layout=collective_op.get_layout(),
-=======
             layout=NonOwningLayout(collective_op),
->>>>>>> 95f5efb7
             inputs=[collective_op],
         )
 

--- conflicted
+++ resolved
@@ -2514,7 +2514,6 @@
         int inductor_register_halide_hooks_result = register_halide_hooks();
         """
     )
-<<<<<<< HEAD
 
     @classmethod
     def _codegen_buffer(cls, name: str, arg: HalideInputSpec, cuda: bool):
@@ -2551,44 +2550,6 @@
         ]
 
     @classmethod
-=======
-
-    @classmethod
-    def _codegen_buffer(cls, name: str, arg: HalideInputSpec, cuda: bool):
-        assert arg.shape is not None
-        assert arg.stride is not None and len(arg.shape) == len(arg.stride)
-        assert arg.offset is not None
-        data_ptr = f"{arg.alias_of or arg.name} + {arg.offset}"
-        if cuda:
-            device = f"reinterpret_cast<uint64_t>({data_ptr})"
-            device_interface = "cuda_interface"
-            host = "nullptr"
-            flags = "halide_buffer_flag_device_dirty"
-        else:
-            device = "0"
-            device_interface = "nullptr"
-            host = f"reinterpret_cast<uint8_t*>({data_ptr})"
-            flags = "halide_buffer_flag_host_dirty"
-
-        dims = []
-        for size, stride in zip(arg.shape, arg.stride):
-            dims.append(f"halide_dimension_t(0, {size}, {stride})")
-
-        return [
-            f"halide_buffer_t {name};",
-            f"halide_dimension_t {name}_dims[] = {{{', '.join(dims)}}};",
-            f"{name}.device = {device};",
-            f"{name}.device_interface = {device_interface};",
-            f"{name}.host = {host};",
-            f"{name}.flags = {flags};",
-            f"{name}.type = {arg.halide_type()};",
-            f"{name}.dimensions = {len(dims)};",
-            f"{name}.dim = {name}_dims;",
-            f"{name}.padding = nullptr;",
-        ]
-
-    @classmethod
->>>>>>> 872d972e
     def _codegen_glue(cls, meta, headerfile):
         is_cuda = meta.is_cuda()
         assert is_cuda is ("user_context" in meta.target)
@@ -2717,26 +2678,23 @@
         jobs = []
         if need_compile:
             write_atomic(genfile, source_code)
-            jobs.append(
-                functools.partial(
-                    subprocess.check_call,
-                    [
-                        sys.executable,
-                        genfile,
-                        "-g",
-                        "kernel",
-                        "-o",
-                        f"{dirpath}",
-                        "-f",
-                        "halide_kernel",
-                        "-e",
-                        "static_library,h,schedule,conceptual_stmt",
-                        "-p",
-                        cls.find_libautoschedule(meta.scheduler),
-                        *meta.args(),
-                    ],
-                )
-            )
+            cmd = [
+                sys.executable,
+                genfile,
+                "-g",
+                "kernel",
+                "-o",
+                f"{dirpath}",
+                "-f",
+                "halide_kernel",
+                "-e",
+                "static_library,h,schedule",
+            ]
+            if meta.scheduler:
+                cmd.extend(["-p", cls.find_libautoschedule(meta.scheduler)])
+            cmd.extend(meta.args())
+            jobs.append(functools.partial(subprocess.check_call, cmd))
+
         binding_types = [
             arg.bindings_type() for arg in meta.argtypes if arg.alias_of is None
         ]

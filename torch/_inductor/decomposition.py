import functools
import logging
import math
import sys
import typing
from typing import Optional

import torch
import torch._decomp as decomp
import torch._prims_common as utils
import torch.ao.quantization.fx._decomposed
from torch._decomp import (
    core_aten_decompositions,
    get_decompositions,
    remove_decompositions,
)
from torch._decomp.decompositions import (
    _grid_sampler_2d as decomp_grid_sampler_2d,
    pw_cast_for_opmath,
)
from torch._decomp.decompositions_for_rng import extra_random_decomps
from torch._higher_order_ops.out_dtype import out_dtype
from torch._prims_common import (
    elementwise_dtypes,
    ELEMENTWISE_TYPE_PROMOTION_KIND,
    type_to_dtype,
)

from . import config, inductor_prims

log = logging.getLogger(__name__)
aten = torch.ops.aten
prims = torch.ops.prims
quantized = torch.ops.quantized
quantized_decomposed = torch.ops.quantized_decomposed

inductor_decompositions = get_decompositions(
    [
        aten._adaptive_avg_pool2d_backward,
        aten.arange,
        aten.bitwise_and_,
        aten.bitwise_or_,
        aten.clamp_min_,
        aten.dist,
        aten.empty_like,
        aten.flip,
        aten.gelu,
        aten.hardtanh,
        aten.index_select,
        aten.lcm,
        aten.leaky_relu,
        aten.linalg_vector_norm,
        aten._log_softmax,
        aten.max_pool2d_with_indices_backward,
        aten._native_batch_norm_legit,
        aten._native_batch_norm_legit_functional,
        aten._native_batch_norm_legit_no_training,
        aten._batch_norm_with_update,
        aten._batch_norm_with_update_functional,
        aten._batch_norm_no_update,
        aten.batch_norm_backward,
        aten.native_batch_norm,
        aten.native_group_norm,
        aten.native_layer_norm,
        aten.nll_loss2d_backward,
        aten._softmax,
        aten.sin_,
        aten.sqrt_,
        out_dtype,
        aten._to_copy,
        aten.tril_indices,
        aten.triu_indices,
        aten.upsample_bilinear2d.vec,
        quantized.linear_dynamic_fp16_unpacked_weight,
    ]
)
decompositions = {**core_aten_decompositions(), **inductor_decompositions}

# Remove unwanted decompositions included via the core ATen decompositions from
# the Inductor decomp table.
decomps_to_exclude = [
    aten._unsafe_index,
    aten._scaled_dot_product_flash_attention_for_cpu.default,  # See comments in torch/_decomp/decompositions.py
    aten._softmax_backward_data,
    aten.clamp_max,
    aten.clamp_min,
    aten.glu,  # inductor lowers this directly
    aten.split.Tensor,  # inductor lowers this directly
    aten.squeeze,  # inductor lowers this directly
    aten.sum,  # inductor lowers this directly
    aten.unbind,  # inductor lowers this directly
]

remove_decompositions(decompositions, decomps_to_exclude)


def register_decomposition(ops):
    for op in [ops] if callable(ops) else ops:
        if op in decompositions:
            log.warning("duplicate decomp: %s", ops)
    return decomp.register_decomposition(ops, decompositions)


# TODO: for now, inductor doesn't handle asserts
# because the condition is symbool -> tensor in the graph.
@register_decomposition([aten._assert_async.msg])
def assert_async_msg_decomp(tensor, msg):
    return


# Following `assert_async_msg_decomp` and implement as non-op.
@register_decomposition([aten._functional_assert_async.msg])
def functional_assert_async_msg_decomp(tensor, msg):
    return


@register_decomposition([aten.sym_constrain_range_for_size.default])
def sym_constrain_range_for_size(symbol, *, min=None, max=None):
    return


@register_decomposition([aten.clamp])
@pw_cast_for_opmath
def clamp(x, min=None, max=None):
    if min is not None:
        x = x.clamp_min(min)
    if max is not None:
        x = x.clamp_max(max)
    return x


@register_decomposition([aten.full])
def full(size, fill_value, **kwargs):
    dtype = kwargs.get("dtype")
    if dtype is None:
        kwargs["dtype"] = type_to_dtype(type(fill_value))
        return torch.full(size, fill_value, **kwargs)
    return NotImplemented


# Not really sure how to put this into the main library.  PrimTorch wants
# empty_permuted to go to the prim, and typically users don't really want
# to decompose to empty_strided (but inductor is OK with it, because we are
# cool with strides and everything goes to empty_strided)
@register_decomposition([aten.empty_permuted.default])
def empty_permuted(size, physical_layout, **kwargs):
    perm = [0] * len(size)
    for p, l in enumerate(physical_layout):
        perm[l] = p
    return torch.empty([size[l] for l in physical_layout], **kwargs).permute(perm)


@register_decomposition([aten.convolution_backward])
def convolution_backward(
    grad_output,
    input,
    weight,
    bias_sizes,
    stride,
    padding,
    dilation,
    transposed,
    output_padding,
    groups,
    output_mask,
):
    if not output_mask[2] or grad_output.device.type != "cuda":
        return NotImplemented
    grad_bias = aten.sum(grad_output, [0] + list(range(2, grad_output.dim())))
    grad_inp, grad_weight, _ = aten.convolution_backward(
        grad_output,
        input,
        weight,
        bias_sizes,
        stride,
        padding,
        dilation,
        transposed,
        output_padding,
        groups,
        [output_mask[0], output_mask[1], False],
    )
    return (grad_inp, grad_weight, grad_bias)


@register_decomposition([aten.round.decimals])
def round_dec(x, decimals=0):
    ten_pow_decimals = 10.0**decimals
    return aten.round(x * ten_pow_decimals) * (1.0 / ten_pow_decimals)


@register_decomposition([aten.bmm])
@pw_cast_for_opmath
def bmm(self, batch2):
    if config.coordinate_descent_tuning:
        if self.shape[1] == 1 or batch2.shape[2] == 1:
            out = (self.unsqueeze(-1) * batch2.unsqueeze(1)).sum(dim=2)
            return out
    if self.device.type == "cpu":
        if self.size(1) == 1 and batch2.size(-1) == 1:
            return torch.sum(
                self.squeeze(1) * batch2.squeeze(-1), dim=1, keepdim=True
            ).unsqueeze(1)
    return NotImplemented


@register_decomposition([aten.addmm])
@pw_cast_for_opmath
def addmm(self, mat1, mat2, beta=1, alpha=1):
    if self.device.type == "cpu":
        if mat1.size(0) == 1 and mat2.size(-1) == 1:
            out = torch.sum(
                mat1.squeeze(0) * mat2.squeeze(-1), dim=0, keepdim=True
            ).unsqueeze(0)
            return alpha * out + beta * self
        if mat1.size(0) == 1 and mat2.size(0) <= 16 and mat2.size(1) <= 16:
            out = (mat1.T * mat2).sum(dim=0, keepdim=True)
            return alpha * out + beta * self
    return NotImplemented


@register_decomposition([aten.mm])
@pw_cast_for_opmath
def mm(self, input2):
    from torch.fx.experimental.symbolic_shapes import (
        definitely_true,
        guard_size_oblivious,
    )

    # Our matrix vector multiplies only achieve peak bandwidth with coordinate descent tuning.
    # todo: Look into why and fix it (hopefully)
    if config.coordinate_descent_tuning:
        if self.shape[0] == 1 or input2.shape[1] == 1:
            return (self.unsqueeze(2) * input2.unsqueeze(0)).sum(dim=1)
    if self.device.type == "cpu":
        if (
            guard_size_oblivious(self.size(-1) == 1)
            and guard_size_oblivious(self.size(0) > 0)
            and guard_size_oblivious(input2.size(0) == 1)
            and (self.dtype == input2.dtype)
            and definitely_true((torch.numel(self) + torch.numel(input2)) <= 32)
        ):
            return torch.cat([self[i, :] * input2 for i in range(self.size(0))])
        if guard_size_oblivious(self.size(0) == 1) and guard_size_oblivious(
            input2.size(-1) == 1
        ):
            return torch.sum(
                self.squeeze(0) * input2.squeeze(-1), dim=0, keepdim=True
            ).unsqueeze(0)
    return NotImplemented


# This pass does two things:
# - Eliminate cat when there is only one tensor input
# - Normalize cat calls, so that legacy empty 1-D tensors are removed (NB: we
#   don't remove ALL empty tensors, only the naughty ones)
@register_decomposition([aten.cat.default])
def cat(tensors, dim=0):
    from torch.fx.experimental.symbolic_shapes import guard_size_oblivious

    def non_empty_tensor(x):
        # For better or worse, this is a valid cat:
        #
        #   torch.cat([torch.randn(2, 2, 4), torch.randn(0), torch.randn(3, 2, 4)])
        #
        # We'd like to eliminate naughtiness like this for downstream passes
        # like split_cat.  The easiest way is to just drop such inputs
        # (guarding that they are non-zero).
        #
        # Is it permissible for this filtering to be size-oblivious?  A case
        # where this could matter is cat([(2, 2), (u0,)], dim=0); if u0
        # happened to be zero, we would have liked to have filtered it out.
        # But actually, the ONLY way this could have passed is if u0 == 0,
        # so by the time we get here we have already installed a deferred
        # runtime assert forcing u0 to be zero.  So if this hasn't happened,
        # we know that the unbacked SymInt has appropriate size and there are
        # no problems.
        return len(x.shape) != 1 or guard_size_oblivious(x.shape[0] > 0)

    filtered_tensors = list(filter(non_empty_tensor, tensors))

    if len(filtered_tensors) == 1:
        return filtered_tensors[0].clone()
    elif 1 < len(filtered_tensors) < len(tensors):
        # on the first call, when we remove empty tensors, we redispatch recursively
        return aten.cat.default(filtered_tensors, dim)
    # when no 'filtering' has occurred, we raise to prevent infinite recursion (no more decomposition needed)
    return NotImplemented


@register_decomposition([aten.angle])
def angle(x):
    if x.is_complex():
        return torch.where(
            torch.isnan(x.real), float("nan"), torch.atan2(x.imag, x.real)
        )

    # when x is real number
    #   if x >= 0, return 0
    #   if x < 0, return pi
    #   if x is nan, return nan
    _, dtype = elementwise_dtypes(
        x,
        type_promotion_kind=ELEMENTWISE_TYPE_PROMOTION_KIND.INT_TO_FLOAT,
    )
    pi = torch.scalar_tensor(math.pi, dtype=dtype, device=x.device)
    ret = torch.where(x < 0, pi, 0.0)
    return torch.where(torch.isnan(x), float("nan"), ret)


@register_decomposition([aten.add])
def add(x, y, *, alpha=None):
    x_is_complex_tensor = torch.is_tensor(x) and x.is_complex()
    y_is_complex_tensor = torch.is_tensor(y) and y.is_complex()
    if not x_is_complex_tensor or not y_is_complex_tensor:
        return NotImplemented
    z = y
    if alpha is not None:
        z = alpha * y
    complex_type = torch.promote_types(x.dtype, y.dtype)
    return (x.view(x.real.dtype) + z.view(y.real.dtype)).view(complex_type)


@register_decomposition([aten.conj_physical])
def conj_physical(self):
    assert not self.is_complex(), "TODO: implement this"
    return self


@register_decomposition([aten.lift, aten.detach_])
def lift(self):
    return self


@register_decomposition([aten.bernoulli.default])
def bernoulli(self, *, generator=None):
    assert generator is None
    return (torch.rand_like(self, dtype=torch.float32) < self).to(self.dtype)


@register_decomposition([aten.fmin, prims.fmin])
def fmin(self, other):
    return torch.where(torch.isnan(other) | (other > self), self, other)


@register_decomposition([aten.fmax, prims.fmax])
def fmax(self, other):
    return torch.where(torch.isnan(other) | (other < self), self, other)


@register_decomposition(aten.amax)
def amax(self, dim=None, keepdim=False):
    if self.dtype == torch.bool:
        return torch.any(self, dim=dim, keepdim=keepdim)
    return NotImplemented


@register_decomposition(aten.amin)
def amin(self, dim=None, keepdim=False):
    if self.dtype == torch.bool:
        return torch.all(self, dim=dim, keepdim=keepdim)
    return NotImplemented


@register_decomposition([aten.narrow_copy])
def narrow_copy(self, dim, start, length):
    return torch.narrow(self, dim, start, length).clone()


@register_decomposition([aten.expand_copy])
def expand_copy(self, size, *, implicit=False):
    return aten.expand(self, size, implicit=implicit).clone()


@register_decomposition([aten.view_copy.default])
def view_copy_default(self, size):
    return aten.view(self, size).clone()


@register_decomposition([aten.view_copy.dtype])
def view_copy_dtype(self, dtype):
    return self.to(dtype).clone()


def get_like_layout(
    tensor: torch.Tensor, memory_format: Optional[torch.memory_format]
) -> torch.memory_format:
    # TODO: _to_copy tensor to stride permutation
    if memory_format is torch.preserve_format or memory_format is None:
        return utils.suggest_memory_format(tensor)
    else:
        return memory_format


@register_decomposition(aten.rand_like)
def rand_like(self, *, dtype=None, device=None, memory_format=None, **kwargs):
    return torch.rand(
        [*self.size()],
        dtype=dtype or self.dtype,
        device=device or self.device,
        **kwargs,
    ).to(memory_format=get_like_layout(self, memory_format))


@register_decomposition(aten.randn_like)
def randn_like(self, *, dtype=None, device=None, memory_format=None, **kwargs):
    return torch.randn(
        [*self.size()],
        dtype=dtype or self.dtype,
        device=device or self.device,
        **kwargs,
    ).to(memory_format=get_like_layout(self, memory_format))


@register_decomposition(aten.full_like)
def full_like(
    self,
    fill_value,
    *,
    dtype=None,
    layout=None,
    device=None,
    pin_memory=False,
    requires_grad=False,
    memory_format=torch.preserve_format,
):
    return torch.full(
        [*self.size()],
        fill_value,
        dtype=dtype or self.dtype,
        layout=layout or self.layout,
        device=device or self.device,
        requires_grad=requires_grad,
    ).to(memory_format=get_like_layout(self, memory_format))


@register_decomposition(aten.randint_like.default)
def randint_like(self, high, *, dtype=None, device=None, memory_format=None, **kwargs):
    return aten.randint.low(
        0,
        high,
        [*self.size()],
        dtype=dtype or self.dtype,
        device=device or self.device,
        **kwargs,
    ).to(memory_format=get_like_layout(self, memory_format))


@register_decomposition(aten.randint_like.low_dtype)
def randint_like_low(
    self, low, high, *, dtype=None, device=None, memory_format=None, **kwargs
):
    return aten.randint.low(
        low,
        high,
        [*self.size()],
        dtype=dtype or self.dtype,
        device=device or self.device,
        **kwargs,
    ).to(memory_format=get_like_layout(self, memory_format))


@register_decomposition(aten.randint.default)
def randint(high, size, **kwargs):
    return aten.randint.low(0, high, size, **kwargs)


@register_decomposition(quantized.linear_dynamic_fp16_unpacked_weight.default)
def linear_dynamic_fp16_unpacked_weight(
    input: torch.Tensor, weight: torch.Tensor, bias: torch.Tensor
) -> torch.Tensor:
    packed_weight = torch.ops._quantized.wrapped_fbgemm_pack_gemm_matrix_fp16(weight)
    return torch.ops._quantized.wrapped_fbgemm_linear_fp16_weight(
        input, packed_weight, bias, weight.size()[0]
    )


# The difference between quantize_per_tensor.default and quantize_per_tensor.tensor is
# scale and zero_point is scalar or scalar tensor
@register_decomposition(quantized_decomposed.quantize_per_tensor.default)
def quantize_per_tensor_default_decomp_impl(
    input: torch.Tensor,
    scale: float,
    zero_point: int,
    quant_min: int,
    quant_max: int,
    dtype: torch.dtype,
) -> torch.Tensor:
    if input.dtype == torch.bfloat16:
        input = input.to(torch.float32)
    inv_scale = 1.0 / scale
    return torch.clamp(
        torch.round(input * inv_scale) + zero_point, quant_min, quant_max
    ).to(dtype)


# The difference between dequantize_per_tensor.default and dequantize_per_tensor.tensor is
# scale and zero_point is scalar or scalar tensor
@register_decomposition(quantized_decomposed.dequantize_per_tensor.default)
def dequantize_per_tensor_default_decomp_impl(
    input: torch.Tensor,
    scale: float,
    zero_point: int,
    quant_min: int,
    quant_max: int,
    dtype: torch.dtype,
) -> torch.Tensor:
    return (input.to(torch.float32) - zero_point) * scale


@register_decomposition(quantized_decomposed.quantize_per_tensor.tensor)
def quantize_per_tensor_tensor_decomp_impl(
    input: torch.Tensor,
    scale: torch.Tensor,
    zero_point: torch.Tensor,
    quant_min: int,
    quant_max: int,
    dtype: torch.dtype,
) -> torch.Tensor:
    if input.dtype == torch.bfloat16:
        input = input.to(torch.float32)
    inv_scale = 1.0 / scale
    return torch.clamp(
        torch.round(input * inv_scale) + zero_point, quant_min, quant_max
    ).to(dtype)


@register_decomposition(quantized_decomposed.dequantize_per_tensor.tensor)
def dequantize_per_tensor_tensor_decomp_impl(
    input: torch.Tensor,
    scale: torch.Tensor,
    zero_point: torch.Tensor,
    quant_min: int,
    quant_max: int,
    dtype: torch.dtype,
) -> torch.Tensor:
    return (input.to(torch.float32) - zero_point.to(torch.int32)) * scale.to(
        torch.float32
    )


@register_decomposition(torch.ops.quantized.embedding_bag_byte_unpack)
def q_embedding_bag_byte_unpack_decomp(packed):
    def bitcast_u8_to_f32(u8):
        x, y, z, w = (u8[..., n].to(torch.int32) for n in (0, 1, 2, 3))
        if sys.byteorder == "little":
            return (x + (y << 8) + (z << 16) + (w << 24)).view(torch.float32)[..., None]
        else:
            return ((x << 24) + (y << 16) + (z << 8) + w).view(torch.float32)[..., None]

    scales = bitcast_u8_to_f32(packed[..., -8:-4])
    offsets = bitcast_u8_to_f32(packed[..., -4:])
    return packed[..., :-8].to(torch.float32) * scales + offsets


@register_decomposition([aten.grid_sampler_2d])
@pw_cast_for_opmath
def grid_sampler_2d(
    a: torch.Tensor,
    grid: torch.Tensor,
    interpolation_mode: int = 0,
    padding_mode: int = 0,
    align_corners: bool = False,
) -> torch.Tensor:
    # We do not expand the grid (_expand_grid=False) on cpu for performance reasons
    # Experimenting locally it was found that compiled CUDA code is accelerated by ~5x
    # and CPU code by ~2x on bicubic mode, if we expand the grid from (N, H, W, 2) into (N, C, H, W, 2)
    # However, this leads to a slowdown around ~0.8x on CPU bilinear mode, channels first.
    # Thus we apply this hack to not expand the grid for this case.
    _expand_grid = not (
        a.device == torch.device("cpu")
        and interpolation_mode == 0
        and a.is_contiguous(memory_format=torch.contiguous_format)
    )

    output = decomp_grid_sampler_2d(
        a,
        grid=grid,
        interpolation_mode=interpolation_mode,
        padding_mode=padding_mode,
        align_corners=align_corners,
        _expand_grid=_expand_grid,
    )
    return output


@register_decomposition(aten._foreach_addcmul.Scalar)
def _foreach_addcmul_scalar(self, left_tensors, right_tensors, scalar=1):
    return aten._foreach_add.List(
        self, aten._foreach_mul.List(left_tensors, right_tensors), alpha=scalar
    )


@register_decomposition(aten._foreach_addcdiv.Scalar)
def _foreach_addcdiv_scalar(self, left_tensors, right_tensors, scalar=1):
    return aten._foreach_add.List(
        self, aten._foreach_div.List(left_tensors, right_tensors), alpha=scalar
    )


@register_decomposition(aten._foreach_lerp.Scalar)
def _foreach_lerp_scalar(start_tensors, end_tensors, weight):
    return aten._foreach_add.List(
        start_tensors,
        aten._foreach_mul.Scalar(
            aten._foreach_sub.List(end_tensors, start_tensors), weight
        ),
    )


@aten.miopen_batch_norm.default.py_impl(torch._C.DispatchKey.Autograd)
@register_decomposition(aten.miopen_batch_norm)
def miopen_batch_norm(
    input: torch.Tensor,
    weight: torch.Tensor,
    bias: typing.Optional[torch.Tensor],
    running_mean: typing.Optional[torch.Tensor],
    running_var: typing.Optional[torch.Tensor],
    training: bool,
    exponential_average_factor: float,
    epsilon: float,
):
    a, b, c = aten.native_batch_norm(
        input,
        weight,
        bias,
        running_mean,
        running_var,
        training,
        exponential_average_factor,
        epsilon,
    )

    if training:
        return (a, b, c)
    return (
        a,
        weight.new_zeros((0,)),
        weight.new_zeros((0,)),
    )


@functools.lru_cache(None)
def fast_random_decomps():
    return {**decompositions, **extra_random_decomps}


def select_decomp_table():
    """decomps can change based on config"""
    if config.fallback_random:
        return decompositions
    return fast_random_decomps()


@register_decomposition(aten.masked_scatter)
def masked_scatter(self, mask, source):
    if self.device.type == "cuda":
        # This two-step algorithm is the same as eager CUDA, for eager CPU we
        # use a 1-shot serial iteration.
        self, mask = aten.broadcast_tensors([self, mask])
        source_idx = mask.reshape(-1).cumsum(0) - 1
        return inductor_prims.masked_scatter_with_index(self, mask, source_idx, source)
    return NotImplemented


@register_decomposition(quantized_decomposed.choose_qparams.tensor)
def choose_qparams_tensor(
    input: torch.Tensor, quant_min: int, quant_max: int, eps: float, dtype: torch.dtype
):
    min_val, max_val = torch.aminmax(input)
    scale = (max_val - min_val) / float(quant_max - quant_min)
    scale = torch.max(scale, torch.Tensor([eps]))
    zero_point = quant_min - torch.round(min_val / scale).to(torch.int)
    zero_point = torch.clamp(zero_point, quant_min, quant_max)
    return scale.to(torch.float64), zero_point.to(torch.int64)


@register_decomposition(aten.put)
def put(self, index, source, accumulate=False):
    flattened = self.flatten()
    flattened = torch.index_put(
        flattened, [index], source.reshape(index.shape), accumulate
    )
    return flattened.reshape(self.shape)


@register_decomposition(aten.put_)
def put_(self, index, source, accumulate=False):
    out = aten.put(self, index, source, accumulate=accumulate)
<<<<<<< HEAD
    return self.copy_(out)
=======
    return self.copy_(out)


@register_decomposition(aten._softmax_backward_data.default)
@pw_cast_for_opmath
def _softmax_backward_data(grad_output, output, dim, input_dtype):
    new_grad_output = grad_output * output
    sum_new_grad = torch.sum(new_grad_output, dim=dim, keepdim=True)
    # grad_input = new_grad_output - output * sum_new_grad
    grad_input = inductor_prims.fma(-output, sum_new_grad, new_grad_output)

    # CPU kernel doesn't respect input_dtype, but following check doesn't work for meta tensor
    # if grad_output.device == torch.device("cpu"):
    #     return grad_input.contiguous()

    if grad_output.dtype != input_dtype:
        grad_input = grad_input.to(input_dtype)
    return grad_input.contiguous()
>>>>>>> 22ba180e
<|MERGE_RESOLUTION|>--- conflicted
+++ resolved
@@ -687,9 +687,6 @@
 @register_decomposition(aten.put_)
 def put_(self, index, source, accumulate=False):
     out = aten.put(self, index, source, accumulate=accumulate)
-<<<<<<< HEAD
-    return self.copy_(out)
-=======
     return self.copy_(out)
 
 
@@ -707,5 +704,4 @@
 
     if grad_output.dtype != input_dtype:
         grad_input = grad_input.to(input_dtype)
-    return grad_input.contiguous()
->>>>>>> 22ba180e
+    return grad_input.contiguous()
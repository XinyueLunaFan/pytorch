# mypy: allow-untyped-defs
import os  # noqa: C101
import sys
from typing import Any, Callable, Dict, List, Optional, Set, TYPE_CHECKING, Union

import torch


def is_fbcode():
    return not hasattr(torch.version, "git_version")


def fx_graph_remote_cache_default():
    if os.environ.get("TORCHINDUCTOR_FX_GRAPH_REMOTE_CACHE") == "1":
        return True
    if os.environ.get("TORCHINDUCTOR_FX_GRAPH_REMOTE_CACHE") == "0":
        return False
    return None


# add some debug printouts
debug = False

# Whether to disable a progress bar for autotuning
disable_progress = True

# Whether to enable printing the source code for each future
verbose_progress = False

# use fx aot graph codegen cache
fx_graph_cache = os.environ.get("TORCHINDUCTOR_FX_GRAPH_CACHE") == "1"

# use remote fx aot graph codegen cache
# False: Disables the cache
# True: Enables the cache
# None: Not set -- Off for OSS, JustKnobs based for internal
fx_graph_remote_cache: Optional[bool] = fx_graph_remote_cache_default()

# enable autotune local cache
autotune_local_cache = True

# enable autotune remote cache
autotune_remote_cache = os.environ.get("TORCHINDUCTOR_AUTOTUNE_REMOTE_CACHE") == "1"

# Force disabled all inductor level caching -- This will override any other caching flag
force_disable_caches = os.environ.get("TORCHINDUCTOR_FORCE_DISABLE_CACHES") == "1"

# use cpp wrapper instead of python wrapper
cpp_wrapper = os.environ.get("TORCHINDUCTOR_CPP_WRAPPER", "0") == "1"

# codegen cpp wrapper code in an ABI compatible mode
abi_compatible = (
    os.environ.get("TORCHINDUCTOR_ABI_COMPATIBLE", "1" if is_fbcode() else "0") == "1"
)

c_shim_version = os.environ.get(
    "TORCHINDUCTOR_C_SHIM_VERSION", "1" if is_fbcode() else "2"
)

# dead code elimination
dce = False

# assume weight tensors are fixed size
static_weight_shapes = True

# put correctness assertions in generated code
size_asserts = os.environ.get("TORCHINDUCTOR_SIZE_ASSERTS", "1") == "1"
nan_asserts = os.environ.get("TORCHINDUCTOR_NAN_ASSERTS") == "1"

# enable loop reordering based on input orders
pick_loop_orders = True

# reuse a kernel input as the output
inplace_buffers = True

# reuse a buffer for an unrelated purpose
allow_buffer_reuse = True

# Enable pooled allocations for non-output tensors
memory_planning = os.environ.get("TORCHINDUCTOR_MEMORY_PLANNING", "0") == "1"

# How to organize memory under memory_planning=True:
# - "none": do not try to pool storage, just reuse
# - "intermediates": all non-outputs share storage, outputs each get unique storage
# - "outputs": two pools, one for intermediates (freed on return) and one for outputs
# - "combined": a single pool for both intermediates and outputs
memory_pool = os.environ.get("TORCHINDUCTOR_MEMORY_POOL", "intermediates")

# codegen benchmark harness
benchmark_harness = True

# fuse pointwise into templates
epilogue_fusion = True

# do epilogue fusions before other fusions
epilogue_fusion_first = False

# enable pattern match+replace optimizations
pattern_matcher = True

# register custom graph optimization pass hook. so far, pre/post passes are
# only applied before/after pattern_matcher in post_grad_passes.
#
# def my_custom_pre_pass(graph: torch.fx.graph.Graph):
#     # my custom graph optimization pass
#     ...
#
# def my_custom_post_pass(graph: torch.fx.graph.Graph):
#     # my custom graph optimization pass
#     ...
#
# torch._inductor.config.post_grad_custom_pre_pass = my_custom_pre_pass
# torch._inductor.config.post_grad_custom_post_pass = my_custom_post_pass
post_grad_custom_pre_pass: Optional[Callable[[torch.fx.graph.Graph], None]] = None
post_grad_custom_post_pass: Optional[Callable[[torch.fx.graph.Graph], None]] = None

# Registers a custom joint graph pass.
joint_custom_pre_pass: Optional[Callable[[torch.fx.Graph], None]] = None
joint_custom_post_pass: Optional[Callable[[torch.fx.Graph], None]] = None

# Registers a custom pregrad pass. Note that the pre-grad IR is 1.
# non-functional, 2. non-normalized, and 3. prone to change. Ideally we should
# use post-grad passes.
pre_grad_custom_pass: Optional[Callable[[torch.fx.graph.Graph], None]] = None

# Deprecated
split_cat_fx_passes = True

# Optimize conv-batchnorm if batchnorm is in eval mode. Slightly reduces numerical stability.
efficient_conv_bn_eval_fx_passes = False

# Enable predispatch aten IR for export
is_predispatch = False

# Deprecated
group_fusion = False

# Deprecated
batch_fusion = True

# Pre grad fusion and options in order, set to empty dict to disable fusion.
# Call `torch._inductor.fx_passes.group_batch_fusion.list_group_batch_fusions()` to see available fusions.
# batch fusion options:
# batch_linear
# batch_linear_lhs
# batch_layernorm
# batch_tanh
# batch_relu
# batch_sigmoid

# split cat fusion options:
# normalization_pass
# remove_split_with_size_one_pass
# merge_getitem_cat_pass
# merge_stack_tahn_unbind
# merge_splits_pass
# mutate_cat_pass
# split_cat_pass
pre_grad_fusion_options: Dict[str, Dict[str, Any]] = {
    "batch_linear": {},
    "batch_linear_lhs": {},
    "batch_layernorm": {},
    "batch_tanh": {},
    "batch_relu": {},
    "batch_sigmoid": {},
}

# Post grad fusion and options, set to empty dict to disable fusion.
# Call `torch._inductor.fx_passes.group_batch_fusion.list_group_batch_fusions(False)` to see available fusions.
post_grad_fusion_options: Dict[str, Dict[str, Any]] = {}

# enable reordering pass for improving memory locality
reorder_for_locality = True

# Scale down RBLOCK for better occupancy
dynamic_scale_rblock = os.environ.get("TORCHINDUCTOR_DYNAMIC_SCALE_RBLOCK", "1") == "1"

# this forces fusion for int_mm with mul. Needed when you want to avoid realizing the int32
# but the mul gets fused with other pointwise ops instead.
force_fuse_int_mm_with_mul = False

# for pattern torch.mm(a, b.to(dtype)) with cuda tensors,
# enable torch._inductor.kernel.mm.tuned_mixed_mm fused kernel.
# Autotune will compare perf with normal cast->then->mm option
use_mixed_mm = True

# enable runtime numeric check for pre/post grad fx passes
# floating point provides limited accuracy (about 7 decimal digits for single precision
# floating point numbers,about 16 decimal digits for double precision floating point numbers)
# according to PyTorch documentation.
# https://pytorch.org/docs/stable/notes/numerical_accuracy.html#batched-computations-or-slice-computations
fx_passes_numeric_check: Dict[str, Any] = {
    "pre_grad": False,
    "precision": 1e-4,
    "num_iterations": 1,
    "requires_optimizer": True,
}

# mixed_mm_choice can be used to control the behaviour for pattern torch.mm(a, b.to(dtype)) with cuda tensors.
# The fallback aten implementation is normal cast->then->mm option.
# If mixed_mm_choice is "default": this flag will be ignored.
# If mixed_mm_choice is "triton":
# - Always use torch._inductor.kernel.mm.tuned_mixed_mm's fused kernel.
# - Autotune will not compare with fallback.
# If mixed_mm_choice is "aten": always use the fallback aten implementation.
# If mixed_mm_choice is "heuristic":
# - Enables the heuristic.
# - If the heuristic decides to add a config, it will add the config as the first choice.
# - If autotune is disabled, this config will always be chosen.
# - If autotune is enabled, it will also compare with fallback aten implementation and fused kernel.
# The use_mixed_mm flag will be ignored if mixed_mm_choice != "default".
mixed_mm_choice = "heuristic"

# enable reordering pass for increasing overlap between compute and communication
reorder_for_compute_comm_overlap = False

# passes (in execution order) for increasing overlap between compute and communication
# for built-in passes, use string name; for user-defined passes, pass in the function handle
reorder_for_compute_comm_overlap_passes = [
    "reorder_compute_for_overlap",
    "sink_waits",
    "raise_comms",
]

# runtime estimation function for ops
# for built-in estimation function, pass in "default"; for user-defined estimation function, pass in the function handle
estimate_op_runtime = "default"

# unit: GB/s, uni-directional P2P bandwidth per card
# default value is NVLink
intra_node_bw = 300

# unit: GB/s, uni-directional P2P bandwidth per node
# default value is InfiniBand
inter_node_bw = 25

# enable slow autotuning passes to select algorithms
max_autotune = os.environ.get("TORCHINDUCTOR_MAX_AUTOTUNE") == "1"

# enable slow autotuning passes to select pointwise/reductions algorithms
max_autotune_pointwise = os.environ.get("TORCHINDUCTOR_MAX_AUTOTUNE_POINTWISE") == "1"

# enable slow autotuning passes to select gemm algorithms
max_autotune_gemm = os.environ.get("TORCHINDUCTOR_MAX_AUTOTUNE_GEMM") == "1"

# force cublas and triton to use the same precision; cublas supports TF32 for matmul operations
# when m, n, k are multiples of 16, 16, 8, whereas triton supports TF32 for matmul operations
# for any combinations of m, n, k, regardless of their alignment. setting this flag will ensure
# that triton does not use TF32 wherever cublas would not use TF32
force_same_precision = (
    True if is_fbcode() else os.environ.get("TORCHINDUCTOR_FORCE_SAME_PRECISION") == "1"
)

# Specify candidate backends for gemm autotune.
# Possible choices are combinations of: ATen, Triton, CUTLASS, CK, CPP.
# ATen: default Pytorch ATen kernels.
# Triton: Triton templates defined in torch inductor (AMD and NVidia GPUs).
# CUTLASS: Cutlass templates and kernels (NVidia GPUs only).
# CK: Composable Kernel templates and kernels (AMD Instinct GPUs only).
# CPP: CPP templates and kernels for CPU.
max_autotune_gemm_backends = os.environ.get(
    "TORCHINDUCTOR_MAX_AUTOTUNE_GEMM_BACKENDS", "ATEN,TRITON,CPP"
).upper()

# Specify the size of the search space for GEMM autotuning.
# DEFAULT     - balance between compile time overhead and performance
# EXHAUSTIVE  - maximize performance
max_autotune_gemm_search_space = os.environ.get(
    "TORCHINDUCTOR_MAX_AUTOTUNE_GEMM_SEARCH_SPACE", "DEFAULT"
).upper()

# Whether we fall back to ATen or hard error when no matches are found during autotuning
autotune_fallback_to_aten = (
    os.environ.get("TORCHINDUCTOR_AUTOTUNE_FALLBACK_TO_ATEN", "1") == "1"
)

# the value used as a fallback for the unbacked SymInts
# that can appear in the input shapes (e.g., in autotuning)
unbacked_symint_fallback = 8192

# enable searching global and local cache regardless of `max_autotune`
search_autotune_cache = os.environ.get("TORCHINDUCTOR_SEARCH_AUTOTUNE_CACHE") == "1"

save_args = os.environ.get("TORCHINDUCTOR_SAVE_ARGS") == "1"

# We will disable creating subprocess for autotuning if this is False
autotune_in_subproc = os.environ.get("TORCHINDUCTOR_AUTOTUNE_IN_SUBPROC") == "1"

# The following three timeouts are applicable if autotune_in_subproc is True:

# Max time that a a valid benchmark result may take during autotuning
max_autotune_subproc_result_timeout_seconds = 60.0
# Additional time we allow subprocesses to terminate gracefully after the timeout until we send a SIGTERM
max_autotune_subproc_graceful_timeout_seconds = 1.0
# Additional time that we grant after a SIGTERM until we do a hard SIGKILL of subprocesses
max_autotune_subproc_terminate_timeout_seconds = 2.0

# If autotuning in subprocess, whether to use multiple devices
autotune_multi_device = os.environ.get("TORCHINDUCTOR_AUTOTUNE_MULTI_DEVICE") == "1"

coordinate_descent_tuning = (
    os.environ.get("TORCHINDUCTOR_COORDINATE_DESCENT_TUNING") == "1"
)
coordinate_descent_check_all_directions = (
    os.environ.get("TORCHINDUCTOR_COORDINATE_DESCENT_CHECK_ALL_DIRECTIONS") == "1"
)
coordinate_descent_search_radius = int(
    os.environ.get("TORCHINDUCTOR_COORDINATE_DESCENT_RADIUS", "1")
)

# Disabled by default on ROCm, opt-in if model utilises NHWC convolutions
layout_opt_default = "1" if not torch.version.hip else "0"
layout_optimization = (
    os.environ.get("TORCHINDUCTOR_LAYOUT_OPTIMIZATION", layout_opt_default) == "1"
)

force_layout_optimization = os.environ.get("TORCHINDUCTOR_FORCE_LAYOUT_OPT", "0") == "1"


# Whether to keep the output strides the same as eager after layout optimization.
keep_output_stride = os.environ.get("TORCHINDUCTOR_KEEP_OUTPUT_STRIDE", "1") == "1"

# Enabling this will let compiler print warning messages if a generated triton
# kernel has inputs with mixed layouts.  This is helpful for perf debugging
# since kernel with mixed layout inputs may run much slower then one whose inputs
# have uniform layouts.
warn_mix_layout = os.environ.get("TORCHINDUCTOR_WARN_MIX_LAYOUT") == "1"

# control store vs recompute heuristic
# For fanouts, rematerialization can lead to exponential blowup. So, have
# smaller threshold
realize_reads_threshold = 4
realize_opcount_threshold = 30

# Threshold to prevent excessive accumulation of ops in one buffer during lowering
realize_acc_reads_threshold = 8

# fallback to eager for random/dropout, this is slow but useful for debugging
fallback_random = False

# automatically create fallbacks when encountering an unhandled op
implicit_fallbacks = True

# fuse even in cases without common reads
aggressive_fusion = False

# For each fused kernel in the wrapper, comment with the nodes that get fused.
# Useful for debugging fusion.
debug_fusion = os.environ.get("TORCHINDUCTOR_DEBUG_FUSION") == "1"
benchmark_fusion = os.environ.get("TORCHINDUCTOR_BENCHMARK_FUSION") == "1"
enabled_metric_tables = os.environ.get("TORCHINDUCTOR_ENABLED_METRIC_TABLES", "")

# For Triton Templates, select fastest of best template + epilogue vs best template + separate epilogue kernel
benchmark_epilogue_fusion = (
    os.environ.get("TORCHINDUCTOR_BENCHMARK_EPILOGUE_FUSION", "1") == "1"
)

# Take how many of the top triton kernels to benchmark epilogue
max_epilogue_benchmarked_choices = 1

# how many nodes to allow into a single fusion
max_fusion_size = 64

# max number of inputs to generate cat as a pointwise op with masked laods
max_pointwise_cat_inputs = 8

# replace small reductions with pointwise, disable with `= 1`
unroll_reductions_threshold = 8

# Add extra comments to output code (causes compile cache misses)
comment_origin = False

# Convert 1x1 convs into matmuls
conv_1x1_as_mm = False

# Enable split reductions for better utilization when the dimension
# being reduced over is large (by splitting it)
split_reductions = True

benchmark_kernel = os.environ.get("TORCHINDUCTOR_BENCHMARK_KERNEL", "0") == "1"

# Enable constant and index_expr folding
constant_and_index_propagation = True

# we always add constants into graph.constants without
# performing any constant-inlining optimization
always_keep_tensor_constants = False

# assert that indirect indexing does not read / write out of bounds
assert_indirect_indexing = True

# compute CSE bounds on variables that do not appear in the FX graph
compute_all_bounds = False

# constant folding on the joint graph
joint_graph_constant_folding = True

# Enable indirect_indexing asserts for decompositions and lowerings
debug_index_asserts = False

# warnings intended for PyTorch developers, disable for point releases
is_nightly_or_source = "dev" in torch.__version__ or "git" in torch.__version__
developer_warnings = is_fbcode() or is_nightly_or_source

# This pattern matches a special usage of scatter
# 1. It's applied to a constant tensor
# 2. The index tensor has size 1 in the scatter dimension
# Such pattern generates a sparse matrix when the const tensor is all-zero.
# We can lower this pattern to a pointwise kernel for more fusion opportunities
# and saving memory footprint.
optimize_scatter_upon_const_tensor = (
    os.environ.get("TORCHINDUCTOR_OPTIMIZE_SCATTER_UPON_CONST_TENSOR", "1") == "1"
)


# The multiprocessing start method to use for inductor workers in the codecache.
# "subprocess", "fork", or "spawn"
def decide_worker_start_method():
    start_method = os.environ.get(
        "TORCHINDUCTOR_WORKER_START", "fork" if is_fbcode() else "subprocess"
    )
    assert start_method in [
        "subprocess",
        "fork",
        "spawn",
    ], f"Invalid start method: {start_method}"
    return start_method


worker_start_method = decide_worker_start_method()

# Flags to turn on all_reduce fusion. These 2 flags should be automaticaly turned
# on by DDP and should not be set by the users.
_fuse_ddp_communication = False
_fuse_ddp_bucket_size = 25

# Flag to control which fusion passes to apply. Functions in the list will
# be applied in order. There are two different different fusion passes
# --"fuse_ddp_with_concat_op" and "fuse_ddp_with_coalesced_op". The default
# one is "fuse_ddp_with_concat_op". Users can also change this to a customized
# fusion function.
#
# The fusion currently does not support multiple DDP with different PG or
# data type. This feature will be added in the future PRs.
#
# "schedule_comm_wait" is used to delay the wait ops to maximize comm/comp
# overlapping. At this moment, this pass performs better than
# reorder_for_compute_comm_overlap_passes but we will add the logic of
# "schedule_comm_wait" in the future and remove the one here.
_fuse_ddp_communication_passes: List[Union[Callable[..., None], str]] = [
    "fuse_ddp_with_concat_op",
    "schedule_comm_wait",
]

_micro_pipeline_tp: bool = False


def decide_compile_threads():
    """
    Here are the precedence to decide compile_threads
    1. User can override it by TORCHINDUCTOR_COMPILE_THREADS.  One may want to disable async compiling by
       setting this to 1 to make pdb happy.
    2. Set to 1 if it's win32 platform
    3. decide by the number of CPU cores
    """
    if "TORCHINDUCTOR_COMPILE_THREADS" in os.environ:
        return int(os.environ["TORCHINDUCTOR_COMPILE_THREADS"])
    elif sys.platform == "win32":
        return 1
    elif is_fbcode() and worker_start_method != "subprocess":
        return 1
    else:
        cpu_count = (
            len(os.sched_getaffinity(0))
            if hasattr(os, "sched_getaffinity")
            else os.cpu_count()
        )
        assert cpu_count
        return min(32, cpu_count)


compile_threads = decide_compile_threads()

# gemm autotuning global cache dir
if is_fbcode():
    from libfb.py import parutil

    try:
        if __package__:
            global_cache_dir = parutil.get_dir_path(
                os.path.join(__package__.replace(".", os.sep), "fb/cache")
            )
        else:
            global_cache_dir = parutil.get_dir_path("fb/cache")
    except ValueError:
        global_cache_dir = None
else:
    global_cache_dir = None

# If kernel is fused, the name is generated from the origin node op names
# for larger kernels limit this
kernel_name_max_ops = 10

# Pad input tensors of matmul/bmm/addmm to leverage Tensor Cores in NVIDIA GPUs
shape_padding = os.environ.get("TORCHINDUCTOR_SHAPE_PADDING", "1") == "1"

# Control if we will do padding for pointwise/reductions
comprehensive_padding = (
    os.environ.get("TORCHINDUCTOR_COMPREHENSIVE_PADDING", "1") == "1"
)
pad_channels_last = False

# Whether to treat output of the backward graph as user visible.
# For user visible outputs, inductor will make sure the stride matches with eager.
bw_outputs_user_visible = True

# Whether to always use shape padding if it is enabled and possible
force_shape_pad: bool = False

# Fx-based linear/matmul/bmm + permute/transpose vertical fusion
permute_fusion = os.environ.get("TORCHINDUCTOR_PERMUTE_FUSION", "0") == "1"

# Mark the wrapper call in PyTorch profiler
profiler_mark_wrapper_call = False

# Generate hook calls to torch._inductor.hooks.run_intermediate_hooks for
# every intermediate for which we can correlate it with an intermediate
# from the original FX graph
generate_intermediate_hooks = False

# Populate traceback field on IRNode; good for debugging why origin_node is
# not populated, or finding out where an IRNode was constructed
debug_ir_traceback = False

# used for debugging to make sure config is properly set
_raise_error_for_testing = False

_profile_var = os.environ.get("TORCHINDUCTOR_PROFILE", "")
profile_bandwidth = _profile_var != ""
profile_bandwidth_regex = "" if _profile_var == "1" else _profile_var
# Specify a file where we print out the profiling results.
# None means we do not dump results to a file.
profile_bandwidth_output = os.environ.get("TORCHINDUCTOR_PROFILE_OUTPUT", None)

# TODO: remove later
disable_cpp_codegen = False


# Freezing will attempt to inline weights as constants in optimization
# and run constant folding and other optimizations on them. After freezing, weights
# can no longer be updated.
freezing: bool = os.environ.get("TORCHINDUCTOR_FREEZING", "0") == "1"

# Make freezing invalidate the eager Parameters of nn modules, to avoid memory overhead
# of potentially keeping multiple copies of weights.
freezing_discard_parameters: bool = False

# Kill switch for allowing temporary tensors to be allocated as stack arrays. Tests
# should be run with this flag both on and off to make sure we have coverage.
allow_stack_allocation: bool = (
    os.environ.get("TORCHINDUCTOR_STACK_ALLOCATION", "1" if is_fbcode() else "0") == "1"
)

# Enables an alternate DSO interface (the "minimal ArrayRef interface") intended
# to maximize performance for use cases that it can accommodate at the expense of
# generality. In brief:
# - inputs and outputs are ArrayRefTensor<T> (note that strides are required, but the
#   tensor must be contiguous)
# - constant handling is unchanged because it is not a per-inference-iteration bottleneck
#
# When the DSO is generated in this mode, the usual interface will also be supported,
# but performance for that interface may be degraded.
use_minimal_arrayref_interface: bool = False

# decompose some memory bound matmul/bmm to mul
decompose_mem_bound_mm: bool = False

# assume_aligned_inputs means that we assume that inputs will be aligned; we generate
# code using this assumption, and clone tensors before use if they aren't aligned.
# In the common case, most inputs will be aligned.
assume_aligned_inputs: bool = False


# config specific to codegen/cpp.py
class cpp:
    # set to torch.get_num_threads()
    threads = -1

    # Do not generate loops when the condition doesn't hold, like:
    # for(long i0=4096; i0<4096; i0+=1)
    no_redundant_loops = (
        os.environ.get("TORCHINDUCTOR_CPP_NO_REDUNDANT_LOOPS", "1") == "1"
    )

    # Assume number of threads is dynamic, don't specialize thread number.
    # Kernels don't recompile on thread number changes with this flag on.
    # For single-threaded workload, turning it on would incur a slight
    # performance degradation.
    dynamic_threads = os.environ.get("TORCHINDUCTOR_CPP_DYNAMIC_THREADS", "0") == "1"

    simdlen: Optional[int] = None
    min_chunk_size = int(os.environ.get("TORCHINDUCTOR_CPP_MIN_CHUNK_SIZE", "4096"))
    cxx = (
        None,  # download gcc12 from conda-forge if conda is installed
        # "g++-12",
        # "g++-11",
        # "g++-10",
        # "clang++",
        os.environ.get("CXX", "clang++" if sys.platform == "darwin" else "g++"),
        # "g++.par",
    )
    # Allow kernel performance profiling via PyTorch profiler
    enable_kernel_profile = (
        os.environ.get("TORCHINDUCTOR_CPP_ENABLE_KERNEL_PROFILE", "0") == "1"
    )

    # enable weight prepacking to get a better performance; may lead to large memory footprint
    weight_prepack = os.environ.get("TORCHINDUCTOR_CPP_WEIGHT_PREPACK", "1") == "1"

    # Inject a bug into our relu implementation; useful for testing our repro
    # extraction and minification functionality.
    # Valid values: "compile_error", "runtime_error", "accuracy"
    inject_relu_bug_TESTING_ONLY: Optional[str] = None
    inject_log1p_bug_TESTING_ONLY: Optional[str] = None

    # If None, autodetect whether or not AVX512/AVX2 can be used.  Otherwise,
    # force usage as specified, without testing.
    vec_isa_ok: Optional[bool] = None

    # similar to config.triton.descriptive_names
    descriptive_names = "original_aten"

    # how many nodes to allow into a single horizontal fusion
    max_horizontal_fusion_size = int(
        os.environ.get("TORCHINDUCTOR_CPP_MAX_HORIZONTAL_FUSION_SIZE", "16")
    )

    # Make scatter_reduce fallback when reduce is sum to avoid performance regression
    # using atomic_add.
    fallback_scatter_reduce_sum = (
        os.environ.get("TORCHINDUCTOR_CPP_FALLBACK_SCATTER_REDUCE_SUM", "1") == "1"
    )

    # Use funsafe-math-optimizations when compiling
    enable_unsafe_math_opt_flag = (
        os.environ.get("TORCHINDUCTOR_CPP_ENABLE_UNSAFE_MATH_OPT_FLAG", "0") == "1"
    )

    # Use ffp-contract when compiling
    enable_floating_point_contract_flag = (
        os.environ.get("TORCHINDUCTOR_CPP_ENABLE_FLOATING_POINT_CONTRACT_FLAG", "0")
        == "1"
    )


# config specific to codegen/triton.py
class triton:
    # Use cudagraphs on output code
    cudagraphs = os.environ.get("TORCHINDUCTOR_CUDAGRAPHS") == "1"

    # Use cudagraph trees for memory pooling if `cudagraphs` is True
    cudagraph_trees = True

    # Should we skip cudagraphing graphs with dynamic shape inputs
    # If False, we will re-record a graph for each unique set of shape inputs
    cudagraph_skip_dynamic_graphs = False

    # assertions not on the fast path, steady state
    slow_path_cudagraph_asserts = True

    # TODO - need to debug why this prevents cleanup
    cudagraph_trees_history_recording = False

    # Enable cudagraph support for mutated inputs from prior cudagraph pool
    cudagraph_support_input_mutation = False

    # synchronize after cudagraph invocation
    force_cudagraph_sync = False

    # always run cudagraphs in the eager warmup stage
    # instead of recording and executing cudagraphs
    force_cudagraphs_warmup = False

    # assertions on the fast path
    fast_path_cudagraph_asserts = False

    # skip warmup for cudagraph trees
    skip_cudagraph_warmup = False

    # Synchronize before and after every compiled graph.
    debug_sync_graph = False

    # Synchronize after every kernel launch, to help pinpoint bugs
    debug_sync_kernel = False

    # Always load full blocks (rather than broadcasting inside the block)
    dense_indexing = False

    # limit tiling dimensions
    max_tiles = 2

    # use triton.autotune for pointwise ops with complex layouts
    # this should only be disabled for debugging/testing
    autotune_pointwise = True

    # max autotune gemm with cublasLt
    autotune_cublasLt = True

    # Tune the generated Triton kernels at compile time instead of first time they run
    autotune_at_compile_time = False

    # should we stop a fusion to allow better tiling?
    tiling_prevents_pointwise_fusion = True
    tiling_prevents_reduction_fusion = True

    # should we give different names to kernels
    # Note: This is orthogonal to descriptive_names - this is deciding whether
    # our triton kernel names should all be `triton_` (to maximize caching) or
    # whether they should be unique.
    unique_kernel_names = os.environ.get("TORCHINDUCTOR_UNIQUE_KERNEL_NAMES") == "1"

    # should we put op names in kernel names
    # False: No special names (just triton__1, triton__2, etc.)
    # "torch": Maps to the fx op in the Dynamo graph (module name, method name, etc.)
    # "original_aten": Maps to the highest-level aten op (i.e. pre-decompositions)
    # "inductor_node": Maps to the node name in the FX graph passed to Inductor
    descriptive_names = "original_aten"

    # use alternate codegen for smaller reductions
    persistent_reductions = (
        os.environ.get("TORCHINDUCTOR_PERSISTENT_REDUCTIONS", "1") == "1"
    )

    # 0/False: disable
    # 1/True: enable, use tuning to pick between different subkernels
    # 2: enable, force using persistent reduction (for debugging)
    # 3: enable, force using non-persistent reduction (for debugging)
    multi_kernel = int(os.environ.get("TORCHINDUCTOR_MULTI_KERNEL", "0"))

    # hint to Triton when arguments are divisible by 16
    divisible_by_16 = True

    # Minimum RBLOCK to be used for a TritonSplitScanKernel
    # NOTE: This also indirectly controls the size of workspace buffer required
    min_split_scan_rblock = 256

    # Store the generated cubin files for cpp wrapper code to load
    store_cubin = False

    # the max number of spills we allow for the configs we benchmark.
    # Setting this to 0 means we skip a config if it spills even a single
    # register.
    # Setting it to a larger value allows a config spilling a small amount
    # of registers being benchmarked.
    #
    # NOTE: triton will always report >0 register spills for kernels using sin/cos.
    # (check this issue https://github.com/openai/triton/issues/1756 )
    # So far we see a fixed 8 spilled registers for kernels using sin/cos.
    # Raise the threshold to 16 to be safe.
    # We should revisit this once we understand more of the source of register spills.
    spill_threshold: int = 16

    # Generate code containing the newer tl.make_block_ptr() API for loads/store
    use_block_ptr = False

    # Inject a bug into our relu implementation; useful for testing our repro
    # extraction and minification functionality.
    # Valid values: "compile_error", "runtime_error", "accuracy"
    inject_relu_bug_TESTING_ONLY: Optional[str] = None


class aot_inductor:
    # AOTInductor output path
    # If an absolute path is specified, the generated lib files will be stored under the directory;
    # If a relative path is specified, it will be used as a subdirectory under the default caching path;
    # If not specified, a temp directory will be created under the default caching path.
    # If the specified path contains something like "model.so", the sub-string will be used
    # to name the generated library.
    output_path = ""

    debug_compile = os.environ.get("AOT_INDUCTOR_DEBUG_COMPILE", "0") == "1"

    debug_dump_consts_bin: bool = (
        os.environ.get("AOT_INDUCTOR_DEBUG_DUMP_CONSTS_BIN", "0") == "1"
    )

    # Serialized tree spec for flattening inputs
    serialized_in_spec = ""

    # Serialized tree spec for flattening outputs
    serialized_out_spec = ""

    # flag to decide whether to create a submodule for constant graph.
    use_runtime_constant_folding: bool = False

    # flag to force weight to be appened to the shared library and mmaped  by the runtime
    # rather than embedded into the data section. Needed to support 1B+ parameter models
    force_mmap_weights: bool = False


class cuda:
    # CUDA arch to use for CUDA template kernel compilation.
    # e.g. "70", "75", "80", "90", etc.
    # When arch is None, Inductor uses torch.cuda.get_device_capability(0).
    arch: Optional[str] = None

    # CUDA version to use for CUDA template kernel compilation.
    # e.g. "11.4", "12.1", etc.
    # When version is None, Inductor uses torch.version.cuda.
    version: Optional[str] = None

    # Optimization level for the host compiler.
    compile_opt_level = "-O1"

    # Whether to enable device LTO (link-time-optimization).
    enable_cuda_lto = False

    # Whether to keep intermediate files dring compilation.
    enable_ptxas_info = False

    # Whether to enable debug info, e.g. line number, cutlass debug info.
    enable_debug_info = False

    # Whether to use fast math.
    use_fast_math = False

    # Path to the CUTLASS repo root directory.
    # The default path only works under PyTorch local development environment.
    cutlass_dir = os.environ.get(
        "TORCHINDUCTOR_CUTLASS_DIR",
        os.path.abspath(
            os.path.join(os.path.dirname(torch.__file__), "../third_party/cutlass/")
        ),
    )

    # Configures the maximum number of CUTLASS configs to profile in max_autotune.
    # By default it's None, so that all CUTLASS configs are tuned.
    # This is mainly used to reduce test time in CI.
    cutlass_max_profiling_configs: Optional[int] = None

    # Path to CUDA NVCC.
    # NVCC search order:
    # 1) cuda_cxx set in this config
    # 2) CUDACXX environment variable
    # 3) CUDA_HOME environment variable
    # 4) default system search PATH.
    cuda_cxx: Optional[str] = None

    # Minimum value of M*N*K to consider the CUTLASS backend for GEMM ops.
    cutlass_backend_min_gemm_size: int = 1

    # enable generation of inline standalone runner in CUDA CPP generated code
    # which allows to compile the generated code into a standalone executable.
    generate_test_runner: bool = (
        os.environ.get("INDUCTOR_CUDA_BACKEND_GENERATE_TEST_RUNNER_CODE", "1") == "1"
    )

    # Keep only Cutlass op configs which contain this regular expression pattern
    # Set this to "warpspecialized_cooperative_epi_tma" to enable only SM90 TMA Cutlass Kernels for large GEMMs
    cutlass_op_allowlist_regex: Optional[str] = None

    # Note: Names of Cutlass ops names can be obtained by calling
    # op.configuration_name() on a Cutlass op instance, for example those
    # returned from cutlass_utils.gen_ops() or the op argument passed to
    # CUTLASSGemmTemplate.render(...)

    # Filter Cutlass configs which contain this regular expression pattern
    # Set this to "pingpong" to avoid numerical issues
    # caused by the op ordering of the "pingpong" memory access
    # pattern used by some Cutlass Kernels.
    cutlass_op_denylist_regex: Optional[str] = "pingpong"


<<<<<<< HEAD
# Backend to use for CPU codegen either "cpp" or "halide" (experimental)
cpu_backend = "cpp"


class halide:
    # Base halide target to use for CPU devices
    cpu_target = "host"

    # Base halide target to use for CUDA devices
    gpu_target = "host-cuda"

    # Halide autoscheduler to use, choices are:
    # "Anderson2021" (gpu-only), "Li2018", "Adams2019" (cpu-only), or "Mullapudi2016" (cpu-only)
    scheduler_cuda = "Li2018"
    scheduler_cpu = "Adams2019"

    # Controls `no_asserts` flag passed to Halide target (warning: can false positive)
    asserts = False

    # Controls `debug` flag passed to Halide target
    debug = False
=======
class rocm:
    # Offload arch list for device code compilation, e.g. ["gfx941", "gfx942"].
    # If empty, the `native` arch is used
    arch: List[str] = []

    # Enable for CDNA3 only for now
    # Processor name reference: https://llvm.org/docs/AMDGPUUsage.html#processors
    supported_arch: Set[str] = {"gfx940", "gfx941", "gfx942"}

    # Optimization level, use to balance compilation speed and runtime performance
    compile_opt_level = "-O2"

    # Flag to keep debug information in compiled objects
    is_debug = False

    # Flag to keep intermediate files (assembly listings, preprocessed sources, etc.)
    save_temps = False

    # Flag to add `-ffast-math`` to compile flags
    use_fast_math = True

    # Flag to add `-fgpu-flush-denormals-to-zero` to compile flags
    flush_denormals = True

    # Flag to print register and LDS usage during compilation
    print_kernel_resource_usage = False

    # Path to ROCm installation, if None, use env variable ROCM_HOME
    rocm_home: Optional[str] = None

    # Path to Composable Kernel library.
    # Install with `pip install git+https://github.com/rocm/composable_kernel@develop`.
    ck_dir = os.environ.get("TORCHINDUCTOR_CK_DIR")

    # Number of op instance choices to trade off between runtime perf and compilation time
    n_max_profiling_configs: Optional[int] = None

    # Flag to use a short list of CK instances which perform well across a variety of shapes.
    # Currently RCR and F16 only
    use_preselected_instances: bool = False
>>>>>>> d02bba51


# create a directory containing lots of debug information
class trace:
    # master switch for all debugging flags below
    enabled = os.environ.get("TORCH_COMPILE_DEBUG", "0") == "1"

    # Save debug information to a temporary directory
    # If not specified, a temp directory will be created by system
    debug_dir: Optional[str] = None

    # Save python logger call >=logging.DEBUG
    debug_log = False

    # Save python logger call >=logging.INFO
    info_log = False

    # Save input FX graph (post decomps, pre optimization)
    fx_graph = True

    # Save FX graph after transformations
    fx_graph_transformed = True

    # Save TorchInductor IR before fusion pass
    ir_pre_fusion = True

    # Save TorchInductor IR after fusion pass
    ir_post_fusion = True

    # Copy generated code to trace dir
    output_code = True

    # SVG figure showing post-fusion graph
    graph_diagram = os.environ.get("INDUCTOR_POST_FUSION_SVG", "0") == "1"

    # SVG figure showing fx with fusion
    draw_orig_fx_graph = os.environ.get("INDUCTOR_ORIG_FX_SVG", "0") == "1"

    # We draw our fx graphs with the "record" shape attribute by default.
    # Sometimes, when the graph is very complex, we may hit dot errors like below:
    #   "flat edge between adjacent nodes one of which has a record shape -
    #    replace records with HTML-like labels"
    # and thus fail to generate a graph. So, let's give the user an option
    # to specify the shape attribute for the dot graph. For example, passing
    # INDUCTOR_DOT_GRAPH_SHAPE_SVG = "none" would let us generate HTML-like lables
    # to workaround the above failure.
    dot_graph_shape = os.environ.get("INDUCTOR_DOT_GRAPH_SHAPE_SVG", None)

    # If not None, this is the URL that saves the SVG files of the input/output
    # graph of each pass that changed the graph
    # The nodes that are being transformed in each pass will be colored in yellow
    # URL only supports local directory for now
    log_url_for_graph_xform = os.environ.get("INDUCTOR_LOG_URL_FOR_GRAPH_XFORM", None)

    # Store cProfile (see snakeviz to view)
    compile_profile = False

    # Upload the .tar.gz file
    # Needs to be overriden based on specific environment needs
    upload_tar: Optional[Callable[[str], None]] = None

    log_autotuning_results: bool = False


_save_config_ignore = [
    # workaround: "Can't pickle <function ...>"
    "trace.upload_tar",
]

_cache_config_ignore_prefix = [
    # trace functions are not relevant to config caching
    "trace",
    # uses absolute path
    "cuda.cutlass_dir",
    # not relevant
    "compile_threads",
]

if TYPE_CHECKING:
    from torch.utils._config_typing import *  # noqa: F401, F403

from torch.utils._config_module import install_config_module

# adds patch, save_config, etc
install_config_module(sys.modules[__name__])<|MERGE_RESOLUTION|>--- conflicted
+++ resolved
@@ -871,7 +871,48 @@
     cutlass_op_denylist_regex: Optional[str] = "pingpong"
 
 
-<<<<<<< HEAD
+class rocm:
+    # Offload arch list for device code compilation, e.g. ["gfx941", "gfx942"].
+    # If empty, the `native` arch is used
+    arch: List[str] = []
+
+    # Enable for CDNA3 only for now
+    # Processor name reference: https://llvm.org/docs/AMDGPUUsage.html#processors
+    supported_arch: Set[str] = {"gfx940", "gfx941", "gfx942"}
+
+    # Optimization level, use to balance compilation speed and runtime performance
+    compile_opt_level = "-O2"
+
+    # Flag to keep debug information in compiled objects
+    is_debug = False
+
+    # Flag to keep intermediate files (assembly listings, preprocessed sources, etc.)
+    save_temps = False
+
+    # Flag to add `-ffast-math`` to compile flags
+    use_fast_math = True
+
+    # Flag to add `-fgpu-flush-denormals-to-zero` to compile flags
+    flush_denormals = True
+
+    # Flag to print register and LDS usage during compilation
+    print_kernel_resource_usage = False
+
+    # Path to ROCm installation, if None, use env variable ROCM_HOME
+    rocm_home: Optional[str] = None
+
+    # Path to Composable Kernel library.
+    # Install with `pip install git+https://github.com/rocm/composable_kernel@develop`.
+    ck_dir = os.environ.get("TORCHINDUCTOR_CK_DIR")
+
+    # Number of op instance choices to trade off between runtime perf and compilation time
+    n_max_profiling_configs: Optional[int] = None
+
+    # Flag to use a short list of CK instances which perform well across a variety of shapes.
+    # Currently RCR and F16 only
+    use_preselected_instances: bool = False
+
+
 # Backend to use for CPU codegen either "cpp" or "halide" (experimental)
 cpu_backend = "cpp"
 
@@ -893,48 +934,6 @@
 
     # Controls `debug` flag passed to Halide target
     debug = False
-=======
-class rocm:
-    # Offload arch list for device code compilation, e.g. ["gfx941", "gfx942"].
-    # If empty, the `native` arch is used
-    arch: List[str] = []
-
-    # Enable for CDNA3 only for now
-    # Processor name reference: https://llvm.org/docs/AMDGPUUsage.html#processors
-    supported_arch: Set[str] = {"gfx940", "gfx941", "gfx942"}
-
-    # Optimization level, use to balance compilation speed and runtime performance
-    compile_opt_level = "-O2"
-
-    # Flag to keep debug information in compiled objects
-    is_debug = False
-
-    # Flag to keep intermediate files (assembly listings, preprocessed sources, etc.)
-    save_temps = False
-
-    # Flag to add `-ffast-math`` to compile flags
-    use_fast_math = True
-
-    # Flag to add `-fgpu-flush-denormals-to-zero` to compile flags
-    flush_denormals = True
-
-    # Flag to print register and LDS usage during compilation
-    print_kernel_resource_usage = False
-
-    # Path to ROCm installation, if None, use env variable ROCM_HOME
-    rocm_home: Optional[str] = None
-
-    # Path to Composable Kernel library.
-    # Install with `pip install git+https://github.com/rocm/composable_kernel@develop`.
-    ck_dir = os.environ.get("TORCHINDUCTOR_CK_DIR")
-
-    # Number of op instance choices to trade off between runtime perf and compilation time
-    n_max_profiling_configs: Optional[int] = None
-
-    # Flag to use a short list of CK instances which perform well across a variety of shapes.
-    # Currently RCR and F16 only
-    use_preselected_instances: bool = False
->>>>>>> d02bba51
 
 
 # create a directory containing lots of debug information

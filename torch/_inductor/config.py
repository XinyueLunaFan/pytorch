--- conflicted
+++ resolved
@@ -871,15 +871,6 @@
     cutlass_op_denylist_regex: Optional[str] = "pingpong"
 
 
-<<<<<<< HEAD
-# Backend to use for CPU codegen either "cpp" or "halide" (experimental)
-cpu_backend = "cpp"
-
-
-class halide:
-    # Controls `no_asserts` flag passed to Halide target (warning: can false positive)
-    asserts = False
-=======
 class rocm:
     # Offload arch list for device code compilation, e.g. ["gfx941", "gfx942"].
     # If empty, the `native` arch is used
@@ -920,7 +911,15 @@
     # Flag to use a short list of CK instances which perform well across a variety of shapes.
     # Currently RCR and F16 only
     use_preselected_instances: bool = False
->>>>>>> fa007eeb
+
+
+# Backend to use for CPU codegen either "cpp" or "halide" (experimental)
+cpu_backend = "cpp"
+
+
+class halide:
+    # Controls `no_asserts` flag passed to Halide target (warning: can false positive)
+    asserts = False
 
 
 # create a directory containing lots of debug information

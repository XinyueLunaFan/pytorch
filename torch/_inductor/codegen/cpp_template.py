--- conflicted
+++ resolved
@@ -1,8 +1,5 @@
 # mypy: allow-untyped-defs
-<<<<<<< HEAD
-=======
 import ctypes
->>>>>>> d21f311a
 import functools
 import itertools
 import logging
@@ -31,20 +28,14 @@
         name: str,
         input_nodes,
         layout: ir.Layout,
-<<<<<<< HEAD
-=======
         num_threads: int,
->>>>>>> d21f311a
         epilogue_creator: Optional[Callable[[ir.Buffer], ir.Pointwise]] = None,
     ):
         super().__init__(name)
         self.input_nodes = input_nodes
         self.output_node: ir.Buffer = ir.Buffer("buf_out", layout)
         self.layout = layout
-<<<<<<< HEAD
-=======
         self.num_threads = num_threads
->>>>>>> d21f311a
         self.epilogue_creator = epilogue_creator
 
     def generate(self, **kwargs):
@@ -52,11 +43,7 @@
         with patch.object(
             V.graph, "get_dtype", self._fake_get_dtype(self.output_node)
         ), patch.object(ir.FlexibleLayout, "allow_indexing", True), CppTemplateKernel(
-<<<<<<< HEAD
-            kernel_name=kernel_name,
-=======
             kernel_name=kernel_name, num_threads=self.num_threads
->>>>>>> d21f311a
         ) as kernel:
             code = kernel.render(self, **kwargs)
             _, call_args, _, _ = kernel.args.python_argdefs()

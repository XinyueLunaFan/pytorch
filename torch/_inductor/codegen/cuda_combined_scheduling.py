--- conflicted
+++ resolved
@@ -1,9 +1,5 @@
-<<<<<<< HEAD
-from typing import List, Union
-=======
 # mypy: allow-untyped-defs
 from typing import Sequence, Union
->>>>>>> f2d7f235
 
 from ..scheduler import (
     BaseSchedulerNode,
@@ -55,7 +51,9 @@
         return self._triton_scheduling.group_fn(sizes)
 
     def codegen_template(
-        self, template_node: SchedulerNode, epilogue_nodes: List[SchedulerNode]
+        self,
+        template_node: BaseSchedulerNode,
+        epilogue_nodes: Sequence[BaseSchedulerNode],
     ):
         if self._cuda_cpp_scheduling.is_cuda_cpp_template(template_node):
             assert epilogue_nodes is None or len(epilogue_nodes) == 0

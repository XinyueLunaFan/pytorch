#pragma once

#include <algorithm>
#include <atomic>
#include <cmath>
#include <cstdlib>
#include <limits>
#include <omp.h>

// WARNING: be extra careful when including more ATen/c10 header files here!
// Because AOTInductor generated code will copy-paste this cpp_prefix.h for
// the CPU backend, we have to make sure the used headers are implemented
// in a header-only way, i.e. all the function and class definitions are
// in .h files instead of .cpp files, to avoid ABI backward-compatiblity breakage.

#include <ATen/NumericUtils.h>
#include <ATen/core/PhiloxRNGEngine.h>

#include <c10/util/Float8_e4m3fn.h>
#include <c10/util/Float8_e5m2.h>
#include <c10/util/BFloat16.h>
#include <c10/util/BFloat16-math.h>
#include <c10/util/generic_math.h>
#include <c10/util/Half.h>
#include <c10/util/TypeCast.h>

#if defined(CPU_CAPABILITY_AVX512) || defined(CPU_CAPABILITY_AVX2) || defined(CPU_CAPABILITY_ZVECTOR) || defined(CPU_CAPABILITY_NEON)
#define INDUCTOR_USE_VECTOR_TYPES() 1
#else
#define INDUCTOR_USE_VECTOR_TYPES() 0
#endif

#if INDUCTOR_USE_VECTOR_TYPES()
#include <ATen/cpu/vec/functional.h>
#include <ATen/cpu/vec/vec.h>
#endif

typedef at::Half half;
typedef at::BFloat16 bfloat16;

typedef at::Float8_e4m3fn float8_e4m3fn;
typedef at::Float8_e5m2 float8_e5m2;

template <typename T>
struct Welford {
  T mean = T(0);
  T m2 = T(0);
  int64_t index = 0;
};


template <typename T>
struct IsVecType: std::false_type {};

#if INDUCTOR_USE_VECTOR_TYPES()
template <typename T>
struct IsVecType<at::vec::Vectorized<T>>: std::true_type {};
#endif

template <typename T>
<<<<<<< HEAD
Welford<T> welford_combine(const Welford<T>& a, const Welford<T>& b) {
  if constexpr (!IsVecType<T>::value) {
    if (a.weight == 0) {
      return b;
    }
    if (b.weight == 0) {
      return a;
=======
struct WeightRecp {
  using scalar_t = typename T::value_type;
  int64_t N;
  std::vector<scalar_t> weight_recps;
  WeightRecp(int64_t N) : N(N) {
    weight_recps.reserve(N);
    for (const auto i : c10::irange(N)) {
      weight_recps.push_back(
          scalar_t(static_cast<double>(1) / static_cast<double>(i + 1)));
>>>>>>> 8ef3a6cb
    }
  }
};

template <typename T>
Welford<T> welford_combine(const Welford<T> &a, const Welford<T> &b) {
  if (a.index == 0) {
    return b;
  }
  if (b.index == 0) {
    return a;
  }
  auto delta = b.mean - a.mean;
  auto new_index = a.index + b.index;
  auto wb_over_w = T(b.index) / T(new_index);
  auto result = Welford<T>{
    a.mean + delta * wb_over_w,
    a.m2 + b.m2 + delta * delta * T(a.index) * wb_over_w,
    new_index,
  };
  return result;
}

template <typename T>
<<<<<<< HEAD
Welford<T> welford_combine(const Welford<T>& acc, const T& data) {
=======
Welford<T> welford_combine(const Welford<T> &acc, T data, const WeightRecp<T>* w=nullptr) {
>>>>>>> 8ef3a6cb
  // Add a single data point
  int64_t index = acc.index + 1;
  auto delta = data - acc.mean;
  T new_mean;
  if constexpr (!IsVecType<T>::value) {
    new_mean = acc.mean + delta / T(index);
  } else {
    new_mean = acc.mean +
      ((w == nullptr || acc.index >= w->weight_recps.size())
            ? delta / T(index)
            : delta * T(w->weight_recps[acc.index]));
  }
  auto new_delta = data - new_mean;
  auto result = Welford<T>{
    new_mean,
    acc.m2 + delta * new_delta,
    index
  };
  return result;
}

#if INDUCTOR_USE_VECTOR_TYPES()
template <typename T>
Welford<T> welford_combine(const Welford<T>& a, const Welford<T>& b, const int64_t tail_size) {
  auto delta = b.mean - a.mean;
  auto new_weight = a.weight + b.weight;
  auto wb_over_w = b.weight / new_weight;
  // Guard against division by zero
  wb_over_w = T::blendv(wb_over_w, T(0), new_weight == T(0));
  auto new_mean = a.mean + delta * wb_over_w;
  auto new_m2 = a.m2 + b.m2 + delta * delta * a.weight * wb_over_w;
  return Welford<T>{
    T::set(a.mean, new_mean, tail_size),
    T::set(a.m2, new_m2, tail_size),
    T::set(a.weight, new_weight, tail_size)
  };
}

template <typename T>
Welford<T> welford_combine(const Welford<T>& acc, const T& data, const int64_t tail_size) {
  // Add a single data point
  auto delta = data - acc.mean;
  auto new_weight = acc.weight + T(1);
  auto new_mean = acc.mean + delta / new_weight;
  auto new_delta = data - new_mean;
  auto new_m2 = acc.m2 + delta * new_delta;
  return Welford<T>{
    T::set(acc.mean, new_mean, tail_size),
    T::set(acc.m2, new_m2, tail_size),
    T::set(acc.weight, new_weight, tail_size)
  };
}

template <typename T>
T reduce(const T& a, const T& b, const std::string& reduction_type) {
  if (reduction_type == "max") {
    return at::vec::maximum(a, b);
  } else if (reduction_type == "min") {
    return at::vec::minimum(a, b);
  } else if (reduction_type == "sum") {
    return a + b;
  } else if (reduction_type == "prod") {
    return a * b;
  } else if (reduction_type == "xor_sum") {
    return a ^ b;
  } else{
    throw std::runtime_error("Unexpected reduction type!");
  }
}

template <typename T>
T reduce(const T& a, const T& b, const std::string& reduction_type, const int64_t tail_size) {
  auto out = reduce(a, b, reduction_type);
  return T::set(a, out, tail_size);
}
#endif

// Refer to https://github.com/pytorch/pytorch/blob/b5b36cf0c4e1958f1ff25120f5d4beeef3288187/
// aten/src/ATen/native/SharedReduceOps.h#L419-L445
template <typename scalar_t>
inline bool greater_or_nan(scalar_t a, scalar_t b, int64_t idx_a, int64_t idx_b) {
  // If (a == b), then choose the one with lower idx, else max(a, b)
  if (at::_isnan(a)) {
    if (at::_isnan(b)) {
      return idx_a < idx_b;
    }
    return true;
  }
  return (a == b) ? idx_a < idx_b : (a > b);
}

template <typename scalar_t>
inline bool less_or_nan(scalar_t a, scalar_t b, int64_t idx_a, int64_t idx_b) {
  // If (a == b), then choose the one with lower idx, else min(a, b)
  if (at::_isnan(a)) {
    if (at::_isnan(b)) {
      return idx_a < idx_b;
    }
    return true;
  }
  return (a == b) ? idx_a < idx_b : (a < b);
}

#if INDUCTOR_USE_VECTOR_TYPES()
template <typename scalar_t>
inline at::vec::Vectorized<scalar_t> vec_shuffle_down(at::vec::Vectorized<scalar_t> x, size_t n) {
  using Vec = at::vec::Vectorized<scalar_t>;
  alignas(alignof(Vec)) scalar_t array[Vec::size()];
  x.store(array);
  for (size_t i = 0; i + n < Vec::size(); i += 2 * n) {
    array[i] = array[i + n];
  }
  return Vec::loadu(array);
}

#ifdef CPU_CAPABILITY_AVX2
inline at::vec::Vectorized<float> vec_shuffle_down(at::vec::Vectorized<float> x, size_t n) {
  using vec_t = at::vec::Vectorized<float>;
#define SHUFFLE_MASK(z, y, x, w) ((z << 6) | (y << 4) | (x << 2) | w)
  switch (n) {
  case 1:
    return vec_t(_mm256_permute_ps(x, SHUFFLE_MASK(1, 1, 3, 3)));
  case 2:
    return vec_t(_mm256_permute_ps(x, SHUFFLE_MASK(2, 2, 2, 2)));
  case 4:
    return vec_t(_mm256_permute2f128_ps(x, x, SHUFFLE_MASK(1, 1, 1, 1)));
  }
  TORCH_CHECK(false, "Unhandled vec_shuffle_down value ", n);
}
#endif

#ifdef CPU_CAPABILITY_AVX512
inline at::vec::Vectorized<float> vec_shuffle_down(at::vec::Vectorized<float> x, size_t n) {
  using vec_t = at::vec::Vectorized<float>;
#define SHUFFLE_MASK(z, y, x, w) ((z << 6) | (y << 4) | (x << 2) | w)
  switch (n) {
    case 1:
      return vec_t(_mm512_permute_ps(x, SHUFFLE_MASK(1, 1, 3, 3)));
    case 2:
      return vec_t(_mm512_permute_ps(x, SHUFFLE_MASK(2, 2, 2, 2)));
    case 4:
      return vec_t(_mm512_permutexvar_ps(
          _mm512_set_epi32(
              12, 12, 12, 12, 12, 12, 12, 12, 4, 4, 4, 4, 4, 4, 4, 4),
          x));
    case 8:
      return vec_t(_mm512_permutexvar_ps(
          _mm512_set_epi32(8, 8, 8, 8, 8, 8, 8, 8, 8, 8, 8, 8, 8, 8, 8, 8), x));
  }
  TORCH_CHECK(false, "Unhandled vec_shuffle_down value ", n);
}
#endif

template <typename scalar_t>
Welford<scalar_t> welford_vec_reduce_all(Welford<at::vec::Vectorized<scalar_t>> acc) {
  using Vec = at::vec::Vectorized<scalar_t>;
  for (size_t n = 1; n < Vec::size(); n *= 2) {
    auto index = acc.index;
    auto shuffled = Welford<Vec>{
      vec_shuffle_down(acc.mean, n),
      vec_shuffle_down(acc.m2, n),
      index,
    };
    acc = welford_combine(acc, shuffled);
  }

  Welford<scalar_t> result;
  alignas(alignof(Vec)) scalar_t array[Vec::size()];
  acc.mean.store(array);
  result.mean = array[0];

  acc.m2.store(array);
  result.m2 = array[0];

  result.index = acc.index;

  return result;
}
#endif


template <typename T, typename U> inline typename std::common_type<T, U>::type mod(T a, U b) { return a % b; }
template <> inline float mod(float a, float b) { return std::fmod(a, b); }
template <> inline double mod(double a, double b) { return std::fmod(a, b); }

template <typename scalar_t>
inline scalar_t max_propagate_nan(scalar_t a, scalar_t b) {
  if (at::_isnan(a)) {
    return a;
  }
  return a > b ? a : b;
}

template <typename scalar_t>
inline scalar_t min_propagate_nan(scalar_t a, scalar_t b) {
  if (at::_isnan(a)) {
    return a;
  }
  return a < b ? a : b;
}

constexpr float uint32_to_uniform_float(uint32_t value) {
  // maximum value such that `MAX_INT * scale < 1.0` (with float rounding)
  constexpr float scale = 4.6566127342e-10;
  return static_cast<float>(value & 0x7FFFFFFF) * scale;
}

float normalized_rand_cpu(uint32_t seed, uint32_t offset) {
  return uint32_to_uniform_float(at::Philox4_32(seed, 0, offset)());
}

float randn_cpu(uint32_t seed, uint32_t offset) {
  at::Philox4_32 engine(seed, 0, offset);
  return engine.randn(10);
}

int64_t randint64_cpu(uint32_t seed, uint32_t offset, int64_t low, int64_t high) {
  auto gen = at::Philox4_32(seed, 0, offset);
  uint64_t r0 = gen();
  uint64_t r1 = gen();
  uint64_t result = r0 | (r1 << 32);
  return static_cast<int64_t>(result % (high - low)) + low;
}

template <typename T> struct AsIntegerType { typedef T type; };
template <> struct AsIntegerType<float> { typedef uint32_t type; };
template <> struct AsIntegerType<double> { typedef uint64_t type; };
template <> struct AsIntegerType<bfloat16> { typedef uint16_t type; };

template <typename T>
typename std::enable_if_t<!std::is_reduced_floating_point_v<T>, T>
inline fetch_value(volatile T *addr) {
  return *addr;
}

template <typename T>
typename std::enable_if_t<std::is_reduced_floating_point_v<T>, T>
inline fetch_value(volatile T *addr) {
  return T(addr->x, T::from_bits());
}

template <typename T>
typename std::enable_if_t<!std::is_integral_v<T>>
atomic_add(volatile T *addr, T offset) {
  typedef typename AsIntegerType<T>::type alt_type;

  static_assert(sizeof(std::atomic<alt_type>) == sizeof(T),
                "std::atomic issue");

  alt_type expected;

  alt_type desired;

  std::atomic<alt_type> *atomic_addr = (std::atomic<alt_type> *)addr;
  do {
    T val = fetch_value(addr);
    reinterpret_cast<T *>(&expected)[0] = val;
    reinterpret_cast<T *>(&desired)[0] = val + offset;
  } while (!atomic_addr->compare_exchange_weak(expected, desired,
                                               std::memory_order_relaxed));
}

// Since C++20 float is supported by fetch_add, but the performance may not
// better than compare_exchange_weak, which can be checked by microbenchmark
// inductor_cpu_atomic.py
template <typename T>
typename std::enable_if_t<std::is_integral_v<T>>
atomic_add(volatile T *addr, T offset) {
  static_assert(sizeof(std::atomic<T>) == sizeof(T),
                "std::atomic issue");
  std::atomic<T> *atomic_addr = (std::atomic<T> *)addr;
  atomic_addr->fetch_add(offset, std::memory_order_relaxed);
}<|MERGE_RESOLUTION|>--- conflicted
+++ resolved
@@ -45,6 +45,7 @@
 struct Welford {
   T mean = T(0);
   T m2 = T(0);
+  T weight = T(0);
   int64_t index = 0;
 };
 
@@ -58,7 +59,46 @@
 #endif
 
 template <typename T>
-<<<<<<< HEAD
+struct WeightRecp {
+  int64_t outer_size;
+  int64_t main_size;
+  int64_t tail_size;
+  std::vector<T> weight_recps;
+
+  // For masked vectorized welford reduction
+  WeightRecp(int64_t outer_size, int64_t main_size, int64_t tail_size) : outer_size(outer_size), main_size(main_size), tail_size(tail_size) {
+    auto weight = T(0);
+    auto ones =  T(1);
+    auto masked_ones = T::set(weight, ones, tail_size);
+    weight_recps.reserve(outer_size * (main_size / T::size() + tail_size > 0 ? 1 : 0) + 1);
+    weight_recps.push_back(ones);
+    for (const auto o : c10::irange(outer_size)) {
+      for (int64_t m = 0; m < main_size; m += T::size()) {
+        weight += ones;
+        weight_recps.push_back(ones / weight);
+      }
+      for (int64_t t = 0; t < tail_size; t += T::size()) {
+        weight += masked_ones;
+        weight_recps.push_back(ones / weight);
+      }
+    }
+  }
+
+  // For vectorized welford reduction
+  WeightRecp(int64_t main_size) : main_size(main_size){
+    auto weight = T(0);
+    auto ones =  T(1);
+    weight_recps.reserve(outer_size * main_size + 1);
+    // first element is not used
+    weight_recps.push_back(ones);
+    for (int64_t m = 0; m < main_size; m += 1) {
+      weight += ones;
+      weight_recps.push_back(ones / weight);
+    }
+  }
+};
+
+template <typename T>
 Welford<T> welford_combine(const Welford<T>& a, const Welford<T>& b) {
   if constexpr (!IsVecType<T>::value) {
     if (a.weight == 0) {
@@ -66,63 +106,45 @@
     }
     if (b.weight == 0) {
       return a;
-=======
-struct WeightRecp {
-  using scalar_t = typename T::value_type;
-  int64_t N;
-  std::vector<scalar_t> weight_recps;
-  WeightRecp(int64_t N) : N(N) {
-    weight_recps.reserve(N);
-    for (const auto i : c10::irange(N)) {
-      weight_recps.push_back(
-          scalar_t(static_cast<double>(1) / static_cast<double>(i + 1)));
->>>>>>> 8ef3a6cb
-    }
-  }
-};
-
-template <typename T>
-Welford<T> welford_combine(const Welford<T> &a, const Welford<T> &b) {
-  if (a.index == 0) {
-    return b;
-  }
-  if (b.index == 0) {
-    return a;
+    }
   }
   auto delta = b.mean - a.mean;
-  auto new_index = a.index + b.index;
-  auto wb_over_w = T(b.index) / T(new_index);
+  auto new_weight = a.weight + b.weight;
+  auto wb_over_w = b.weight / new_weight;
+  if constexpr (IsVecType<T>::value) {
+    // Guard against division by zero
+    wb_over_w = T::blendv(wb_over_w, T(0), new_weight == T(0));
+  }
   auto result = Welford<T>{
     a.mean + delta * wb_over_w,
-    a.m2 + b.m2 + delta * delta * T(a.index) * wb_over_w,
-    new_index,
+    a.m2 + b.m2 + delta * delta * a.weight * wb_over_w,
+    new_weight,
   };
   return result;
 }
 
 template <typename T>
-<<<<<<< HEAD
-Welford<T> welford_combine(const Welford<T>& acc, const T& data) {
-=======
-Welford<T> welford_combine(const Welford<T> &acc, T data, const WeightRecp<T>* w=nullptr) {
->>>>>>> 8ef3a6cb
+Welford<T> welford_combine(const Welford<T> &acc, const T& data, const WeightRecp<T>* w=nullptr) {
   // Add a single data point
-  int64_t index = acc.index + 1;
+  int64_t new_index = acc.index + 1;
+  auto new_weight = acc.weight + T(1);
   auto delta = data - acc.mean;
   T new_mean;
   if constexpr (!IsVecType<T>::value) {
-    new_mean = acc.mean + delta / T(index);
+    new_mean = acc.mean + delta / new_weight;
   } else {
+    // use new_index to fecth 1 / new_weight to avoid divisions
     new_mean = acc.mean +
-      ((w == nullptr || acc.index >= w->weight_recps.size())
-            ? delta / T(index)
-            : delta * T(w->weight_recps[acc.index]));
+      ((w == nullptr || new_index <= 0 || new_index >= w->weight_recps.size())
+            ? delta / new_weight
+            : delta * w->weight_recps[new_index]);
   }
   auto new_delta = data - new_mean;
   auto result = Welford<T>{
     new_mean,
     acc.m2 + delta * new_delta,
-    index
+    new_weight,
+    new_index
   };
   return result;
 }
@@ -140,22 +162,33 @@
   return Welford<T>{
     T::set(a.mean, new_mean, tail_size),
     T::set(a.m2, new_m2, tail_size),
-    T::set(a.weight, new_weight, tail_size)
+    T::set(a.weight, new_weight, tail_size),
   };
 }
 
 template <typename T>
-Welford<T> welford_combine(const Welford<T>& acc, const T& data, const int64_t tail_size) {
+Welford<T> welford_combine(const Welford<T>& acc, const T& data, const int64_t tail_size, const WeightRecp<T>* w=nullptr) {
   // Add a single data point
   auto delta = data - acc.mean;
+  int64_t new_index = acc.index + 1;
   auto new_weight = acc.weight + T(1);
-  auto new_mean = acc.mean + delta / new_weight;
+  T new_mean;
+  if constexpr (!IsVecType<T>::value) {
+    new_mean = acc.mean + delta / new_weight;
+  } else {
+    // use new_index to fecth 1 / new_weight to avoid divisions
+    new_mean = acc.mean +
+      ((w == nullptr || new_index <= 0 || new_index >= w->weight_recps.size())
+            ? delta / new_weight
+            : delta * w->weight_recps[new_index]);
+  }
   auto new_delta = data - new_mean;
   auto new_m2 = acc.m2 + delta * new_delta;
   return Welford<T>{
     T::set(acc.mean, new_mean, tail_size),
     T::set(acc.m2, new_m2, tail_size),
-    T::set(acc.weight, new_weight, tail_size)
+    T::set(acc.weight, new_weight, tail_size),
+    new_index
   };
 }
 
@@ -263,11 +296,10 @@
 Welford<scalar_t> welford_vec_reduce_all(Welford<at::vec::Vectorized<scalar_t>> acc) {
   using Vec = at::vec::Vectorized<scalar_t>;
   for (size_t n = 1; n < Vec::size(); n *= 2) {
-    auto index = acc.index;
     auto shuffled = Welford<Vec>{
       vec_shuffle_down(acc.mean, n),
       vec_shuffle_down(acc.m2, n),
-      index,
+      vec_shuffle_down(acc.weight, n),
     };
     acc = welford_combine(acc, shuffled);
   }
@@ -280,7 +312,8 @@
   acc.m2.store(array);
   result.m2 = array[0];
 
-  result.index = acc.index;
+  acc.weight.store(array);
+  result.weight = array[0];
 
   return result;
 }

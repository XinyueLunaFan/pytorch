--- conflicted
+++ resolved
@@ -25,9 +25,11 @@
     PatternMatcherPass,
     register_graph_pattern,
     register_replacement,
+    remove_extra_clones,
     stable_topological_sort,
 )
 from ..virtualized import V
+from .group_batch_fusion import group_batch_fusion_post_grad_passes
 
 
 log = logging.getLogger(__name__)
@@ -61,12 +63,9 @@
     if config.pattern_matcher:
         lazy_init()
 
-<<<<<<< HEAD
-=======
         group_batch_fusion_post_grad_passes(gm.graph)
         remove_extra_clones(gm.graph)
 
->>>>>>> f23d755e
         for patterns in pass_patterns:
             patterns.apply(gm.graph)
         if is_inference:

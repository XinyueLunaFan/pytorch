--- conflicted
+++ resolved
@@ -88,12 +88,6 @@
 # a fusion can be expensive.
 ban_recompute_reductions = True
 
-<<<<<<< HEAD
-memory_budget = 0.5
-memory_budget_runtime_estimator = "flops"
-memory_budget_solver = "dp"
-
-=======
 # By default, the partitioner is purely trying to optimize for runtime (although
 # it should always use less memory than eager)
 # This knob controls the partitioner to make that tradeoff for you, choosing the
@@ -106,7 +100,7 @@
 # It solves a 0-1 knapsack to find the minimum recompute necessary to stay below
 # the activation memory budget.
 # NOTE: This *cannot* be treated as
-activation_memory_budget = 1.0
+activation_memory_budget = 0.5
 
 # This controls how we estimate the runtime when deciding what the cheapest
 # operators to recompute are. The 3 options are
@@ -122,7 +116,6 @@
 
 # This dumps out a png visualization of the expected runtime vs. activation
 # memory tradeoffs for all memory budget values from 0 to 1 in increments of 0.5
->>>>>>> 42e8d618
 visualize_memory_budget_pareto = (
     os.environ.get("PARTITIONER_MEMORY_BUDGET_PARETO", "0") == "1"
 )

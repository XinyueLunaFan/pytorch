--- conflicted
+++ resolved
@@ -437,11 +437,7 @@
     """
     Performs a sanity check on the placeholder node names.
     - User input nodes: no restrictions, should match the original forward() signature
-<<<<<<< HEAD
-    - Params/buffers/constants/custom_obj nodes: should start with "p", "b", "c", "o"
-=======
     - Params/buffers/constants/custom_obj nodes: should start with "p", "b", "c", "obj"
->>>>>>> a90587b0
     """
     name_to_kind = {
         spec.arg.name: spec.kind
@@ -452,12 +448,8 @@
         InputKind.PARAMETER: "p",
         InputKind.BUFFER: "b",
         InputKind.CONSTANT_TENSOR: "c",
-<<<<<<< HEAD
-        InputKind.CUSTOM_OBJ: "o",
-=======
         InputKind.CUSTOM_OBJ: "obj",
         InputKind.TOKEN: "token"
->>>>>>> a90587b0
     }
     for node in gm.graph.nodes:
         if node.op == "placeholder":

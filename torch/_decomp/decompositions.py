--- conflicted
+++ resolved
@@ -1,8 +1,4 @@
-<<<<<<< HEAD
-import builtins
-=======
 # mypy: allow-untyped-defs
->>>>>>> 90d5a6f0
 import functools
 import numbers
 import operator
@@ -3781,62 +3777,6 @@
     return aten._unsafe_index_put(x, indices, masked_value, accumulate=True)
 
 
-<<<<<<< HEAD
-@register_decomposition(aten.constant_pad_nd)
-@out_wrapper()
-def constant_pad_nd(
-    input: Tensor,
-    pad: Tuple[int, ...],
-    value: NumberType = 0,
-) -> Tensor:
-    # Avoid importing sympy at a module level
-    from torch.fx.experimental.symbolic_shapes import statically_known_true
-
-    if builtins.all(statically_known_true(p <= 0) for p in pad):
-        import torch._refs as refs
-
-        return refs.constant_pad_nd(input, pad, value)
-
-    torch._check(
-        len(pad) % 2 == 0,
-        lambda: "constant_pad_nd requires an even number of padding",
-    )
-
-    dim = len(pad) // 2
-    inp_shape = input.shape[-dim:]
-    nc_dim = input.dim() - dim
-
-    pad_left = [pad[2 * (dim - 1 - i)] for i in range(dim)]
-    pad_right = [pad[2 * (dim - 1 - i) + 1] for i in range(dim)]
-
-    out_indices = [
-        torch.arange(
-            -pad_left[i], inp_shape[i] + pad_right[i], device=input.device
-        ).reshape(-1, *[1] * (dim - 1 - i))
-        for i in range(dim)
-    ]
-
-    indices: List[Any] = [None] * input.dim()
-    for i in range(dim):
-        indices[i + nc_dim] = out_indices[i]
-
-    conds = []
-    for i in range(dim):
-        view_shape = [1] * input.dim()
-        view_shape[nc_dim + i] = out_indices[i].shape[0]
-        idx = out_indices[i].view(view_shape)
-        conds.append(torch.logical_and(idx >= 0, idx < input.shape[nc_dim + i]))
-    mask = reduce(torch.logical_and, conds)
-    result = aten._unsafe_masked_index(input, mask, indices, value)
-
-    # convert output to correct memory format, if necessary
-    memory_format = utils.suggest_memory_format(input)
-    result = result.contiguous(memory_format=memory_format)
-    return result
-
-
-=======
->>>>>>> 90d5a6f0
 def _nll_loss_forward(
     self: Tensor,
     target: Tensor,

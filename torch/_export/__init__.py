--- conflicted
+++ resolved
@@ -196,20 +196,16 @@
                 if re.match(r"^[if]\d+$", str(k))
             }
 
+            range_constraints, equality_constraints = _process_constraints(gm, flat_args)
             exported_program = ExportedProgram(
                 gm,
                 gm.graph,
                 export_graph_signature,
                 CallSpec(in_spec, orig_out_spec),
                 params_buffers,
-            )
-            _set_constraints(
-                exported_program,
-                gm.meta.get("input_shape_constraints", []),
-                gm.meta.get("inline_constraints", []),
-                flat_args,
-            )
-
+                range_constraints,
+                equality_constraints,
+            )
             return exported_program
 
         except (ConstraintViolationError, ValueRangeError) as e:
@@ -217,38 +213,4 @@
         except GuardOnDataDependentSymNode as e:
             raise UserError(
                 UserErrorType.ANTI_PATTERN,
-<<<<<<< HEAD
-                f"Consider annotating your code using constrain_as_*(). {str(e)}")
-
-    flat_args, in_spec = pytree.tree_flatten(args)
-    out_spec = (
-        gm.graph._codegen.pytree_info.out_spec or pytree.tree_flatten(f(*args))[1]  # type: ignore[attr-defined]
-    )
-
-    # TODO(tugsuu): Fill out signature/state_dict
-    graph_signature = ExportGraphSignature(
-        parameters=[],
-        buffers=[],
-        user_inputs=[],
-        user_outputs=[],
-        inputs_to_parameters={},
-        inputs_to_buffers={},
-        buffers_to_mutate={},
-        backward_signature=None,
-    )
-
-    range_constraints, equality_constraints = _process_constraints(gm, flat_args)
-    exported_program = ExportedProgram(
-        gm,
-        gm.graph,
-        graph_signature,
-        CallSpec(in_spec, out_spec),
-        {},
-        range_constraints,
-        equality_constraints,
-    )
-
-    return exported_program
-=======
-                f"Consider annotating your code using constrain_as_*(). {str(e)}")
->>>>>>> d9f75dde
+                f"Consider annotating your code using constrain_as_*(). {str(e)}")
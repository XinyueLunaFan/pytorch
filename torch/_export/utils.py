--- conflicted
+++ resolved
@@ -1,13 +1,12 @@
-<<<<<<< HEAD
-=======
 # mypy: allow-untyped-defs
 import ast
->>>>>>> f2d7f235
 import dataclasses
 import inspect
 import math
 import operator
 import re
+
+from inspect import Parameter
 from typing import Any, Dict, Iterable, List, Optional, Tuple, Type
 
 import torch
@@ -79,7 +78,7 @@
     # NOTE: export already guarantees that the same symbol is used in metadata
     # for all InputDims related by equality constraints, so we can just unify
     # symbols with given input dimension values to check equality constraints.
-    unification_map: "Dict[sympy.Symbol, Any]" = {}
+    unification_map: Dict[sympy.Symbol, Any] = {}
     for (key_path, arg), node in zip(flat_args_with_path, input_placeholders):
         node_val = node.meta.get("val")
         if isinstance(node_val, FakeTensor):
@@ -433,6 +432,46 @@
     return gm
 
 
+def _get_torch_jit_trace_forward_signature(mod: torch.nn.Module):
+    """
+    Get source code and parse argument names using AST. The function returns
+    a signature of the forward() function.
+
+    # TODO: Directly provide inspect.signature compatible TS-d module.
+    """
+    ast_mod = ast.parse(mod.code)
+    ast_func_def: ast.FunctionDef = ast_mod.body[0]  # type: ignore[assignment]
+
+    # FIXME(jiashenc): TorchScript should only allow positional or keywords arguments.
+    arg_type_map = {"args": Parameter.POSITIONAL_OR_KEYWORD}
+
+    # Traverse all argument types in AST tree and create associated parameters.
+    param_list = []
+    for arg_type, param_type in arg_type_map.items():
+        arg_name_list = [a.arg for a in getattr(ast_func_def.args, arg_type)]
+        for arg_name in arg_name_list:
+            if arg_name == "self":
+                continue  # Skip self argument.
+            param_list.append(inspect.Parameter(arg_name, param_type))
+
+    return inspect.Signature(parameters=param_list)
+
+
+def _bind_signature_to_inputs(mod, fake_args, fake_kwargs):
+    if isinstance(mod, (torch.jit.ScriptModule, torch.jit.TracedModule)):
+        sig = _get_torch_jit_trace_forward_signature(mod)
+
+        # Sanity check for placeholder names coming from TorchScript.
+        assert len(sig.parameters) == len(fake_args) + len(fake_kwargs), (
+            "Arguments other than POSITIONAL_OR_KEYWORD kinds in forward() "
+            "are not supported in _get_torch_jit_trace_forward_signature"
+        )
+    else:
+        sig = inspect.signature(mod.forward)
+
+    return sig.bind(*fake_args, **fake_kwargs).arguments
+
+
 def placeholder_naming_pass(
     gm: torch.fx.GraphModule,
     export_graph_signature: torch.export.ExportGraphSignature,
@@ -480,9 +519,8 @@
     name_map: Dict[str, str] = {}
 
     # map user input names with mod.forward() signature
-    combined_args = (
-        inspect.signature(mod.forward).bind(*fake_args, **fake_kwargs).arguments
-    )
+    combined_args = _bind_signature_to_inputs(mod, fake_args, fake_kwargs)
+
     flat_args_with_path, _ = tree_flatten_with_path(combined_args)
     user_input_names = [
         spec.arg.name

import operator
from typing import Any, Dict, List, Optional, Set, Tuple, Union

import torch
import torch.export._trace

from torch.export.exported_program import ExportedProgram
from torch.export.graph_signature import (
    ConstantArgument,
    InputKind,
    InputSpec,
    OutputKind,
    OutputSpec,
    TensorArgument,
)
from torch.fx import subgraph_rewriter
from torch.onnx.utils import _create_jit_graph

from torchgen.model import FunctionSchema


def inplace_optimize_sym_size_div(gm: torch.fx.GraphModule):
    def pattern(im, dim, scale):
        sym_size_int = torch.ops.aten.sym_size.int(im, dim)
        scalar_tensor = torch.ops.aten.scalar_tensor(sym_size_int)
        div_scalar_mode = torch.ops.aten.div.Scalar_mode(
            scalar_tensor, scale, rounding_mode="trunc"
        )
        int_tensor = torch.ops.aten.Int.Tensor(div_scalar_mode)
        return int_tensor

    def replacement(im, dim, scale):
        sym_size_int = torch.ops.aten.sym_size.int(im, dim)
        return sym_size_int // scale

    replaced_patterns = subgraph_rewriter.replace_pattern(gm, pattern, replacement)


def normalize_name(name: str) -> str:
    return name.replace(".", "_")


<<<<<<< HEAD
=======
def ir_name_to_func_name(name: str) -> str:
    """prim::If -> convert_prim_If"""
    name_list = name.split("::")
    return "convert_" + "_".join(name_list)


def get_node_for_param_and_buffer(fx_graph, name, is_top_level_graph):
    if is_top_level_graph:
        return fx_graph.get_attr(name)
    return fx_graph.placeholder(name)


_TORCH_DTYPE_TO_ENUM = {
    torch.uint8: 0,
    torch.int8: 1,
    torch.int16: 2,
    torch.int32: 3,
    torch.int64: 4,
    torch.float16: 5,
    torch.float32: 6,
    torch.float64: 7,
    torch.complex32: 8,
    torch.complex64: 9,
    torch.complex128: 10,
    torch.bool: 11,
    torch.bfloat16: 15,
}


def get_dtype_as_int(tensor):
    """
    prim::dtype has the signature "Tensor a) -> int", where it gets the dtype of
    the tensor and returns the integer corresponding to this dtype based on the
    enum in ScalarType.h
    """
    dtype = tensor.dtype
    if dtype not in _TORCH_DTYPE_TO_ENUM:
        raise RuntimeError(f"Unsupported dtype {dtype}")
    return _TORCH_DTYPE_TO_ENUM[dtype]


# Those operators will be automatically populated to a instance method
# of TS2FXGraphConverter with name convert_<namespace>_<opname>().
# Please check __init__ for method population implementations.
kind_to_standard_operators = {
    "prim::TupleIndex": operator.getitem,
    "aten::__is__": operator.is_,
    "aten::__isnot__": operator.is_not,
    "aten::__not__": operator.not_,
    "aten::__contains__": operator.contains,
    "prim::dtype": get_dtype_as_int,
}


def get_ir_value_parent_name_and_attr_name(node):
    irv_parent_name, irv_name = node.input().debugName(), node.output().debugName()
    attr_name = node.s("name")
    return irv_name, irv_parent_name, attr_name


def construct_fqn(ir, ref_map, name_map):
    name_list = []
    while ir in ref_map:
        name_list.append(name_map[ir])
        ir = ref_map[ir]
    return ".".join(reversed(name_list))


def get_block_to_lifted_attrs(graph: torch._C.Graph) -> Dict[torch._C.Block, Set[str]]:
    """
    Perform two passes to get a mapping of blocks to a set of FQNs of its lifted attributes.
    When a graph has control flow, the graph will be divided into multiple blocks. We want to convert
    each block to a graph which will be passed into torch.cond. A restriction for torch.cond is that model
    parameters/buffers are expected to be lifted as inputs to the subgraphs. Before converting the model,
    we will run this pass which will:
        1. Figure out which params/buffers are used within blocks through tracing the GetAttr calls.
        2. Process the graph bottom up to find the lifted attributes of each block by taking the union
        of the attributes used in the current block, and the lifted attributes of all its child blocks.

    Returns:
        A mapping of blocks to a set of FQNs of its lifted attributes.
    """

    # A map from a block to its expected to be lifted arguments.
    blocks_to_lifted_attrs: Dict[torch._C.Block, Set[str]] = dict()

    # Reference map stores the input (i.e., src) and output (i.e., dest) IR of a
    # GetAttr node. By traversing this reference map, we can figure out the
    # full IR aliasing pass and figure out the FQN of an attribute.
    # E.g., %2 = GetAttr(linear)[%1] --> node_to_parent_map["%2"] = "%1"
    node_to_parent_map: Dict[str, str] = dict()

    # Used for reconstructing the FQN of an attribute based on the reference map.
    # In nutshell, for each GetAttr call, GetAttr(input IR, attribute name) -> output IR
    # This name map stores which attribute name is called for a src IR --> dest IR action.
    # E.g., %2 = GetAttr(linear)[%1] --> node_to_attr_name["%2"] = "linear"
    node_to_attr_name: Dict[str, str] = dict()

    def _dfs_get_attr_dependency(entry):
        """
        First DFS path to construct reference map and name map.
        """
        for node in entry.nodes():
            if node.kind() == "prim::GetAttr":
                (
                    irv_name,
                    irv_parent_name,
                    attr_name,
                ) = get_ir_value_parent_name_and_attr_name(node)
                node_to_parent_map[irv_name] = irv_parent_name
                node_to_attr_name[irv_name] = attr_name
            for block in node.blocks():
                _dfs_get_attr_dependency(block)

    def _map_blocks_to_lifted_attrs(entry):
        """
        Walk the graph in a bottom-up fashion to build the expected to be
        lifted arguments for each block.
        """
        arguments: Set[str] = set()
        for node in entry.nodes():
            for block in node.blocks():
                # Recursively build.
                arguments = arguments.union(_map_blocks_to_lifted_attrs(block))
            if node.kind() == "prim::GetAttr":
                irv_name = node.output().debugName()
                # Skip for intermediate GetAttr, which will anyway not result a FQN.
                # E.g., node_to_parent_name: {"%3": "%2", "%2": "%1"}
                #       node_to_attr_name: {"%3": "weight", "%2": "linear", "%1": "self"}
                #       There is only one FQN %3-->%2-->%1: self.linear.weight
                #       %2-->%1 is not a FQN: self.linear
                if irv_name not in set(node_to_parent_map.values()):
                    arguments.add(
                        construct_fqn(irv_name, node_to_parent_map, node_to_attr_name)
                    )
        if not isinstance(entry, torch._C.Graph):  # Skip the top level.
            blocks_to_lifted_attrs[entry] = arguments
        return arguments

    _dfs_get_attr_dependency(graph)
    _map_blocks_to_lifted_attrs(graph)

    return blocks_to_lifted_attrs


>>>>>>> d3b82306
def get_op_overload(node: torch._C.Node):
    schema_str = node.schema()
    schema = FunctionSchema.parse(schema_str)
    ns, op_name = str(schema.name.name).split("::")
    override = schema.name.overload_name

    op_overload_packet = getattr(torch.ops.aten, op_name)
    if override:
        op_overload = getattr(op_overload_packet, override)
    else:
        op_overload = op_overload_packet.default

    return op_overload


class TS2FXGraphConverter:
    def __init__(
        self,
        ts_graph: Union[torch._C.Graph, torch._C.Block],
        name_to_param_map: Dict[str, torch.Tensor],
        name_to_buffer_map: Dict[str, torch.Tensor],
        blocks_to_lifted_attrs: Dict[torch._C.Block, Set[str]],
    ):
        self.ts_graph = ts_graph
        self.name_to_param_map = name_to_param_map
        self.name_to_buffer_map = name_to_buffer_map

        self.fx_graph: torch.fx.Graph = torch.fx.Graph()
        self.input_specs: List[InputSpec] = []
        self.output_specs: List[OutputSpec] = []

        self.name_to_node: Dict[
            str, Union[torch.fx.Node, List[torch.fx.Node], Dict[Any, torch.fx.Node]]
        ] = {}
        self.constant_map: Dict[str, Any] = {}
        self.attribute_map: Dict[str, Any] = {}
        self.tensor_constants: Dict[str, torch.Tensor] = {}

        self.subgraphs: Dict[str, torch.fx.GraphModule] = {}

<<<<<<< HEAD
=======
        self.blocks_to_lifted_attrs = blocks_to_lifted_attrs

        # Populate methods for the standard operators.
        for k in kind_to_standard_operators.keys():
            handler_func_name = ir_name_to_func_name(k)
            # Create an indirect function call:
            # convert_<namespace>_<opname> --> lambda node: _convert_standard_operator(node)
            setattr(
                self,
                handler_func_name,
                lambda node: self._convert_standard_operators(node),
            )

    def is_top_level_graph(self):
        return isinstance(self.ts_graph, torch._C.Graph)

>>>>>>> d3b82306
    def add_subgraph(self, subgraph) -> str:
        name = f"subgraph_{len(self.subgraphs)}"
        self.subgraphs[name] = subgraph
        return name

    def get_args_kwargs(self, node: torch._C.Node, schema):
        args = []
        kwargs = {}
        for input, schema_arg in zip(node.inputs(), schema.arguments):
            if schema_arg.kwarg_only:
                kwargs[schema_arg.name] = self.get_fx_value(input)
            else:
                args.append(self.get_fx_value(input))

        return tuple(args), kwargs

    def get_fx_value(self, value: torch._C.Value):
        value_name = value.debugName()
        if value_name in self.name_to_node:
            input_node = self.name_to_node[value_name]
            return input_node
        elif value_name in self.attribute_map:
            attr_name = self.attribute_map[value_name]
            if attr_name in self.name_to_node:
                input_node = self.name_to_node[attr_name]
                return input_node
            else:
                raise ValueError(f"Value {attr_name} not found")
        elif value_name in self.constant_map:
            return self.constant_map[value_name]
        else:
            raise ValueError(f"Input {value_name} not found")

    def convert(self) -> torch.fx.GraphModule:
        self.convert_graph_inputs()

        for node in self.ts_graph.nodes():
            self.convert_node(node)

        self.convert_graph_outputs()

        # Pass parameter and buffer to the root for lookup.
        gm = torch.fx.GraphModule(
            {**self.subgraphs, **self.name_to_param_map, **self.name_to_buffer_map},
            self.fx_graph,
        )

        inplace_optimize_sym_size_div(gm)

        gm.graph.lint()

        return gm

    def convert_graph_inputs(self):
        for graph_input in self.ts_graph.inputs():
            name = graph_input.debugName()
            normalized_name = normalize_name(name)

            if name in self.name_to_param_map:
                self.input_specs.append(
                    InputSpec(
                        InputKind.PARAMETER,
                        arg=TensorArgument(name=normalized_name),
                        target=name,
                    )
                )
                fx_node = get_node_for_param_and_buffer(
                    self.fx_graph, name, self.is_top_level_graph()
                )
            elif name in self.name_to_buffer_map:
                self.input_specs.append(
                    InputSpec(
                        InputKind.BUFFER,
                        arg=TensorArgument(name=normalized_name),
                        target=name,
                        persistent=True,
                    )
                )
                fx_node = get_node_for_param_and_buffer(
                    self.fx_graph, name, self.is_top_level_graph()
                )
            else:
                self.input_specs.append(
                    InputSpec(
                        InputKind.USER_INPUT,
                        arg=TensorArgument(name=normalized_name),
                        target=name,
                    )
                )
                fx_node = self.fx_graph.placeholder(normalized_name)

            self.name_to_node[name] = fx_node

    def convert_prim_Constant(self, node: torch._C.Node):
        name = node.output().debugName()

        value: Any = None
        if node.hasAttribute("value"):
            constant_kind = node.kindOf("value")
            if constant_kind == "i":
                value = node.i("value")
            elif constant_kind == "f":
                value = node.f("value")
            elif constant_kind == "s":
                value = node.s("value")
            elif constant_kind == "t":
                # lift tensor constant as a placeholder
                placeholder_name = f"constant_{name}"
                fx_node = self.fx_graph.placeholder(placeholder_name)
                self.name_to_node[name] = fx_node
                self.tensor_constants[placeholder_name] = node.t("value")

                self.input_specs.append(
                    InputSpec(
                        InputKind.CONSTANT_TENSOR,
                        arg=TensorArgument(name=placeholder_name),
                        target=placeholder_name,
                    )
                )

                value = fx_node
            elif constant_kind == "ival":
                value = node.ival("value")
            else:
                raise ValueError(f"Unsupported constant type: {node.kindOf('value')}")
        else:
            value = None

        self.constant_map[name] = value

    def convert_prim_device(self, node: torch._C.Node):
        input_type = node.input().type()
        if input_type.isSubtypeOf(torch._C.TensorType.get()):
            device = input_type.device()  # type: ignore[attr-defined]
            output_name = node.output().debugName()
            self.constant_map[output_name] = device
        else:
            raise ValueError(f"Unsupported JitType ({input_type}) when get device")

    def convert_prim_GetAttr(self, node: torch._C.Node):
        def get_attr(name: str):
            if name in self.attribute_map:
                return self.attribute_map[name]
            else:
                raise ValueError(f"Attribute {name} not found")

        output_name = node.output().debugName()

        attr_name = node.s("name")
        input_name = node.input().debugName()

        root_attr_name = get_attr(input_name)
        self.attribute_map[output_name] = (
            f"{root_attr_name}.{attr_name}" if root_attr_name else attr_name
        )

    def convert_aten_op(self, node: torch._C.Node):
        try:
            target = get_op_overload(node)
        except Exception as e:
            raise RuntimeError(f"Unsupported node {node.kind()}") from e

        if target is torch.ops.aten.size.int:
            target = torch.ops.aten.sym_size.int

        args, kwargs = self.get_args_kwargs(node, target._schema)

        fx_node = self.fx_graph.call_function(target, args, kwargs)

        # TODO: covnert sourceRange() into stack_trace
        # fx_node.meta["stack_trace"] = node.sourceRange()

        output_name = node.output().debugName()
        self.name_to_node[output_name] = fx_node

    def convert_prim_ListConstruct(self, node: torch._C.Node):
        output_list = []
        for inp in node.inputs():
            output_list.append(self.get_fx_value(inp))

        output_name = node.output().debugName()
        self.name_to_node[output_name] = output_list

    def convert_prim_DictConstruct(self, node: torch._C.Node):
        output_dict = {}
        k, v = None, None
        for i, inp in enumerate(node.inputs()):
            # We assume key value are stored in pair in the DictConstruct.
            # The first element is the key and the following is the value.
            if i % 2 == 0:
                k = self.get_fx_value(inp)
            else:
                v = self.get_fx_value(inp)
                assert (
                    k is not None and v is not None
                ), "DictConstruct has an empty key value pair."
                output_dict[k] = v
                k, v = None, None

        assert (
            k is None and v is None
        ), "DictConstruct has an odd number of elements (violating our assumption)."

        output_name = node.output().debugName()
        self.name_to_node[output_name] = output_dict

    def convert_prim_TupleIndex(self, node: torch._C.Node):
        args = tuple(self.get_fx_value(input) for input in node.inputs())
        getitem_node = self.fx_graph.call_function(operator.getitem, args)

        output_name = node.output().debugName()
        self.name_to_node[output_name] = getitem_node

    def convert_aten_Int(self, node: torch._C.Node):
        # converts aten::Int as aten._to_copy + aten::_local_scalar_dense
        target = torch.ops.aten._to_copy.default
        args = tuple(self.get_fx_value(input) for input in node.inputs())
        to_copy_node = self.fx_graph.call_function(target, args, {"dtype": torch.int32})

        fx_node = self.fx_graph.call_function(
            torch.ops.aten._local_scalar_dense.default, (to_copy_node,)
        )

        # TODO: covnert sourceRange() into stack_trace
        # fx_node.meta["stack_trace"] = node.sourceRange()

        output_name = node.output().debugName()
        self.name_to_node[output_name] = fx_node

    def convert_prim_NumToTensor(self, node: torch._C.Node):
        # converts prim::NumToTensor as aten.scalar_tensor
        target = torch.ops.aten.scalar_tensor
        args = tuple(self.get_fx_value(input) for input in node.inputs())

        fx_node = self.fx_graph.call_function(target, args)

        output_name = node.output().debugName()
        self.name_to_node[output_name] = fx_node

    def convert_prim_CreateObject(self, node: torch._C.Node):
        output_name = node.output().debugName()
        self.attribute_map[output_name] = ""

    def convert_aten__convolution(self, node: torch._C.Node):
        # converts aten::_convolution as aten.convolution, since aten::_convolution
        # doesn't have a meta function
        target = torch.ops.aten.convolution.default
        args, kwargs = self.get_args_kwargs(node, target._schema)

        fx_node = self.fx_graph.call_function(target, args, kwargs)

        output_name = node.output().debugName()
        self.name_to_node[output_name] = fx_node

    def convert_aten_div(self, node: torch._C.Node):
        target = get_op_overload(node)
        schema = target._schema

        args, kwargs = self.get_args_kwargs(node, schema)

        # converts aten::div.Tensor_mode(x, tensor_constant)
        # as aten.div.Scalar_mode(x, tensor_constant.item())
        if schema.overload_name == "Tensor_mode":
            arg1_name = args[1].name
            if arg1_name in self.tensor_constants:
                tensor_constant = self.tensor_constants[arg1_name]
                if tensor_constant.numel() == 1:
                    updated_args = list(args)
                    updated_args[1] = self.tensor_constants[arg1_name].item()

                    fx_node = self.fx_graph.call_function(
                        torch.ops.aten.div.Scalar_mode,
                        tuple(updated_args),
                        kwargs,
                    )

                    # TODO: covnert sourceRange() into stack_trace
                    # fx_node.meta["stack_trace"] = node.sourceRange()

                    output_name = node.output().debugName()
                    self.name_to_node[output_name] = fx_node
                    return

        self.convert_aten_op(node)

    def convert_prim_if(self, node: torch._C.Node):
        inputs = list(node.inputs())
        assert len(inputs) == 1
        predicate = self.get_fx_value(inputs[0])

        # Get union of inputs to blocks
        arguments = set()
        for block in node.blocks():
            block_args = set()

            # TODO: block.inputs(), not sure what theyre used for

            for block_node in block.nodes():
                for block_node_in in block_node.inputs():
                    if block_node_in.debugName() in self.name_to_node:
                        block_args.add(block_node_in.debugName())

            arguments.update(block_args)

        # Lift parameters as inputs.
        for block in node.blocks():
            arguments = arguments.union(self.blocks_to_lifted_attrs[block])

        arguments = list(arguments)

        # Convert blocks to subgraphs
        subgraph_nodes = []
        for block in node.blocks():
            subgraph_converter = TS2FXGraphConverter(
                block, dict(), dict(), self.blocks_to_lifted_attrs
            )
            subgraph_converter.constant_map = self.constant_map
            subgraph_converter.attribute_map = self.attribute_map

            for block_arg in arguments:
                normalized_block_arg_name = normalize_name(block_arg)
                placeholder_node = subgraph_converter.fx_graph.placeholder(
                    normalized_block_arg_name
                )
                subgraph_converter.name_to_node[block_arg] = placeholder_node

            subgraph = subgraph_converter.convert()
            subgraph_name = self.add_subgraph(subgraph)
            subgraph_nodes.append(self.fx_graph.get_attr(subgraph_name))

        assert len(subgraph_nodes) == 2

        fx_block_args = [self.name_to_node[arg_name] for arg_name in arguments]
        args = (
            predicate,
            subgraph_nodes[0],
            subgraph_nodes[1],
            tuple(fx_block_args),
        )

        cond_node = self.fx_graph.call_function(torch.cond, args, {})

        output_name = node.output().debugName()
        self.name_to_node[output_name] = cond_node

    def convert_as_noop(self, node: torch._C.Node):
        # Converts the node as a no-op by mapping its output node as arg[0]

        target = get_op_overload(node)
        schema = target._schema

        args, kwargs = self.get_args_kwargs(node, schema)

        output_name = node.output().debugName()
        self.name_to_node[output_name] = args[0]

    def convert_node(self, node: torch._C.Node):
        node_kind = node.kind()
        if node_kind == "prim::CreateObject":
            self.convert_prim_CreateObject(node)
        elif node_kind == "prim::Constant":
            self.convert_prim_Constant(node)
        elif node_kind == "prim::GetAttr":
            self.convert_prim_GetAttr(node)
        elif node_kind == "prim::NumToTensor":
            self.convert_prim_NumToTensor(node)
        elif node_kind in {"prim::ListConstruct", "prim::TupleConstruct"}:
            # Tuple is just a non-mutable List, so we can handle them together.
            self.convert_prim_ListConstruct(node)
        elif node_kind == "prim::device":
            self.convert_prim_device(node)
        elif node_kind == "prim::dtype":
            self.convert_prim_dtype(node)
        elif node_kind == "prim::DictConstruct":
            self.convert_prim_DictConstruct(node)
        elif node_kind == "prim::TupleIndex":
            self.convert_prim_TupleIndex(node)
        # elif node_kind == "aten::Int":
        #     convert_aten_Int(node)
        elif node_kind == "aten::_convolution":
            self.convert_aten__convolution(node)
        elif node_kind == "aten::div":
            self.convert_aten_div(node)
        elif node_kind == "prim::If":
            self.convert_prim_if(node)
        elif node_kind == "aten::Bool":
            self.convert_as_noop(node)
        elif node_kind.startswith("aten::"):
            self.convert_aten_op(node)
        else:
            raise ValueError(f"Unsupported node kind: {node_kind}")

    def convert_graph_outputs(self):
        args = []
        for graph_output in self.ts_graph.outputs():
            output_name = graph_output.debugName()
            if output_name in self.name_to_node:
                args.append(self.name_to_node[output_name])
                self.output_specs.append(
                    OutputSpec(
                        OutputKind.USER_OUTPUT,
                        arg=TensorArgument(name=output_name),
                        target=output_name,
                    )
                )
            elif output_name in self.constant_map:
                args.append(self.constant_map[output_name])
                self.output_specs.append(
                    OutputSpec(
                        OutputKind.USER_OUTPUT,
                        arg=ConstantArgument(
                            name=output_name, value=self.constant_map[output_name]
                        ),
                        target=output_name,
                    )
                )
            else:
                raise ValueError(f"Output {output_name} not found")

        self.fx_graph.output(
            args[0]
        )  # Get rid of an extra list wrapped around final output.


class TS2EPConverter:
    # TorchScript model to ExportedProgram converter
    def __init__(
        self,
        ts_model: Union[torch.jit.ScriptModule, torch.jit.ScriptFunction],
        sample_args: Tuple[Any, ...],
        sample_kwargs: Optional[Dict[str, Any]] = None,
    ):
        self.ts_model = ts_model
        self.ts_graph, self.params, _, _ = _create_jit_graph(ts_model, sample_args)

        self.sample_args = sample_args
        self.sample_kwargs = sample_kwargs

        self.name_to_param_map: Dict[str, torch.Tensor] = (
            dict(ts_model.named_parameters())
            if isinstance(ts_model, torch.jit.ScriptModule)
            else dict()
        )
        self.name_to_buffer_map: Dict[str, torch.Tensor] = (
            dict(ts_model.named_buffers())
            if isinstance(ts_model, torch.jit.ScriptModule)
            else dict()
        )

    def convert(self) -> ExportedProgram:
        blocks_to_lifted_attrs = get_block_to_lifted_attrs(self.ts_graph)

        graph_converter = TS2FXGraphConverter(
            self.ts_graph,
            self.name_to_param_map,
            self.name_to_buffer_map,
            blocks_to_lifted_attrs,
        )
        gm = graph_converter.convert()
        ep = self.retrace_as_exported_program(gm, graph_converter.tensor_constants)
        return ep

    def retrace_as_exported_program(self, gm: torch.fx.GraphModule, tensor_constants):
        # TODO: adjust input orders to match GraphSignature convention
        ep = torch.export._trace._export(
            gm,
            self.sample_args,
            strict=False,
            pre_dispatch=True,
        )
        return ep<|MERGE_RESOLUTION|>--- conflicted
+++ resolved
@@ -1,4 +1,6 @@
+# mypy: allow-untyped-defs
 import operator
+
 from typing import Any, Dict, List, Optional, Set, Tuple, Union
 
 import torch
@@ -40,8 +42,6 @@
     return name.replace(".", "_")
 
 
-<<<<<<< HEAD
-=======
 def ir_name_to_func_name(name: str) -> str:
     """prim::If -> convert_prim_If"""
     name_list = name.split("::")
@@ -187,18 +187,23 @@
     return blocks_to_lifted_attrs
 
 
->>>>>>> d3b82306
 def get_op_overload(node: torch._C.Node):
     schema_str = node.schema()
     schema = FunctionSchema.parse(schema_str)
     ns, op_name = str(schema.name.name).split("::")
     override = schema.name.overload_name
 
-    op_overload_packet = getattr(torch.ops.aten, op_name)
-    if override:
-        op_overload = getattr(op_overload_packet, override)
-    else:
-        op_overload = op_overload_packet.default
+    try:
+        op_overload_mod = getattr(torch.ops, ns)
+        op_overload_packet = getattr(op_overload_mod, op_name)
+        if override:
+            op_overload = getattr(op_overload_packet, override)
+        else:
+            op_overload = op_overload_packet.default
+    except Exception as e:
+        raise RuntimeError(
+            f"Unable to find operator {node.kind()} with schema {node.schema}"
+        ) from e
 
     return op_overload
 
@@ -228,8 +233,6 @@
 
         self.subgraphs: Dict[str, torch.fx.GraphModule] = {}
 
-<<<<<<< HEAD
-=======
         self.blocks_to_lifted_attrs = blocks_to_lifted_attrs
 
         # Populate methods for the standard operators.
@@ -246,7 +249,6 @@
     def is_top_level_graph(self):
         return isinstance(self.ts_graph, torch._C.Graph)
 
->>>>>>> d3b82306
     def add_subgraph(self, subgraph) -> str:
         name = f"subgraph_{len(self.subgraphs)}"
         self.subgraphs[name] = subgraph
@@ -403,11 +405,8 @@
             f"{root_attr_name}.{attr_name}" if root_attr_name else attr_name
         )
 
-    def convert_aten_op(self, node: torch._C.Node):
-        try:
-            target = get_op_overload(node)
-        except Exception as e:
-            raise RuntimeError(f"Unsupported node {node.kind()}") from e
+    def convert_call_function_op(self, node: torch._C.Node):
+        target = get_op_overload(node)
 
         if target is torch.ops.aten.size.int:
             target = torch.ops.aten.sym_size.int
@@ -422,7 +421,13 @@
         output_name = node.output().debugName()
         self.name_to_node[output_name] = fx_node
 
+    def convert_prim_TupleConstruct(self, node: torch._C.Node):
+        self._convert_prim_iterator(node)
+
     def convert_prim_ListConstruct(self, node: torch._C.Node):
+        self._convert_prim_iterator(node)
+
+    def _convert_prim_iterator(self, node: torch._C.Node):
         output_list = []
         for inp in node.inputs():
             output_list.append(self.get_fx_value(inp))
@@ -453,12 +458,19 @@
         output_name = node.output().debugName()
         self.name_to_node[output_name] = output_dict
 
-    def convert_prim_TupleIndex(self, node: torch._C.Node):
-        args = tuple(self.get_fx_value(input) for input in node.inputs())
-        getitem_node = self.fx_graph.call_function(operator.getitem, args)
-
-        output_name = node.output().debugName()
-        self.name_to_node[output_name] = getitem_node
+    def convert_prim_ListUnpack(self, node: torch._C.Node):
+        self._convert_prim_unpack_iterator(node)
+
+    def convert_prim_TupleUnpack(self, node: torch._C.Node):
+        self._convert_prim_unpack_iterator(node)
+
+    def _convert_prim_unpack_iterator(self, node: torch._C.Node):
+        # Single input and multiple outputs for unpacking.
+        for i, outp in enumerate(node.outputs()):
+            outp_name = outp.debugName()
+            inp = self.get_fx_value(node.input())
+            fx_node = self.fx_graph.call_function(operator.getitem, (inp, i))
+            self.name_to_node[outp_name] = fx_node
 
     def convert_aten_Int(self, node: torch._C.Node):
         # converts aten::Int as aten._to_copy + aten::_local_scalar_dense
@@ -530,9 +542,19 @@
                     self.name_to_node[output_name] = fx_node
                     return
 
-        self.convert_aten_op(node)
-
-    def convert_prim_if(self, node: torch._C.Node):
+        self.convert_call_function_op(node)
+
+    def convert_aten___getitem__(self, node: torch._C.Node):
+        input_container, index = tuple(
+            self.get_fx_value(input) for input in node.inputs()
+        )
+        fx_node = self.fx_graph.call_function(
+            operator.getitem, (input_container, index)
+        )
+        output_name = node.output().debugName()
+        self.name_to_node[output_name] = fx_node
+
+    def convert_prim_If(self, node: torch._C.Node):
         inputs = list(node.inputs())
         assert len(inputs) == 1
         predicate = self.get_fx_value(inputs[0])
@@ -592,7 +614,10 @@
         output_name = node.output().debugName()
         self.name_to_node[output_name] = cond_node
 
-    def convert_as_noop(self, node: torch._C.Node):
+    def convert_aten_Bool(self, node: torch._C.Node):
+        self._convert_as_noop(node)
+
+    def _convert_as_noop(self, node: torch._C.Node):
         # Converts the node as a no-op by mapping its output node as arg[0]
 
         target = get_op_overload(node)
@@ -603,41 +628,37 @@
         output_name = node.output().debugName()
         self.name_to_node[output_name] = args[0]
 
+    def convert_profiler__record_function_enter_new(self, node: torch._C.Node):
+        target = torch.ops.profiler._record_function_enter_new
+        args = tuple(self.get_fx_value(input) for input in node.inputs())
+        fx_node = self.fx_graph.call_function(target, args)
+        output_name = node.output().debugName()
+        self.name_to_node[output_name] = fx_node
+
+    def convert_profiler__record_function_exit(self, node: torch._C.Node):
+        # _record_function_exit has side effect so we keep it in fx.graph
+        # currently, _record_function_enter_new and _record_function_exit are
+        # discarded during `retrace_as_exported_program`.
+        target = torch.ops.profiler._record_function_exit
+        args = tuple(self.get_fx_value(input) for input in node.inputs())
+        self.fx_graph.call_function(target, args)
+
+    def _convert_standard_operators(self, node: torch._C.Node):
+        target = kind_to_standard_operators[node.kind()]
+        args = tuple(self.get_fx_value(input) for input in node.inputs())
+        fx_node = self.fx_graph.call_function(target, args)
+        output_name = node.output().debugName()
+        self.name_to_node[output_name] = fx_node
+
     def convert_node(self, node: torch._C.Node):
         node_kind = node.kind()
-        if node_kind == "prim::CreateObject":
-            self.convert_prim_CreateObject(node)
-        elif node_kind == "prim::Constant":
-            self.convert_prim_Constant(node)
-        elif node_kind == "prim::GetAttr":
-            self.convert_prim_GetAttr(node)
-        elif node_kind == "prim::NumToTensor":
-            self.convert_prim_NumToTensor(node)
-        elif node_kind in {"prim::ListConstruct", "prim::TupleConstruct"}:
-            # Tuple is just a non-mutable List, so we can handle them together.
-            self.convert_prim_ListConstruct(node)
-        elif node_kind == "prim::device":
-            self.convert_prim_device(node)
-        elif node_kind == "prim::dtype":
-            self.convert_prim_dtype(node)
-        elif node_kind == "prim::DictConstruct":
-            self.convert_prim_DictConstruct(node)
-        elif node_kind == "prim::TupleIndex":
-            self.convert_prim_TupleIndex(node)
-        # elif node_kind == "aten::Int":
-        #     convert_aten_Int(node)
-        elif node_kind == "aten::_convolution":
-            self.convert_aten__convolution(node)
-        elif node_kind == "aten::div":
-            self.convert_aten_div(node)
-        elif node_kind == "prim::If":
-            self.convert_prim_if(node)
-        elif node_kind == "aten::Bool":
-            self.convert_as_noop(node)
-        elif node_kind.startswith("aten::"):
-            self.convert_aten_op(node)
-        else:
-            raise ValueError(f"Unsupported node kind: {node_kind}")
+
+        # Get handler based on namespace and operator name.
+        # Provide a default node handler as well in case we don't find
+        # matching converter for that.
+        handler_func_name = ir_name_to_func_name(node_kind)
+        handler_func = getattr(self, handler_func_name, self.convert_call_function_op)
+        handler_func(node)
 
     def convert_graph_outputs(self):
         args = []

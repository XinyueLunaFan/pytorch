import inspect
<<<<<<< HEAD
from typing import (
    Any,
    Callable,
    Dict,
    Iterable,
    Iterator,
    List,
    Optional,
    Sequence,
    Tuple,
    Union,
)

from .. import _C, _library, autograd, library, Tensor
=======
from typing import Any, Callable, Dict, Iterator, List, Optional, Sequence, Tuple, Union

from torch.utils._exposed_in import exposed_in

from .. import _C, _library, library, Tensor
>>>>>>> 2d8975b5


device_types_t = Optional[Union[str, Sequence[str]]]


@exposed_in("torch.library")
def custom_op(
    name: str,
    /,
    *,
    mutated_args: Iterable[str],
    device_types: device_types_t = None,
    qualname: Optional[str] = None,
) -> Callable:
    """Wraps a function into custom operator.

    Reasons why you may want to create a custom op include:
    - Wrapping a third-party library or custom kernel to work with PyTorch
      subsystems like Autograd.
    - Preventing torch.compile/export/FX tracing from peeking inside your function.

    This API is used as a decorator around a function (please see examples).
    The provided function must have type hints; these are needed to interface
    with PyTorch's various subsystems.

    Args:
        name (str): A name for the custom op that looks like "{namespace}::{name}",
            e.g. "mylib::my_linear". The name is used as a stable identifier for
            if you wish to serialize the custom op, e.g., via torch.save/torch.export.
            To avoid name collisions, please use your project name as the namespace.
        mutated_args (Sequence[str]): The names of args that the function mutates.
            This MUST be accurate, otherwise, the behavior is undefined.
        device_types (None | str | Sequence[str]): The device type(s) the function
            is valid for. If no device type is provided, then the function
            is used as the default implementation for all device types.
            Examples: "cpu", "cuda".

    Examples::
        >>> import torch
        >>> from torch import Tensor
        >>> from torch.library import custom_op
        >>> import numpy as np
        >>>
        >>> @custom_op("mylib::numpy_sin", mutated_args=())
        >>> def numpy_sin(x: Tensor) -> Tensor:
        >>>     x_np = x.cpu().numpy()
        >>>     y_np = np.sin(x_np)
        >>>     return torch.from_numpy(y_np).to(device=x.device)
        >>>
        >>> x = torch.randn(3)
        >>> y = numpy_sin(x)
        >>> assert torch.allclose(y, x.sin())
        >>>
        >>> # Example of a custom op that only works for one device type.
        >>> @custom_op("mylib::numpy_sin_cpu", mutated_args=(), device_types="cpu")
        >>> def numpy_sin_cpu(x: Tensor) -> Tensor:
        >>>     x_np = x.numpy()
        >>>     y_np = np.sin(x_np)
        >>>     return torch.from_numpy(y_np)
        >>>
        >>> x = torch.randn(3)
        >>> y = numpy_sin_cpu(x)
        >>> assert torch.allclose(y, x.sin())
        >>>
        >>> # Example of a custom op that mutates an input
        >>> @custom_op("mylib::numpy_sin_inplace", mutated_args={"x"}, device_types="cpu")
        >>> def numpy_sin_inplace(x: Tensor) -> None:
        >>>     x_np = x.numpy()
        >>>     np.sin(x_np, out=x_np)
        >>>
        >>> x = torch.randn(3)
        >>> expected = x.sin()
        >>> numpy_sin_inplace(x)
        >>> assert torch.allclose(x, expected)

    """

    def inner(fn):
        import torch

        schema = torch._custom_op.impl.infer_schema(fn, mutated_args)
        namespace, opname = name.split("::")
        result = CustomOpDef(namespace, opname, schema, fn)
        result.register_impl(device_types)(fn)
        return result

    return inner


class CustomOpDef:
    """CustomOpDef is a wrapper around a function that turns it into a custom op.

    It has various methods for registering additional behavior for this
    custom op.

    You should not instantiate CustomOpDef directly; instead, use the
    :func:`torch.library.custom_op` API.
    """

    def __init__(self, namespace: str, name: str, schema: str, fn: Callable) -> None:
        # Fields used to interface with the PyTorch dispatcher
        self._namespace = namespace
        self._name = name
        self._schema = schema

        self._init_fn = fn

        self._backend_fns: Dict[Union[str, None], Callable] = {}
        self._abstract_fn: Optional[Callable] = None
        self._setup_context_fn: Optional[Callable] = None
        self._backward_fn: Optional[Callable] = None

        self._lib = get_library_allowing_overwrite(self._namespace, self._name)
        self._register_to_dispatcher()

    @property
    def _qualname(self) -> str:
        return f"{self._namespace}::{self._name}"

    def __repr__(self) -> str:
        return f"<CustomOpDef({self._qualname})>"

    def register_impl(
        self, device_types: device_types_t, fn: Optional[Callable] = None
    ) -> Callable:
        """Register an implementation for a device type for this operator.

        Some valid device_types are: "cpu", "cuda", "xla", "mps", "ipu", "xpu".
        This API may be used as a decorator.

        Args:
            fn (Callable): The function to register as the implementation for
                the given device types.
            device_types (str | Sequence[str]): The device device_types to register an impl to.

        Examples::
            >>> # xdoctest: +REQUIRES(env:TORCH_DOCTEST_CUDA)
            >>> import torch
            >>> from torch import Tensor
            >>> from torch.library import custom_op
            >>> import numpy as np
            >>>
            >>> # Example of split cpu and cuda definitions
            >>> @custom_op("mylib::numpy_sin", mutated_args=(), device_types="cpu")
            >>> def numpy_sin(x: Tensor) -> Tensor:
            >>>     x_np = x.numpy()
            >>>     y_np = np.sin(x_np)
            >>>     return torch.from_numpy(y_np)
            >>>
            >>> # Add implementations for the cuda device
            >>> @numpy_sin.register_impl("cuda")
            >>> def _(x):
            >>>     x_np = x.cpu().numpy()
            >>>     y_np = np.sin(x_np)
            >>>     return torch.from_numpy(y_np).to(device=x.device)
            >>>
            >>> x_cpu = torch.randn(3)
            >>> x_cuda = x_cpu.cuda()
            >>> assert torch.allclose(numpy_sin(x_cpu), x_cpu.sin())
            >>> assert torch.allclose(numpy_sin(x_cuda), x_cuda.sin())

        """

        def inner(fn):
            if device_types is None or isinstance(device_types, str):
                dtypes: List[Union[str, None]] = [device_types]
            else:
                dtypes = list(device_types)
            for device_type in dtypes:
                if device_type not in self._backend_fns:

                    def backend_impl(*args, **kwargs):
                        # Checks the assumption that outputs cannot alias
                        # inputs or other outputs.
                        storages = set()
                        for tensor in iter_tensors(args, kwargs):
                            storages.add(id(tensor.untyped_storage()))

                        result = self._backend_fns[device_type](*args, **kwargs)

                        tuple_result = result
                        if not isinstance(result, tuple):
                            tuple_result = (result,)
                        for tensor in iter_tensors(tuple_result, {}):
                            key = id(tensor.untyped_storage())
                            if id(tensor.untyped_storage()) in storages:
                                fn = self._backend_fns[device_type]
                                module = inspect.getmodule(fn)
                                raise RuntimeError(
                                    f"Tensors returned from custom ops (1) must not "
                                    f"be inputs to the custom op and (2) may not alias "
                                    f"any inputs or other returns. Please clone the "
                                    f"the offending output tensors (e.g. output.clone()) "
                                    f"or refactor your code. "
                                    f"Offending op: {self._name} (with implementation in {module})"
                                )
                            storages.add(key)
                        return result

                    if device_type is None:
                        self._lib.impl(
                            self._name, backend_impl, "CompositeExplicitAutograd"
                        )
                    else:
                        self._lib.impl(
                            self._name,
                            backend_impl,
                            _C._dispatch_key_for_device(device_type),
                        )
                self._backend_fns[device_type] = fn
            return fn

        # See NOTE: [Supporting decorator and non-decorator usage]
        if fn is None:
            return inner
        return inner(fn)

    def register_fake(self, fn: Callable) -> Callable:
        r"""Register a FakeTensor implementation for this custom op.

        This is necessary to get the operator to work efficiently with torch.compile.

        The Fake impl (sometimes also known as a meta kernel or abstract impl)
        specifies the behavior of this operator on Tensors that carry no data.
        Given some input Tensors with certain properties
        (sizes/strides/storage_offset/device), it specifies what the properties of
        the output Tensors are.

        Please see :func:`torch.library.impl_abstract` for more details.

        Args:
            fn (Callable): The function to register as the FakeTensor
                implementation.

        Examples:
            >>> import torch
            >>> import numpy as np
            >>> from torch import Tensor
            >>>
            >>> # Example 1: an operator without data-dependent output shape
            >>> @torch.library.custom_op("mylib::linear", mutated_args=())
            >>> def linear(x: Tensor, weight: Tensor, bias: Tensor) -> Tensor:
            >>>     return (x @ weight.t()) + bias
            >>>
            >>> @linear.register_fake
            >>> def _(x, weight, bias):
            >>>     assert x.dim() == 2
            >>>     assert weight.dim() == 2
            >>>     assert bias.dim() == 1
            >>>     assert x.shape[1] == weight.shape[1]
            >>>     assert weight.shape[0] == bias.shape[0]
            >>>     assert x.device == weight.device
            >>>     return x.new_empty(x.size(0), weight.size(0))
            >>>
            >>> x = torch.randn(2, 2)
            >>> weight = torch.randn(2, 2)
            >>> bias = torch.randn(2)
            >>> # xdoctest: +SKIP("Requires Python <= 3.11")
            >>> out = torch.compile(linear, fullgraph=True)(x, weight, bias)
            >>> # xdoctest: +SKIP("Requires Python <= 3.11")
            >>> assert torch.allclose(out, torch.nn.functional.linear(x, weight, bias))
            >>>
            >>> # Example 2: an operator with data-dependent output shape
            >>> @torch.library.custom_op("mylib::nonzero", mutated_args=())
            >>> def nonzero(x: Tensor) -> Tensor:
            >>>     x_np = x.cpu().numpy()
            >>>     res = np.stack(np.nonzero(x_np), axis=1)
            >>>     return torch.tensor(res, device=x.device)
            >>>
            >>> @nonzero.register_fake
            >>> def _(x):
            >>>     # Number of nonzero-elements is data-dependent.
            >>>     # Since we cannot peek at the data in an abstract impl,
            >>>     # we use the ctx object to construct a new symint that
            >>>     # represents the data-dependent size.
            >>>     ctx = torch.library.get_ctx()
            >>>     nnz = ctx.new_dynamic_size()
            >>>     shape = [nnz, x.dim()]
            >>>     result = x.new_empty(shape, dtype=torch.int64)
            >>>     return result
            >>>
            >>> x = torch.tensor([0, 1, 2, 0, 0, 1])
            >>> # xdoctest: +SKIP("Requires Python <= 3.11")
            >>> out = torch.compile(nonzero, fullgraph=True)(x)
            >>> # xdoctest: +SKIP("Requires Python <= 3.11")
            >>> assert torch.allclose(out, x.nonzero())

        """
        self._abstract_fn = fn
        return fn

    def register_autograd(
        self, setup_context_fn: Callable, backward_fn: Callable, /
    ) -> None:
        r"""Register a backward formula for this custom op.

        In order for an operator to work with autograd, you need to register
        a backward formula. There are two pieces to this:
        1. You must tell us what we need to save from the forward pass for
           the backward pass. This is the "setup_context" function.
        2. You must tell us how to compute gradients during the backward pass.
           This is the "backward" function.

        ``setup_context_fn(ctx, inputs, output)`` runs during the forward pass.
        Please save quantities needed for backward onto the ``ctx`` object via
        either :func:`ctx.save_for_backward` or assigning them as attributes of
        ``ctx``.

        ``backward_fn`` runs during the backward pass. It accepts ``(ctx, *grads)``:
        - ``grads`` is one or more gradients. The number of gradients matches
          the number of outputs of the operator.

        Both ``setup_context_fn`` and ``backward_fn`` must be traceable. That is,
        they may not directly access Tensor.data_ptr and they must not depend on
        or mutate global state.

        Examples:
            >>> import torch
            >>> import numpy as np
            >>> from torch import Tensor
            >>>
            >>> @torch.library.custom_op("mylib::numpy_sin", mutated_args=())
            >>> def numpy_sin(x: Tensor) -> Tensor:
            >>>     x_np = x.cpu().numpy()
            >>>     y_np = np.sin(x_np)
            >>>     return torch.from_numpy(y_np).to(device=x.device)
            >>>
            >>> def setup_context(ctx, inputs, output) -> Tensor:
            >>>     x, = inputs
            >>      ctx.save_for_backward(x)
            >>>
            >>> def backward(ctx, grad):
            >>>     x, = ctx.saved_tensors
            >>>     return grad * x.cos()
            >>>
            >>> numpy_sin.register_autograd(setup_context, backward)
            >>>
            >>> x = torch.randn([], requires_grad=True)
            >>> y = numpy_sin(x)
            >>> grad_x, = torch.autograd.grad(y, x)
            >>> assert torch.allclose(grad_x, x.cos())

        """
        schema = self._opoverload._schema
        if not _library.utils.is_functional_schema(schema):
            raise RuntimeError(
                f"Cannot register autograd formula for non-functional operator "
                f"{self} with schema {schema}. Please create "
                f"a functional operator and register an autograd formula for that."
            )

        if any(
            _library.utils.is_tensorlist_like_type(a.type)
            for a in (*schema.arguments, *schema.returns)
        ):
            raise NotImplementedError(
                f"NYI: registering autograd formula for operator {self} that "
                f"accepts or takes Tensor lists"
            )

        self._backward_fn = backward_fn
        self._setup_context_fn = setup_context_fn

    def _register_to_dispatcher(self) -> None:
        lib = self._lib
        lib.define(f"{self._name}{self._schema}")
        self._opoverload = _library.utils.lookup_op(self._qualname)

        def fake_impl(*args, **kwargs):
            if self._abstract_fn is None:
                raise RuntimeError(
                    f"There was no fake impl registered for {self}. "
                    f"This is necessary for torch.compile/export/fx tracing to work. "
                    f"Please use `{self._init_fn.__name__}.register_fake` to add an "
                    f"fake impl."
                )
            return self._abstract_fn(*args, **kwargs)

        library.impl_abstract(self._qualname, lib=lib)(fake_impl)

        autograd_impl = _library.autograd.make_autograd_impl(self)
        lib.impl(self._name, autograd_impl, "Autograd")

        schema = self._opoverload._schema
        if schema.is_mutable:

            def adinplaceorview_impl(*args, **kwargs):
                for arg, val in _library.utils.zip_schema(schema, args, kwargs):
                    if not arg.alias_info:
                        continue
                    if not arg.alias_info.is_write:
                        continue
                    if isinstance(val, Tensor):
                        autograd.graph.increment_version(val)
                    elif isinstance(val, (tuple, list)):
                        for v in val:
                            if isinstance(v, Tensor):
                                autograd.graph.increment_version(v)
                with _C._AutoDispatchBelowADInplaceOrView():
                    return self._opoverload(*args, **kwargs)

            lib.impl(self._name, adinplaceorview_impl, "ADInplaceOrView")

    def __call__(self, *args, **kwargs):
        return self._opoverload(*args, **kwargs)


# NOTE: [Supporting decorator and non-decorator usage]
#
# Some APIs may be both used as a decorator and not as a decorator.
# For example:
#
# >>> def fn(x):
# >>>     return x.sin()
# >>>
# >>> # Usage 1: not as a decorator
# >>> numpy_sin.register_impl("cuda", fn)
# >>>
# >>> # Usage 2: as a decorator
# >>> @numpy_sin.register_impl("cuda")
# >>> def fn2(x):
# >>>     return x.sin
#
# The way we support this is that `register_impl` accepts an optional `fn`.
# If `fn` is provided (Usage 1), then we know that the user is using it not
# as a decorator.
# If `fn` is not provided (Usage 2), then `register_impl` needs to return a
# decorator.


OPDEF_TO_LIB: Dict[str, "library.Library"] = {}


def get_library_allowing_overwrite(namespace: str, name: str) -> "library.Library":
    qualname = f"{namespace}::{name}"

    if qualname in OPDEF_TO_LIB:
        OPDEF_TO_LIB[qualname]._destroy()
        del OPDEF_TO_LIB[qualname]

    lib = library.Library(namespace, "FRAGMENT")
    OPDEF_TO_LIB[qualname] = lib
    return lib


def iter_tensors(
    args: Tuple[Any], kwargs: Dict[str, Any], allowed_nesting: int = 1
) -> Iterator[Tensor]:
    def check(arg):
        if isinstance(arg, Tensor):
            yield arg
        elif allowed_nesting > 0 and isinstance(arg, (tuple, list)):
            yield from iter_tensors(tuple(arg), {}, allowed_nesting - 1)

    for arg in args:
        yield from check(arg)
    for kwarg in kwargs.values():
        yield from check(kwarg)<|MERGE_RESOLUTION|>--- conflicted
+++ resolved
@@ -1,5 +1,4 @@
 import inspect
-<<<<<<< HEAD
 from typing import (
     Any,
     Callable,
@@ -13,14 +12,9 @@
     Union,
 )
 
+from torch.utils._exposed_in import exposed_in
+
 from .. import _C, _library, autograd, library, Tensor
-=======
-from typing import Any, Callable, Dict, Iterator, List, Optional, Sequence, Tuple, Union
-
-from torch.utils._exposed_in import exposed_in
-
-from .. import _C, _library, library, Tensor
->>>>>>> 2d8975b5
 
 
 device_types_t = Optional[Union[str, Sequence[str]]]

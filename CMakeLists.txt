--- conflicted
+++ resolved
@@ -289,11 +289,6 @@
 option(USE_VULKAN_RELAXED_PRECISION "Vulkan - Use relaxed precision math in the kernels (mediump)" OFF)
 # option USE_XNNPACK: try to enable xnnpack by default.
 option(USE_XNNPACK "Use XNNPACK" ON)
-<<<<<<< HEAD
-option(USE_ZMQ "Use ZMQ" OFF)
-option(USE_ZSTD "Use ZSTD" OFF)
-=======
->>>>>>> 95236547
 option(USE_ROCM_KERNEL_ASSERT "Use Kernel Assert for ROCm" OFF)
 # Ensure that an ITT build is the default for x86 CPUs
 cmake_dependent_option(

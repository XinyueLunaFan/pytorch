--- conflicted
+++ resolved
@@ -57,7 +57,7 @@
     at::OptionalIntArrayRef output_size,
     std::optional<c10::ArrayRef<double>> scale_factors);
 
-inline std::optional<double> get_scale_value(c10::optional<c10::ArrayRef<double>> scales, int idx) {
+inline std::optional<double> get_scale_value(std::optional<c10::ArrayRef<double>> scales, int idx) {
   if (!scales) {
     return c10::nullopt;
   }
@@ -210,7 +210,7 @@
   return {nbatch, channels, output_depth, output_height, output_width};
 }
 
-static inline void upsample_2d_shape_check(
+inline void upsample_2d_shape_check(
     const Tensor& input,
     const Tensor& grad_output,
     int64_t nbatch,
@@ -251,7 +251,7 @@
 }
 
 template <typename scalar_t>
-static inline scalar_t compute_scales_value(
+inline scalar_t compute_scales_value(
     const std::optional<double> scale,
     int64_t input_size,
     int64_t output_size) {
@@ -263,7 +263,7 @@
 }
 
 template <typename scalar_t>
-static inline scalar_t area_pixel_compute_scale(
+inline scalar_t area_pixel_compute_scale(
     int64_t input_size,
     int64_t output_size,
     bool align_corners,
@@ -281,7 +281,7 @@
 }
 
 template <typename scalar_t>
-static inline scalar_t area_pixel_compute_source_index(
+inline scalar_t area_pixel_compute_source_index(
     scalar_t scale,
     int64_t dst_index,
     bool align_corners,
@@ -308,7 +308,7 @@
   }
 }
 
-static inline int64_t nearest_neighbor_compute_source_index(
+inline int64_t nearest_neighbor_compute_source_index(
     const float scale,
     int64_t dst_index,
     int64_t input_size) {
@@ -319,7 +319,7 @@
   return src_index;
 }
 
-static inline int64_t nearest_neighbor_exact_compute_source_index(
+inline int64_t nearest_neighbor_exact_compute_source_index(
     const float scale,
     int64_t dst_index,
     int64_t input_size) {
@@ -331,7 +331,7 @@
   return src_index;
 }
 
-static inline int64_t nearest_idx(
+inline int64_t nearest_idx(
     int64_t output_index,
     int64_t input_size,
     int64_t output_size,
@@ -352,7 +352,7 @@
   }
 }
 
-static inline int64_t nearest_exact_idx(
+inline int64_t nearest_exact_idx(
     int64_t output_index,
     int64_t input_size,
     int64_t output_size,
@@ -392,29 +392,17 @@
 // Based on
 // https://en.wikipedia.org/wiki/Bicubic_interpolation#Bicubic_convolution_algorithm
 template <typename scalar_t>
-<<<<<<< HEAD
-static inline scalar_t cubic_convolution1(scalar_t x, scalar_t A) {
-=======
 scalar_t cubic_convolution1(scalar_t x, scalar_t A) {
->>>>>>> 04037f3d
   return ((A + 2) * x - (A + 3)) * x * x + 1;
 }
 
 template <typename scalar_t>
-<<<<<<< HEAD
-static inline scalar_t cubic_convolution2(scalar_t x, scalar_t A) {
-=======
 scalar_t cubic_convolution2(scalar_t x, scalar_t A) {
->>>>>>> 04037f3d
   return ((A * x - 5 * A) * x + 8 * A) * x - 4 * A;
 }
 
 template <typename scalar_t>
-<<<<<<< HEAD
-static inline void get_cubic_upsample_coefficients(
-=======
 void get_cubic_upsample_coefficients(
->>>>>>> 04037f3d
     scalar_t coeffs[4],
     scalar_t t) {
   scalar_t A = -0.75;
@@ -430,7 +418,7 @@
 }
 
 template <typename scalar_t>
-static inline scalar_t cubic_interp1d(
+inline scalar_t cubic_interp1d(
     scalar_t x0,
     scalar_t x1,
     scalar_t x2,
@@ -446,7 +434,7 @@
 // type can accurately represent, the type casting to `int64_t` might exceed
 // `input_size`, causing overflow. So we guard it with `std::min` below.
 template<typename scalar_t, typename opmath_t>
-static inline void guard_index_and_lambda(const opmath_t& real_input_index, const int64_t& input_size, int64_t& input_index, scalar_t& lambda) {
+inline void guard_index_and_lambda(const opmath_t& real_input_index, const int64_t& input_size, int64_t& input_index, scalar_t& lambda) {
   input_index = std::min(static_cast<int64_t>(floorf(real_input_index)), input_size - 1);
   lambda = std::min(
       std::max(real_input_index - input_index, static_cast<opmath_t>(0)),
@@ -455,7 +443,7 @@
 }
 
 template<typename scalar_t, typename opmath_t>
-static inline void compute_source_index_and_lambda(
+inline void compute_source_index_and_lambda(
     int64_t& input_index0,
     int64_t& input_index1,
     scalar_t& lambda0,

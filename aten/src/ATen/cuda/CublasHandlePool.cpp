--- conflicted
+++ resolved
@@ -191,10 +191,6 @@
   return handle;
 }
 
-<<<<<<< HEAD
-#if !defined(USE_ROCM) || (defined(USE_ROCM) && ROCM_VERSION >= 50700)
-=======
->>>>>>> ed327876
 cublasLtHandle_t getCurrentCUDABlasLtHandle() {
 #ifdef USE_ROCM
   c10::DeviceIndex device = 0;

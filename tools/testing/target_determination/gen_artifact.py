from __future__ import annotations

import json
import os
<<<<<<< HEAD
import pathlib
from typing import Any
=======
from pathlib import Path
from typing import Any, List
>>>>>>> 5a02efd5


REPO_ROOT = Path(__file__).absolute().parents[3]


def gen_ci_artifact(included: list[Any], excluded: list[Any]) -> None:
    file_name = f"td_exclusions-{os.urandom(10).hex()}.json"
    with open(REPO_ROOT / "test" / "test-reports" / file_name, "w") as f:
        json.dump({"included": included, "excluded": excluded}, f)<|MERGE_RESOLUTION|>--- conflicted
+++ resolved
@@ -2,13 +2,8 @@
 
 import json
 import os
-<<<<<<< HEAD
-import pathlib
+from pathlib import Path
 from typing import Any
-=======
-from pathlib import Path
-from typing import Any, List
->>>>>>> 5a02efd5
 
 
 REPO_ROOT = Path(__file__).absolute().parents[3]

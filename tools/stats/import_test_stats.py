#!/usr/bin/env python3

import datetime
import json
import os
import shutil
from pathlib import Path
<<<<<<< HEAD
from typing import Any, Callable, cast, Dict, List, Optional, Union
from urllib.request import urlopen


REPO_ROOT = Path(__file__).resolve().parents[2]
=======
from typing import Any, Callable, cast, Dict
from urllib.request import urlopen

REPO_ROOT = Path(__file__).resolve().parent.parent.parent
>>>>>>> 600bf978


def get_disabled_issues() -> List[str]:
    reenabled_issues = os.getenv("REENABLED_ISSUES", "")
    issue_numbers = reenabled_issues.split(",")
    print("Ignoring disabled issues: ", issue_numbers)
    return issue_numbers


SLOW_TESTS_FILE = ".pytorch-slow-tests.json"
DISABLED_TESTS_FILE = ".pytorch-disabled-tests.json"
ADDITIONAL_CI_FILES_FOLDER = Path(".additional_ci_files")
TEST_TIMES_FILE = "test-times.json"
TEST_CLASS_TIMES_FILE = "test-class-times.json"
TEST_FILE_RATINGS_FILE = "test-file-ratings.json"
TEST_CLASS_RATINGS_FILE = "test-class-ratings.json"
TD_HEURISTIC_PROFILING_FILE = "td_heuristic_profiling.json"
TD_HEURISTIC_HISTORICAL_EDITED_FILES = "td_heuristic_historical_edited_files.json"
TD_HEURISTIC_PREVIOUSLY_FAILED = "previous_failures.json"
TD_HEURISTIC_PREVIOUSLY_FAILED_ADDITIONAL = "previous_failures_additional.json"

FILE_CACHE_LIFESPAN_SECONDS = datetime.timedelta(hours=3).seconds


def fetch_and_cache(
<<<<<<< HEAD
    dirpath: Union[str, Path],
=======
    dirpath: str | Path,
>>>>>>> 600bf978
    name: str,
    url: str,
    process_fn: Callable[[Dict[str, Any]], Dict[str, Any]],
) -> Dict[str, Any]:
    """
    This fetch and cache utils allows sharing between different process.
    """
    Path(dirpath).mkdir(exist_ok=True)

    path = os.path.join(dirpath, name)
    print(f"Downloading {url} to {path}")

    def is_cached_file_valid() -> bool:
        # Check if the file is new enough (see: FILE_CACHE_LIFESPAN_SECONDS). A real check
        # could make a HEAD request and check/store the file's ETag
        fname = Path(path)
        now = datetime.datetime.now()
        mtime = datetime.datetime.fromtimestamp(fname.stat().st_mtime)
        diff = now - mtime
        return diff.total_seconds() < FILE_CACHE_LIFESPAN_SECONDS

    if os.path.exists(path) and is_cached_file_valid():
        # Another test process already download the file, so don't re-do it
        with open(path) as f:
            return cast(Dict[str, Any], json.load(f))

    for _ in range(3):
        try:
            contents = urlopen(url, timeout=5).read().decode("utf-8")
            processed_contents = process_fn(json.loads(contents))
            with open(path, "w") as f:
                f.write(json.dumps(processed_contents))
            return processed_contents
        except Exception as e:
            print(f"Could not download {url} because: {e}.")
    print(f"All retries exhausted, downloading {url} failed.")
    return {}


def get_slow_tests(
    dirpath: str, filename: str = SLOW_TESTS_FILE
) -> Optional[Dict[str, float]]:
    url = "https://ossci-metrics.s3.amazonaws.com/slow-tests.json"
    try:
        return fetch_and_cache(dirpath, filename, url, lambda x: x)
    except Exception:
        print("Couldn't download slow test set, leaving all tests enabled...")
        return {}


def get_test_times() -> Dict[str, Dict[str, float]]:
    return get_from_test_infra_generated_stats(
        "test-times.json",
        TEST_TIMES_FILE,
        "Couldn't download test times...",
    )


def get_test_class_times() -> Dict[str, Dict[str, float]]:
    return get_from_test_infra_generated_stats(
        "test-class-times.json",
        TEST_CLASS_TIMES_FILE,
        "Couldn't download test times...",
    )


def get_disabled_tests(
    dirpath: str, filename: str = DISABLED_TESTS_FILE
) -> Optional[Dict[str, Any]]:
    def process_disabled_test(the_response: Dict[str, Any]) -> Dict[str, Any]:
        # remove re-enabled tests and condense even further by getting rid of pr_num
        disabled_issues = get_disabled_issues()
        disabled_test_from_issues = dict()
        for test_name, (pr_num, link, platforms) in the_response.items():
            if pr_num not in disabled_issues:
                disabled_test_from_issues[test_name] = (
                    link,
                    platforms,
                )
        return disabled_test_from_issues

    try:
        url = "https://ossci-metrics.s3.amazonaws.com/disabled-tests-condensed.json"
        return fetch_and_cache(dirpath, filename, url, process_disabled_test)
    except Exception:
        print("Couldn't download test skip set, leaving all tests enabled...")
        return {}


def get_test_file_ratings() -> Dict[str, Any]:
    return get_from_test_infra_generated_stats(
        "file_test_rating.json",
        TEST_FILE_RATINGS_FILE,
        "Couldn't download test file ratings file, not reordering...",
    )


def get_test_class_ratings() -> Dict[str, Any]:
    return get_from_test_infra_generated_stats(
        "file_test_class_rating.json",
        TEST_CLASS_RATINGS_FILE,
        "Couldn't download test class ratings file, not reordering...",
    )


def get_td_heuristic_historial_edited_files_json() -> Dict[str, Any]:
    return get_from_test_infra_generated_stats(
        "td_heuristic_historical_edited_files.json",
        TD_HEURISTIC_HISTORICAL_EDITED_FILES,
        "Couldn't download td_heuristic_historical_edited_files.json, not reordering...",
    )


def get_td_heuristic_profiling_json() -> Dict[str, Any]:
    return get_from_test_infra_generated_stats(
        "td_heuristic_profiling.json",
        TD_HEURISTIC_PROFILING_FILE,
        "Couldn't download td_heuristic_profiling.json not reordering...",
    )


def copy_pytest_cache() -> None:
    original_path = REPO_ROOT / ".pytest_cache/v/cache/lastfailed"
    if not original_path.exists():
        return
    shutil.copyfile(
        original_path,
        REPO_ROOT / ADDITIONAL_CI_FILES_FOLDER / TD_HEURISTIC_PREVIOUSLY_FAILED,
    )


def copy_additional_previous_failures() -> None:
    original_path = (
        REPO_ROOT / ".pytest_cache" / TD_HEURISTIC_PREVIOUSLY_FAILED_ADDITIONAL
    )
    if not original_path.exists():
        return
    shutil.copyfile(
        original_path,
        REPO_ROOT
        / ADDITIONAL_CI_FILES_FOLDER
        / TD_HEURISTIC_PREVIOUSLY_FAILED_ADDITIONAL,
    )


def get_from_test_infra_generated_stats(
    from_file: str, to_file: str, failure_explanation: str
) -> Dict[str, Any]:
    url = f"https://raw.githubusercontent.com/pytorch/test-infra/generated-stats/stats/{from_file}"
    try:
        return fetch_and_cache(
            REPO_ROOT / ADDITIONAL_CI_FILES_FOLDER, to_file, url, lambda x: x
        )
    except Exception:
        print(failure_explanation)
        return {}<|MERGE_RESOLUTION|>--- conflicted
+++ resolved
@@ -1,25 +1,19 @@
 #!/usr/bin/env python3
+
+from __future__ import annotations
 
 import datetime
 import json
 import os
 import shutil
 from pathlib import Path
-<<<<<<< HEAD
-from typing import Any, Callable, cast, Dict, List, Optional, Union
-from urllib.request import urlopen
-
-
-REPO_ROOT = Path(__file__).resolve().parents[2]
-=======
 from typing import Any, Callable, cast, Dict
 from urllib.request import urlopen
 
 REPO_ROOT = Path(__file__).resolve().parent.parent.parent
->>>>>>> 600bf978
 
 
-def get_disabled_issues() -> List[str]:
+def get_disabled_issues() -> list[str]:
     reenabled_issues = os.getenv("REENABLED_ISSUES", "")
     issue_numbers = reenabled_issues.split(",")
     print("Ignoring disabled issues: ", issue_numbers)
@@ -42,15 +36,11 @@
 
 
 def fetch_and_cache(
-<<<<<<< HEAD
-    dirpath: Union[str, Path],
-=======
     dirpath: str | Path,
->>>>>>> 600bf978
     name: str,
     url: str,
-    process_fn: Callable[[Dict[str, Any]], Dict[str, Any]],
-) -> Dict[str, Any]:
+    process_fn: Callable[[dict[str, Any]], dict[str, Any]],
+) -> dict[str, Any]:
     """
     This fetch and cache utils allows sharing between different process.
     """
@@ -88,7 +78,7 @@
 
 def get_slow_tests(
     dirpath: str, filename: str = SLOW_TESTS_FILE
-) -> Optional[Dict[str, float]]:
+) -> dict[str, float] | None:
     url = "https://ossci-metrics.s3.amazonaws.com/slow-tests.json"
     try:
         return fetch_and_cache(dirpath, filename, url, lambda x: x)
@@ -97,7 +87,7 @@
         return {}
 
 
-def get_test_times() -> Dict[str, Dict[str, float]]:
+def get_test_times() -> dict[str, dict[str, float]]:
     return get_from_test_infra_generated_stats(
         "test-times.json",
         TEST_TIMES_FILE,
@@ -105,7 +95,7 @@
     )
 
 
-def get_test_class_times() -> Dict[str, Dict[str, float]]:
+def get_test_class_times() -> dict[str, dict[str, float]]:
     return get_from_test_infra_generated_stats(
         "test-class-times.json",
         TEST_CLASS_TIMES_FILE,
@@ -115,8 +105,8 @@
 
 def get_disabled_tests(
     dirpath: str, filename: str = DISABLED_TESTS_FILE
-) -> Optional[Dict[str, Any]]:
-    def process_disabled_test(the_response: Dict[str, Any]) -> Dict[str, Any]:
+) -> dict[str, Any] | None:
+    def process_disabled_test(the_response: dict[str, Any]) -> dict[str, Any]:
         # remove re-enabled tests and condense even further by getting rid of pr_num
         disabled_issues = get_disabled_issues()
         disabled_test_from_issues = dict()
@@ -136,7 +126,7 @@
         return {}
 
 
-def get_test_file_ratings() -> Dict[str, Any]:
+def get_test_file_ratings() -> dict[str, Any]:
     return get_from_test_infra_generated_stats(
         "file_test_rating.json",
         TEST_FILE_RATINGS_FILE,
@@ -144,7 +134,7 @@
     )
 
 
-def get_test_class_ratings() -> Dict[str, Any]:
+def get_test_class_ratings() -> dict[str, Any]:
     return get_from_test_infra_generated_stats(
         "file_test_class_rating.json",
         TEST_CLASS_RATINGS_FILE,
@@ -152,7 +142,7 @@
     )
 
 
-def get_td_heuristic_historial_edited_files_json() -> Dict[str, Any]:
+def get_td_heuristic_historial_edited_files_json() -> dict[str, Any]:
     return get_from_test_infra_generated_stats(
         "td_heuristic_historical_edited_files.json",
         TD_HEURISTIC_HISTORICAL_EDITED_FILES,
@@ -160,7 +150,7 @@
     )
 
 
-def get_td_heuristic_profiling_json() -> Dict[str, Any]:
+def get_td_heuristic_profiling_json() -> dict[str, Any]:
     return get_from_test_infra_generated_stats(
         "td_heuristic_profiling.json",
         TD_HEURISTIC_PROFILING_FILE,
@@ -194,7 +184,7 @@
 
 def get_from_test_infra_generated_stats(
     from_file: str, to_file: str, failure_explanation: str
-) -> Dict[str, Any]:
+) -> dict[str, Any]:
     url = f"https://raw.githubusercontent.com/pytorch/test-infra/generated-stats/stats/{from_file}"
     try:
         return fetch_and_cache(
